--- conflicted
+++ resolved
@@ -48,13 +48,9 @@
 )
 
 func TestMain(m *testing.M) {
-<<<<<<< HEAD
-	testutil.TolerantVerifyLeak(m)
-=======
 	// Enable experimental functions testing
 	parser.EnableExperimentalFunctions = true
-	goleak.VerifyTestMain(m)
->>>>>>> c94c5b64
+	testutil.TolerantVerifyLeak(m)
 }
 
 func TestQueryConcurrency(t *testing.T) {

// Copyright 2013 The Prometheus Authors
// Licensed under the Apache License, Version 2.0 (the "License");
// you may not use this file except in compliance with the License.
// You may obtain a copy of the License at
//
// http://www.apache.org/licenses/LICENSE-2.0
//
// Unless required by applicable law or agreed to in writing, software
// distributed under the License is distributed on an "AS IS" BASIS,
// WITHOUT WARRANTIES OR CONDITIONS OF ANY KIND, either express or implied.
// See the License for the specific language governing permissions and
// limitations under the License.

package promql

import (
	"bytes"
	"container/heap"
	"context"
	"errors"
	"fmt"
	"math"
	"reflect"
	"runtime"
	"slices"
	"sort"
	"strconv"
	"strings"
	"sync"
	"time"

	"github.com/go-kit/log"
	"github.com/go-kit/log/level"
	"github.com/prometheus/client_golang/prometheus"
	"github.com/prometheus/common/model"
	"go.opentelemetry.io/otel"
	"go.opentelemetry.io/otel/attribute"
	"go.opentelemetry.io/otel/trace"

	"github.com/prometheus/prometheus/model/histogram"
	"github.com/prometheus/prometheus/model/labels"
	"github.com/prometheus/prometheus/model/timestamp"
	"github.com/prometheus/prometheus/model/value"
	"github.com/prometheus/prometheus/promql/parser"
	"github.com/prometheus/prometheus/storage"
	"github.com/prometheus/prometheus/tsdb/chunkenc"
	"github.com/prometheus/prometheus/util/annotations"
	"github.com/prometheus/prometheus/util/stats"
	"github.com/prometheus/prometheus/util/zeropool"
)

const (
	namespace            = "prometheus"
	subsystem            = "engine"
	queryTag             = "query"
	env                  = "query execution"
	defaultLookbackDelta = 5 * time.Minute

	// The largest SampleValue that can be converted to an int64 without overflow.
	maxInt64 = 9223372036854774784
	// The smallest SampleValue that can be converted to an int64 without underflow.
	minInt64 = -9223372036854775808

	// Max initial size for the pooled points slices.
	// The getHPointSlice and getFPointSlice functions are called with an estimated size which often can be
	// over-estimated.
	maxPointsSliceSize = 5000

	// The default buffer size for points used by the matrix selector.
	matrixSelectorSliceSize = 16
)

type engineMetrics struct {
	currentQueries       prometheus.Gauge
	maxConcurrentQueries prometheus.Gauge
	queryLogEnabled      prometheus.Gauge
	queryLogFailures     prometheus.Counter
	queryQueueTime       prometheus.Observer
	queryPrepareTime     prometheus.Observer
	queryInnerEval       prometheus.Observer
	queryResultSort      prometheus.Observer
	querySamples         prometheus.Counter
}

// convertibleToInt64 returns true if v does not over-/underflow an int64.
func convertibleToInt64(v float64) bool {
	return v <= maxInt64 && v >= minInt64
}

type (
	// ErrQueryTimeout is returned if a query timed out during processing.
	ErrQueryTimeout string
	// ErrQueryCanceled is returned if a query was canceled during processing.
	ErrQueryCanceled string
	// ErrTooManySamples is returned if a query would load more than the maximum allowed samples into memory.
	ErrTooManySamples string
	// ErrStorage is returned if an error was encountered in the storage layer
	// during query handling.
	ErrStorage struct{ Err error }
)

func (e ErrQueryTimeout) Error() string {
	return fmt.Sprintf("query timed out in %s", string(e))
}

func (e ErrQueryCanceled) Error() string {
	return fmt.Sprintf("query was canceled in %s", string(e))
}

func (e ErrTooManySamples) Error() string {
	return fmt.Sprintf("query processing would load too many samples into memory in %s", string(e))
}

func (e ErrStorage) Error() string {
	return e.Err.Error()
}

// QueryEngine defines the interface for the *promql.Engine, so it can be replaced, wrapped or mocked.
type QueryEngine interface {
	NewInstantQuery(ctx context.Context, q storage.Queryable, opts QueryOpts, qs string, ts time.Time) (Query, error)
	NewRangeQuery(ctx context.Context, q storage.Queryable, opts QueryOpts, qs string, start, end time.Time, interval time.Duration) (Query, error)
}

// QueryLogger is an interface that can be used to log all the queries logged
// by the engine.
type QueryLogger interface {
	Log(...interface{}) error
	Close() error
}

// A Query is derived from an a raw query string and can be run against an engine
// it is associated with.
type Query interface {
	// Exec processes the query. Can only be called once.
	Exec(ctx context.Context) *Result
	// Close recovers memory used by the query result.
	Close()
	// Statement returns the parsed statement of the query.
	Statement() parser.Statement
	// Stats returns statistics about the lifetime of the query.
	Stats() *stats.Statistics
	// Cancel signals that a running query execution should be aborted.
	Cancel()
	// String returns the original query string.
	String() string
}

type PrometheusQueryOpts struct {
	// Enables recording per-step statistics if the engine has it enabled as well. Disabled by default.
	enablePerStepStats bool
	// Lookback delta duration for this query.
	lookbackDelta time.Duration
}

var _ QueryOpts = &PrometheusQueryOpts{}

func NewPrometheusQueryOpts(enablePerStepStats bool, lookbackDelta time.Duration) QueryOpts {
	return &PrometheusQueryOpts{
		enablePerStepStats: enablePerStepStats,
		lookbackDelta:      lookbackDelta,
	}
}

func (p *PrometheusQueryOpts) EnablePerStepStats() bool {
	return p.enablePerStepStats
}

func (p *PrometheusQueryOpts) LookbackDelta() time.Duration {
	return p.lookbackDelta
}

type QueryOpts interface {
	// Enables recording per-step statistics if the engine has it enabled as well. Disabled by default.
	EnablePerStepStats() bool
	// Lookback delta duration for this query.
	LookbackDelta() time.Duration
}

// query implements the Query interface.
type query struct {
	// Underlying data provider.
	queryable storage.Queryable
	// The original query string.
	q string
	// Statement of the parsed query.
	stmt parser.Statement
	// Timer stats for the query execution.
	stats *stats.QueryTimers
	// Sample stats for the query execution.
	sampleStats *stats.QuerySamples
	// Result matrix for reuse.
	matrix Matrix
	// Cancellation function for the query.
	cancel func()

	// The engine against which the query is executed.
	ng *Engine
}

type QueryOrigin struct{}

// Statement implements the Query interface.
// Calling this after Exec may result in panic,
// see https://github.com/prometheus/prometheus/issues/8949.
func (q *query) Statement() parser.Statement {
	return q.stmt
}

// String implements the Query interface.
func (q *query) String() string {
	return q.q
}

// Stats implements the Query interface.
func (q *query) Stats() *stats.Statistics {
	return &stats.Statistics{
		Timers:  q.stats,
		Samples: q.sampleStats,
	}
}

// Cancel implements the Query interface.
func (q *query) Cancel() {
	if q.cancel != nil {
		q.cancel()
	}
}

// Close implements the Query interface.
func (q *query) Close() {
	for _, s := range q.matrix {
		putFPointSlice(s.Floats)
		putHPointSlice(s.Histograms)
	}
}

// Exec implements the Query interface.
func (q *query) Exec(ctx context.Context) *Result {
	if span := trace.SpanFromContext(ctx); span != nil {
		span.SetAttributes(attribute.String(queryTag, q.stmt.String()))
	}

	// Exec query.
	res, warnings, err := q.ng.exec(ctx, q)
	return &Result{Err: err, Value: res, Warnings: warnings}
}

// contextDone returns an error if the context was canceled or timed out.
func contextDone(ctx context.Context, env string) error {
	if err := ctx.Err(); err != nil {
		return contextErr(err, env)
	}
	return nil
}

func contextErr(err error, env string) error {
	switch {
	case errors.Is(err, context.Canceled):
		return ErrQueryCanceled(env)
	case errors.Is(err, context.DeadlineExceeded):
		return ErrQueryTimeout(env)
	default:
		return err
	}
}

// QueryTracker provides access to two features:
//
// 1) Tracking of active query. If PromQL engine crashes while executing any query, such query should be present
// in the tracker on restart, hence logged. After the logging on restart, the tracker gets emptied.
//
// 2) Enforcement of the maximum number of concurrent queries.
type QueryTracker interface {
	// GetMaxConcurrent returns maximum number of concurrent queries that are allowed by this tracker.
	GetMaxConcurrent() int

	// Insert inserts query into query tracker. This call must block if maximum number of queries is already running.
	// If Insert doesn't return error then returned integer value should be used in subsequent Delete call.
	// Insert should return error if context is finished before query can proceed, and integer value returned in this case should be ignored by caller.
	Insert(ctx context.Context, query string) (int, error)

	// Delete removes query from activity tracker. InsertIndex is value returned by Insert call.
	Delete(insertIndex int)
}

// EngineOpts contains configuration options used when creating a new Engine.
type EngineOpts struct {
	Logger             log.Logger
	Reg                prometheus.Registerer
	MaxSamples         int
	Timeout            time.Duration
	ActiveQueryTracker QueryTracker
	// LookbackDelta determines the time since the last sample after which a time
	// series is considered stale.
	LookbackDelta time.Duration

	// NoStepSubqueryIntervalFn is the default evaluation interval of
	// a subquery in milliseconds if no step in range vector was specified `[30m:<step>]`.
	NoStepSubqueryIntervalFn func(rangeMillis int64) int64

	// EnableAtModifier if true enables @ modifier. Disabled otherwise. This
	// is supposed to be enabled for regular PromQL (as of Prometheus v2.33)
	// but the option to disable it is still provided here for those using
	// the Engine outside of Prometheus.
	EnableAtModifier bool

	// EnableNegativeOffset if true enables negative (-) offset
	// values. Disabled otherwise. This is supposed to be enabled for
	// regular PromQL (as of Prometheus v2.33) but the option to disable it
	// is still provided here for those using the Engine outside of
	// Prometheus.
	EnableNegativeOffset bool

	// EnablePerStepStats if true allows for per-step stats to be computed on request. Disabled otherwise.
	EnablePerStepStats bool
}

// Engine handles the lifetime of queries from beginning to end.
// It is connected to a querier.
type Engine struct {
	logger                   log.Logger
	metrics                  *engineMetrics
	timeout                  time.Duration
	maxSamplesPerQuery       int
	activeQueryTracker       QueryTracker
	queryLogger              QueryLogger
	queryLoggerLock          sync.RWMutex
	lookbackDelta            time.Duration
	noStepSubqueryIntervalFn func(rangeMillis int64) int64
	enableAtModifier         bool
	enableNegativeOffset     bool
	enablePerStepStats       bool
}

// NewEngine returns a new engine.
func NewEngine(opts EngineOpts) *Engine {
	if opts.Logger == nil {
		opts.Logger = log.NewNopLogger()
	}

	queryResultSummary := prometheus.NewSummaryVec(prometheus.SummaryOpts{
		Namespace:  namespace,
		Subsystem:  subsystem,
		Name:       "query_duration_seconds",
		Help:       "Query timings",
		Objectives: map[float64]float64{0.5: 0.05, 0.9: 0.01, 0.99: 0.001},
	},
		[]string{"slice"},
	)

	metrics := &engineMetrics{
		currentQueries: prometheus.NewGauge(prometheus.GaugeOpts{
			Namespace: namespace,
			Subsystem: subsystem,
			Name:      "queries",
			Help:      "The current number of queries being executed or waiting.",
		}),
		queryLogEnabled: prometheus.NewGauge(prometheus.GaugeOpts{
			Namespace: namespace,
			Subsystem: subsystem,
			Name:      "query_log_enabled",
			Help:      "State of the query log.",
		}),
		queryLogFailures: prometheus.NewCounter(prometheus.CounterOpts{
			Namespace: namespace,
			Subsystem: subsystem,
			Name:      "query_log_failures_total",
			Help:      "The number of query log failures.",
		}),
		maxConcurrentQueries: prometheus.NewGauge(prometheus.GaugeOpts{
			Namespace: namespace,
			Subsystem: subsystem,
			Name:      "queries_concurrent_max",
			Help:      "The max number of concurrent queries.",
		}),
		querySamples: prometheus.NewCounter(prometheus.CounterOpts{
			Namespace: namespace,
			Subsystem: subsystem,
			Name:      "query_samples_total",
			Help:      "The total number of samples loaded by all queries.",
		}),
		queryQueueTime:   queryResultSummary.WithLabelValues("queue_time"),
		queryPrepareTime: queryResultSummary.WithLabelValues("prepare_time"),
		queryInnerEval:   queryResultSummary.WithLabelValues("inner_eval"),
		queryResultSort:  queryResultSummary.WithLabelValues("result_sort"),
	}

	if t := opts.ActiveQueryTracker; t != nil {
		metrics.maxConcurrentQueries.Set(float64(t.GetMaxConcurrent()))
	} else {
		metrics.maxConcurrentQueries.Set(-1)
	}

	if opts.LookbackDelta == 0 {
		opts.LookbackDelta = defaultLookbackDelta
		if l := opts.Logger; l != nil {
			level.Debug(l).Log("msg", "Lookback delta is zero, setting to default value", "value", defaultLookbackDelta)
		}
	}

	if opts.Reg != nil {
		opts.Reg.MustRegister(
			metrics.currentQueries,
			metrics.maxConcurrentQueries,
			metrics.queryLogEnabled,
			metrics.queryLogFailures,
			metrics.querySamples,
			queryResultSummary,
		)
	}

	return &Engine{
		timeout:                  opts.Timeout,
		logger:                   opts.Logger,
		metrics:                  metrics,
		maxSamplesPerQuery:       opts.MaxSamples,
		activeQueryTracker:       opts.ActiveQueryTracker,
		lookbackDelta:            opts.LookbackDelta,
		noStepSubqueryIntervalFn: opts.NoStepSubqueryIntervalFn,
		enableAtModifier:         opts.EnableAtModifier,
		enableNegativeOffset:     opts.EnableNegativeOffset,
		enablePerStepStats:       opts.EnablePerStepStats,
	}
}

// SetQueryLogger sets the query logger.
func (ng *Engine) SetQueryLogger(l QueryLogger) {
	ng.queryLoggerLock.Lock()
	defer ng.queryLoggerLock.Unlock()

	if ng.queryLogger != nil {
		// An error closing the old file descriptor should
		// not make reload fail; only log a warning.
		err := ng.queryLogger.Close()
		if err != nil {
			level.Warn(ng.logger).Log("msg", "Error while closing the previous query log file", "err", err)
		}
	}

	ng.queryLogger = l

	if l != nil {
		ng.metrics.queryLogEnabled.Set(1)
	} else {
		ng.metrics.queryLogEnabled.Set(0)
	}
}

// NewInstantQuery returns an evaluation query for the given expression at the given time.
func (ng *Engine) NewInstantQuery(ctx context.Context, q storage.Queryable, opts QueryOpts, qs string, ts time.Time) (Query, error) {
	pExpr, qry := ng.newQuery(q, qs, opts, ts, ts, 0)
	finishQueue, err := ng.queueActive(ctx, qry)
	if err != nil {
		return nil, err
	}
	defer finishQueue()
	expr, err := parser.ParseExpr(qs)
	if err != nil {
		return nil, err
	}
	if err := ng.validateOpts(expr); err != nil {
		return nil, err
	}
	*pExpr = PreprocessExpr(expr, ts, ts)

	return qry, nil
}

// NewRangeQuery returns an evaluation query for the given time range and with
// the resolution set by the interval.
func (ng *Engine) NewRangeQuery(ctx context.Context, q storage.Queryable, opts QueryOpts, qs string, start, end time.Time, interval time.Duration) (Query, error) {
	pExpr, qry := ng.newQuery(q, qs, opts, start, end, interval)
	finishQueue, err := ng.queueActive(ctx, qry)
	if err != nil {
		return nil, err
	}
	defer finishQueue()
	expr, err := parser.ParseExpr(qs)
	if err != nil {
		return nil, err
	}
	if err := ng.validateOpts(expr); err != nil {
		return nil, err
	}
	if expr.Type() != parser.ValueTypeVector && expr.Type() != parser.ValueTypeScalar {
		return nil, fmt.Errorf("invalid expression type %q for range query, must be Scalar or instant Vector", parser.DocumentedType(expr.Type()))
	}
	*pExpr = PreprocessExpr(expr, start, end)

	return qry, nil
}

func (ng *Engine) newQuery(q storage.Queryable, qs string, opts QueryOpts, start, end time.Time, interval time.Duration) (*parser.Expr, *query) {
	// Default to empty QueryOpts if not provided.
	if opts == nil {
		opts = NewPrometheusQueryOpts(false, 0)
	}

	lookbackDelta := opts.LookbackDelta()
	if lookbackDelta <= 0 {
		lookbackDelta = ng.lookbackDelta
	}

	es := &parser.EvalStmt{
		Start:         start,
		End:           end,
		Interval:      interval,
		LookbackDelta: lookbackDelta,
	}
	qry := &query{
		q:           qs,
		stmt:        es,
		ng:          ng,
		stats:       stats.NewQueryTimers(),
		sampleStats: stats.NewQuerySamples(ng.enablePerStepStats && opts.EnablePerStepStats()),
		queryable:   q,
	}
	return &es.Expr, qry
}

var (
	ErrValidationAtModifierDisabled     = errors.New("@ modifier is disabled")
	ErrValidationNegativeOffsetDisabled = errors.New("negative offset is disabled")
)

func (ng *Engine) validateOpts(expr parser.Expr) error {
	if ng.enableAtModifier && ng.enableNegativeOffset {
		return nil
	}

	var atModifierUsed, negativeOffsetUsed bool

	var validationErr error
	parser.Inspect(expr, func(node parser.Node, path []parser.Node) error {
		switch n := node.(type) {
		case *parser.VectorSelector:
			if n.Timestamp != nil || n.StartOrEnd == parser.START || n.StartOrEnd == parser.END {
				atModifierUsed = true
			}
			if n.OriginalOffset < 0 {
				negativeOffsetUsed = true
			}

		case *parser.MatrixSelector:
			vs := n.VectorSelector.(*parser.VectorSelector)
			if vs.Timestamp != nil || vs.StartOrEnd == parser.START || vs.StartOrEnd == parser.END {
				atModifierUsed = true
			}
			if vs.OriginalOffset < 0 {
				negativeOffsetUsed = true
			}

		case *parser.SubqueryExpr:
			if n.Timestamp != nil || n.StartOrEnd == parser.START || n.StartOrEnd == parser.END {
				atModifierUsed = true
			}
			if n.OriginalOffset < 0 {
				negativeOffsetUsed = true
			}
		}

		if atModifierUsed && !ng.enableAtModifier {
			validationErr = ErrValidationAtModifierDisabled
			return validationErr
		}
		if negativeOffsetUsed && !ng.enableNegativeOffset {
			validationErr = ErrValidationNegativeOffsetDisabled
			return validationErr
		}

		return nil
	})

	return validationErr
}

// NewTestQuery: inject special behaviour into Query for testing.
func (ng *Engine) NewTestQuery(f func(context.Context) error) Query {
	qry := &query{
		q:           "test statement",
		stmt:        parser.TestStmt(f),
		ng:          ng,
		stats:       stats.NewQueryTimers(),
		sampleStats: stats.NewQuerySamples(ng.enablePerStepStats),
	}
	return qry
}

// exec executes the query.
//
// At this point per query only one EvalStmt is evaluated. Alert and record
// statements are not handled by the Engine.
func (ng *Engine) exec(ctx context.Context, q *query) (v parser.Value, ws annotations.Annotations, err error) {
	ng.metrics.currentQueries.Inc()
	defer func() {
		ng.metrics.currentQueries.Dec()
		ng.metrics.querySamples.Add(float64(q.sampleStats.TotalSamples))
	}()

	ctx, cancel := context.WithTimeout(ctx, ng.timeout)
	q.cancel = cancel

	defer func() {
		ng.queryLoggerLock.RLock()
		if l := ng.queryLogger; l != nil {
			params := make(map[string]interface{}, 4)
			params["query"] = q.q
			if eq, ok := q.Statement().(*parser.EvalStmt); ok {
				params["start"] = formatDate(eq.Start)
				params["end"] = formatDate(eq.End)
				// The step provided by the user is in seconds.
				params["step"] = int64(eq.Interval / (time.Second / time.Nanosecond))
			}
			f := []interface{}{"params", params}
			if err != nil {
				f = append(f, "error", err)
			}
			f = append(f, "stats", stats.NewQueryStats(q.Stats()))
			if span := trace.SpanFromContext(ctx); span != nil {
				f = append(f, "spanID", span.SpanContext().SpanID())
			}
			if origin := ctx.Value(QueryOrigin{}); origin != nil {
				for k, v := range origin.(map[string]interface{}) {
					f = append(f, k, v)
				}
			}
			if err := l.Log(f...); err != nil {
				ng.metrics.queryLogFailures.Inc()
				level.Error(ng.logger).Log("msg", "can't log query", "err", err)
			}
		}
		ng.queryLoggerLock.RUnlock()
	}()

	execSpanTimer, ctx := q.stats.GetSpanTimer(ctx, stats.ExecTotalTime)
	defer execSpanTimer.Finish()

	finishQueue, err := ng.queueActive(ctx, q)
	if err != nil {
		return nil, nil, err
	}
	defer finishQueue()

	// Cancel when execution is done or an error was raised.
	defer q.cancel()

	evalSpanTimer, ctx := q.stats.GetSpanTimer(ctx, stats.EvalTotalTime)
	defer evalSpanTimer.Finish()

	// The base context might already be canceled on the first iteration (e.g. during shutdown).
	if err := contextDone(ctx, env); err != nil {
		return nil, nil, err
	}

	switch s := q.Statement().(type) {
	case *parser.EvalStmt:
		return ng.execEvalStmt(ctx, q, s)
	case parser.TestStmt:
		return nil, nil, s(ctx)
	}

	panic(fmt.Errorf("promql.Engine.exec: unhandled statement of type %T", q.Statement()))
}

// Log query in active log. The active log guarantees that we don't run over
// MaxConcurrent queries.
func (ng *Engine) queueActive(ctx context.Context, q *query) (func(), error) {
	if ng.activeQueryTracker == nil {
		return func() {}, nil
	}
	queueSpanTimer, _ := q.stats.GetSpanTimer(ctx, stats.ExecQueueTime, ng.metrics.queryQueueTime)
	queryIndex, err := ng.activeQueryTracker.Insert(ctx, q.q)
	queueSpanTimer.Finish()
	return func() { ng.activeQueryTracker.Delete(queryIndex) }, err
}

func timeMilliseconds(t time.Time) int64 {
	return t.UnixNano() / int64(time.Millisecond/time.Nanosecond)
}

func durationMilliseconds(d time.Duration) int64 {
	return int64(d / (time.Millisecond / time.Nanosecond))
}

// execEvalStmt evaluates the expression of an evaluation statement for the given time range.
func (ng *Engine) execEvalStmt(ctx context.Context, query *query, s *parser.EvalStmt) (parser.Value, annotations.Annotations, error) {
	prepareSpanTimer, ctxPrepare := query.stats.GetSpanTimer(ctx, stats.QueryPreparationTime, ng.metrics.queryPrepareTime)
	mint, maxt := FindMinMaxTime(s)
	querier, err := query.queryable.Querier(mint, maxt)
	if err != nil {
		prepareSpanTimer.Finish()
		return nil, nil, err
	}
	defer querier.Close()

	ng.populateSeries(ctxPrepare, querier, s)
	prepareSpanTimer.Finish()

	// Modify the offset of vector and matrix selectors for the @ modifier
	// w.r.t. the start time since only 1 evaluation will be done on them.
	setOffsetForAtModifier(timeMilliseconds(s.Start), s.Expr)
	evalSpanTimer, ctxInnerEval := query.stats.GetSpanTimer(ctx, stats.InnerEvalTime, ng.metrics.queryInnerEval)
	// Instant evaluation. This is executed as a range evaluation with one step.
	if s.Start == s.End && s.Interval == 0 {
		start := timeMilliseconds(s.Start)
		evaluator := &evaluator{
			startTimestamp:           start,
			endTimestamp:             start,
			interval:                 1,
			ctx:                      ctxInnerEval,
			maxSamples:               ng.maxSamplesPerQuery,
			logger:                   ng.logger,
			lookbackDelta:            s.LookbackDelta,
			samplesStats:             query.sampleStats,
			noStepSubqueryIntervalFn: ng.noStepSubqueryIntervalFn,
		}
		query.sampleStats.InitStepTracking(start, start, 1)

		val, warnings, err := evaluator.Eval(s.Expr)

		evalSpanTimer.Finish()

		if err != nil {
			return nil, warnings, err
		}

		var mat Matrix

		switch result := val.(type) {
		case Matrix:
			mat = result
		case String:
			return result, warnings, nil
		default:
			panic(fmt.Errorf("promql.Engine.exec: invalid expression type %q", val.Type()))
		}

		query.matrix = mat
		switch s.Expr.Type() {
		case parser.ValueTypeVector:
			// Convert matrix with one value per series into vector.
			vector := make(Vector, len(mat))
			for i, s := range mat {
				// Point might have a different timestamp, force it to the evaluation
				// timestamp as that is when we ran the evaluation.
				if len(s.Histograms) > 0 {
					vector[i] = Sample{Metric: s.Metric, H: s.Histograms[0].H, T: start}
				} else {
					vector[i] = Sample{Metric: s.Metric, F: s.Floats[0].F, T: start}
				}
			}
			return vector, warnings, nil
		case parser.ValueTypeScalar:
			return Scalar{V: mat[0].Floats[0].F, T: start}, warnings, nil
		case parser.ValueTypeMatrix:
<<<<<<< HEAD
			sort.Sort(mat)
=======
			ng.sortMatrixResult(ctx, query, mat)
>>>>>>> edd55888
			return mat, warnings, nil
		default:
			panic(fmt.Errorf("promql.Engine.exec: unexpected expression type %q", s.Expr.Type()))
		}
	}

	// Range evaluation.
	evaluator := &evaluator{
		startTimestamp:           timeMilliseconds(s.Start),
		endTimestamp:             timeMilliseconds(s.End),
		interval:                 durationMilliseconds(s.Interval),
		ctx:                      ctxInnerEval,
		maxSamples:               ng.maxSamplesPerQuery,
		logger:                   ng.logger,
		lookbackDelta:            s.LookbackDelta,
		samplesStats:             query.sampleStats,
		noStepSubqueryIntervalFn: ng.noStepSubqueryIntervalFn,
	}
	query.sampleStats.InitStepTracking(evaluator.startTimestamp, evaluator.endTimestamp, evaluator.interval)
	val, warnings, err := evaluator.Eval(s.Expr)

	evalSpanTimer.Finish()

	if err != nil {
		return nil, warnings, err
	}

	mat, ok := val.(Matrix)
	if !ok {
		panic(fmt.Errorf("promql.Engine.exec: invalid expression type %q", val.Type()))
	}
	query.matrix = mat

	if err := contextDone(ctx, "expression evaluation"); err != nil {
		return nil, warnings, err
	}

	// TODO(fabxc): where to ensure metric labels are a copy from the storage internals.
	ng.sortMatrixResult(ctx, query, mat)

	return mat, warnings, nil
}

func (ng *Engine) sortMatrixResult(ctx context.Context, query *query, mat Matrix) {
	sortSpanTimer, _ := query.stats.GetSpanTimer(ctx, stats.ResultSortTime, ng.metrics.queryResultSort)
	sort.Sort(mat)
	sortSpanTimer.Finish()
}

// subqueryTimes returns the sum of offsets and ranges of all subqueries in the path.
// If the @ modifier is used, then the offset and range is w.r.t. that timestamp
// (i.e. the sum is reset when we have @ modifier).
// The returned *int64 is the closest timestamp that was seen. nil for no @ modifier.
func subqueryTimes(path []parser.Node) (time.Duration, time.Duration, *int64) {
	var (
		subqOffset, subqRange time.Duration
		ts                    int64 = math.MaxInt64
	)
	for _, node := range path {
		if n, ok := node.(*parser.SubqueryExpr); ok {
			subqOffset += n.OriginalOffset
			subqRange += n.Range
			if n.Timestamp != nil {
				// The @ modifier on subquery invalidates all the offset and
				// range till now. Hence resetting it here.
				subqOffset = n.OriginalOffset
				subqRange = n.Range
				ts = *n.Timestamp
			}
		}
	}
	var tsp *int64
	if ts != math.MaxInt64 {
		tsp = &ts
	}
	return subqOffset, subqRange, tsp
}

// FindMinMaxTime returns the time in milliseconds of the earliest and latest point in time the statement will try to process.
// This takes into account offsets, @ modifiers, and range selectors.
// If the statement does not select series, then FindMinMaxTime returns (0, 0).
func FindMinMaxTime(s *parser.EvalStmt) (int64, int64) {
	var minTimestamp, maxTimestamp int64 = math.MaxInt64, math.MinInt64
	// Whenever a MatrixSelector is evaluated, evalRange is set to the corresponding range.
	// The evaluation of the VectorSelector inside then evaluates the given range and unsets
	// the variable.
	var evalRange time.Duration
	parser.Inspect(s.Expr, func(node parser.Node, path []parser.Node) error {
		switch n := node.(type) {
		case *parser.VectorSelector:
			start, end := getTimeRangesForSelector(s, n, path, evalRange)
			if start < minTimestamp {
				minTimestamp = start
			}
			if end > maxTimestamp {
				maxTimestamp = end
			}
			evalRange = 0
		case *parser.MatrixSelector:
			evalRange = n.Range
		}
		return nil
	})

	if maxTimestamp == math.MinInt64 {
		// This happens when there was no selector. Hence no time range to select.
		minTimestamp = 0
		maxTimestamp = 0
	}

	return minTimestamp, maxTimestamp
}

func getTimeRangesForSelector(s *parser.EvalStmt, n *parser.VectorSelector, path []parser.Node, evalRange time.Duration) (int64, int64) {
	start, end := timestamp.FromTime(s.Start), timestamp.FromTime(s.End)
	subqOffset, subqRange, subqTs := subqueryTimes(path)

	if subqTs != nil {
		// The timestamp on the subquery overrides the eval statement time ranges.
		start = *subqTs
		end = *subqTs
	}

	if n.Timestamp != nil {
		// The timestamp on the selector overrides everything.
		start = *n.Timestamp
		end = *n.Timestamp
	} else {
		offsetMilliseconds := durationMilliseconds(subqOffset)
		start = start - offsetMilliseconds - durationMilliseconds(subqRange)
		end -= offsetMilliseconds
	}

	if evalRange == 0 {
		start -= durationMilliseconds(s.LookbackDelta)
	} else {
		// For all matrix queries we want to ensure that we have (end-start) + range selected
		// this way we have `range` data before the start time
		start -= durationMilliseconds(evalRange)
	}

	offsetMilliseconds := durationMilliseconds(n.OriginalOffset)
	start -= offsetMilliseconds
	end -= offsetMilliseconds

	return start, end
}

func (ng *Engine) getLastSubqueryInterval(path []parser.Node) time.Duration {
	var interval time.Duration
	for _, node := range path {
		if n, ok := node.(*parser.SubqueryExpr); ok {
			interval = n.Step
			if n.Step == 0 {
				interval = time.Duration(ng.noStepSubqueryIntervalFn(durationMilliseconds(n.Range))) * time.Millisecond
			}
		}
	}
	return interval
}

func (ng *Engine) populateSeries(ctx context.Context, querier storage.Querier, s *parser.EvalStmt) {
	// Whenever a MatrixSelector is evaluated, evalRange is set to the corresponding range.
	// The evaluation of the VectorSelector inside then evaluates the given range and unsets
	// the variable.
	var evalRange time.Duration

	parser.Inspect(s.Expr, func(node parser.Node, path []parser.Node) error {
		switch n := node.(type) {
		case *parser.VectorSelector:
			start, end := getTimeRangesForSelector(s, n, path, evalRange)
			interval := ng.getLastSubqueryInterval(path)
			if interval == 0 {
				interval = s.Interval
			}
			hints := &storage.SelectHints{
				Start: start,
				End:   end,
				Step:  durationMilliseconds(interval),
				Range: durationMilliseconds(evalRange),
				Func:  extractFuncFromPath(path),
			}
			evalRange = 0
			hints.By, hints.Grouping = extractGroupsFromPath(path)
			n.UnexpandedSeriesSet = querier.Select(ctx, false, hints, n.LabelMatchers...)

		case *parser.MatrixSelector:
			evalRange = n.Range
		}
		return nil
	})
}

// extractFuncFromPath walks up the path and searches for the first instance of
// a function or aggregation.
func extractFuncFromPath(p []parser.Node) string {
	if len(p) == 0 {
		return ""
	}
	switch n := p[len(p)-1].(type) {
	case *parser.AggregateExpr:
		return n.Op.String()
	case *parser.Call:
		return n.Func.Name
	case *parser.BinaryExpr:
		// If we hit a binary expression we terminate since we only care about functions
		// or aggregations over a single metric.
		return ""
	}
	return extractFuncFromPath(p[:len(p)-1])
}

// extractGroupsFromPath parses vector outer function and extracts grouping information if by or without was used.
func extractGroupsFromPath(p []parser.Node) (bool, []string) {
	if len(p) == 0 {
		return false, nil
	}
	if n, ok := p[len(p)-1].(*parser.AggregateExpr); ok {
		return !n.Without, n.Grouping
	}
	return false, nil
}

func checkAndExpandSeriesSet(ctx context.Context, expr parser.Expr) (annotations.Annotations, error) {
	switch e := expr.(type) {
	case *parser.MatrixSelector:
		return checkAndExpandSeriesSet(ctx, e.VectorSelector)
	case *parser.VectorSelector:
		if e.Series != nil {
			return nil, nil
		}
		series, ws, err := expandSeriesSet(ctx, e.UnexpandedSeriesSet)
		if e.SkipHistogramBuckets {
			for i := range series {
				series[i] = newHistogramStatsSeries(series[i])
			}
		}
		e.Series = series
		return ws, err
	}
	return nil, nil
}

func expandSeriesSet(ctx context.Context, it storage.SeriesSet) (res []storage.Series, ws annotations.Annotations, err error) {
	for it.Next() {
		select {
		case <-ctx.Done():
			return nil, nil, ctx.Err()
		default:
		}
		res = append(res, it.At())
	}
	return res, it.Warnings(), it.Err()
}

type errWithWarnings struct {
	err      error
	warnings annotations.Annotations
}

func (e errWithWarnings) Error() string { return e.err.Error() }

// An evaluator evaluates the given expressions over the given fixed
// timestamps. It is attached to an engine through which it connects to a
// querier and reports errors. On timeout or cancellation of its context it
// terminates.
type evaluator struct {
	ctx context.Context

	startTimestamp int64 // Start time in milliseconds.
	endTimestamp   int64 // End time in milliseconds.
	interval       int64 // Interval in milliseconds.

	maxSamples               int
	currentSamples           int
	logger                   log.Logger
	lookbackDelta            time.Duration
	samplesStats             *stats.QuerySamples
	noStepSubqueryIntervalFn func(rangeMillis int64) int64
}

// errorf causes a panic with the input formatted into an error.
func (ev *evaluator) errorf(format string, args ...interface{}) {
	ev.error(fmt.Errorf(format, args...))
}

// error causes a panic with the given error.
func (ev *evaluator) error(err error) {
	panic(err)
}

// recover is the handler that turns panics into returns from the top level of evaluation.
func (ev *evaluator) recover(expr parser.Expr, ws *annotations.Annotations, errp *error) {
	e := recover()
	if e == nil {
		return
	}

	switch err := e.(type) {
	case runtime.Error:
		// Print the stack trace but do not inhibit the running application.
		buf := make([]byte, 64<<10)
		buf = buf[:runtime.Stack(buf, false)]

		level.Error(ev.logger).Log("msg", "runtime panic in parser", "expr", expr.String(), "err", e, "stacktrace", string(buf))
		*errp = fmt.Errorf("unexpected error: %w", err)
	case errWithWarnings:
		*errp = err.err
		ws.Merge(err.warnings)
	case error:
		*errp = err
	default:
		*errp = fmt.Errorf("%v", err)
	}
}

func (ev *evaluator) Eval(expr parser.Expr) (v parser.Value, ws annotations.Annotations, err error) {
	defer ev.recover(expr, &ws, &err)

	v, ws = ev.eval(expr)
	return v, ws, nil
}

// EvalSeriesHelper stores extra information about a series.
type EvalSeriesHelper struct {
	// Used to map left-hand to right-hand in binary operations.
	signature string
}

// EvalNodeHelper stores extra information and caches for evaluating a single node across steps.
type EvalNodeHelper struct {
	// Evaluation timestamp.
	Ts int64
	// Vector that can be used for output.
	Out Vector

	// Caches.
	// funcHistogramQuantile for classic histograms.
	signatureToMetricWithBuckets map[string]*metricWithBuckets

	lb           *labels.Builder
	lblBuf       []byte
	lblResultBuf []byte

	// For binary vector matching.
	rightSigs    map[string]Sample
	matchedSigs  map[string]map[uint64]struct{}
	resultMetric map[string]labels.Labels
}

func (enh *EvalNodeHelper) resetBuilder(lbls labels.Labels) {
	if enh.lb == nil {
		enh.lb = labels.NewBuilder(lbls)
	} else {
		enh.lb.Reset(lbls)
	}
}

// rangeEval evaluates the given expressions, and then for each step calls
// the given funcCall with the values computed for each expression at that
// step. The return value is the combination into time series of all the
// function call results.
// The prepSeries function (if provided) can be used to prepare the helper
// for each series, then passed to each call funcCall.
func (ev *evaluator) rangeEval(prepSeries func(labels.Labels, *EvalSeriesHelper), funcCall func([]parser.Value, [][]EvalSeriesHelper, *EvalNodeHelper) (Vector, annotations.Annotations), exprs ...parser.Expr) (Matrix, annotations.Annotations) {
	numSteps := int((ev.endTimestamp-ev.startTimestamp)/ev.interval) + 1
	matrixes := make([]Matrix, len(exprs))
	origMatrixes := make([]Matrix, len(exprs))
	originalNumSamples := ev.currentSamples

	var warnings annotations.Annotations
	for i, e := range exprs {
		// Functions will take string arguments from the expressions, not the values.
		if e != nil && e.Type() != parser.ValueTypeString {
			// ev.currentSamples will be updated to the correct value within the ev.eval call.
			val, ws := ev.eval(e)
			warnings.Merge(ws)
			matrixes[i] = val.(Matrix)

			// Keep a copy of the original point slices so that they
			// can be returned to the pool.
			origMatrixes[i] = make(Matrix, len(matrixes[i]))
			copy(origMatrixes[i], matrixes[i])
		}
	}

	vectors := make([]Vector, len(exprs))    // Input vectors for the function.
	args := make([]parser.Value, len(exprs)) // Argument to function.
	// Create an output vector that is as big as the input matrix with
	// the most time series.
	biggestLen := 1
	for i := range exprs {
		vectors[i] = make(Vector, 0, len(matrixes[i]))
		if len(matrixes[i]) > biggestLen {
			biggestLen = len(matrixes[i])
		}
	}
	enh := &EvalNodeHelper{Out: make(Vector, 0, biggestLen)}
	type seriesAndTimestamp struct {
		Series
		ts int64
	}
	seriess := make(map[uint64]seriesAndTimestamp, biggestLen) // Output series by series hash.
	tempNumSamples := ev.currentSamples

	var (
		seriesHelpers [][]EvalSeriesHelper
		bufHelpers    [][]EvalSeriesHelper // Buffer updated on each step
	)

	// If the series preparation function is provided, we should run it for
	// every single series in the matrix.
	if prepSeries != nil {
		seriesHelpers = make([][]EvalSeriesHelper, len(exprs))
		bufHelpers = make([][]EvalSeriesHelper, len(exprs))

		for i := range exprs {
			seriesHelpers[i] = make([]EvalSeriesHelper, len(matrixes[i]))
			bufHelpers[i] = make([]EvalSeriesHelper, len(matrixes[i]))

			for si, series := range matrixes[i] {
				prepSeries(series.Metric, &seriesHelpers[i][si])
			}
		}
	}

	for ts := ev.startTimestamp; ts <= ev.endTimestamp; ts += ev.interval {
		if err := contextDone(ev.ctx, "expression evaluation"); err != nil {
			ev.error(err)
		}
		// Reset number of samples in memory after each timestamp.
		ev.currentSamples = tempNumSamples
		// Gather input vectors for this timestamp.
		for i := range exprs {
			vectors[i] = vectors[i][:0]

			if prepSeries != nil {
				bufHelpers[i] = bufHelpers[i][:0]
			}

			for si, series := range matrixes[i] {
				switch {
				case len(series.Floats) > 0 && series.Floats[0].T == ts:
					vectors[i] = append(vectors[i], Sample{Metric: series.Metric, F: series.Floats[0].F, T: ts})
					// Move input vectors forward so we don't have to re-scan the same
					// past points at the next step.
					matrixes[i][si].Floats = series.Floats[1:]
				case len(series.Histograms) > 0 && series.Histograms[0].T == ts:
					vectors[i] = append(vectors[i], Sample{Metric: series.Metric, H: series.Histograms[0].H, T: ts})
					matrixes[i][si].Histograms = series.Histograms[1:]
				default:
					continue
				}
				if prepSeries != nil {
					bufHelpers[i] = append(bufHelpers[i], seriesHelpers[i][si])
				}
				// Don't add histogram size here because we only
				// copy the pointer above, not the whole
				// histogram.
				ev.currentSamples++
				if ev.currentSamples > ev.maxSamples {
					ev.error(ErrTooManySamples(env))
				}
			}
			args[i] = vectors[i]
			ev.samplesStats.UpdatePeak(ev.currentSamples)
		}

		// Make the function call.
		enh.Ts = ts
		result, ws := funcCall(args, bufHelpers, enh)
		enh.Out = result[:0] // Reuse result vector.
		warnings.Merge(ws)

		vecNumSamples := result.TotalSamples()
		ev.currentSamples += vecNumSamples
		// When we reset currentSamples to tempNumSamples during the next iteration of the loop it also
		// needs to include the samples from the result here, as they're still in memory.
		tempNumSamples += vecNumSamples
		ev.samplesStats.UpdatePeak(ev.currentSamples)

		if ev.currentSamples > ev.maxSamples {
			ev.error(ErrTooManySamples(env))
		}

		// If this could be an instant query, shortcut so as not to change sort order.
		if ev.endTimestamp == ev.startTimestamp {
			if result.ContainsSameLabelset() {
				ev.errorf("vector cannot contain metrics with the same labelset")
			}
			mat := make(Matrix, len(result))
			for i, s := range result {
				if s.H == nil {
					mat[i] = Series{Metric: s.Metric, Floats: []FPoint{{T: ts, F: s.F}}}
				} else {
					mat[i] = Series{Metric: s.Metric, Histograms: []HPoint{{T: ts, H: s.H}}}
				}
			}
			ev.currentSamples = originalNumSamples + mat.TotalSamples()
			ev.samplesStats.UpdatePeak(ev.currentSamples)
			return mat, warnings
		}

		// Add samples in output vector to output series.
		for _, sample := range result {
			h := sample.Metric.Hash()
			ss, ok := seriess[h]
			if ok {
				if ss.ts == ts { // If we've seen this output series before at this timestamp, it's a duplicate.
					ev.errorf("vector cannot contain metrics with the same labelset")
				}
				ss.ts = ts
			} else {
				ss = seriesAndTimestamp{Series{Metric: sample.Metric}, ts}
			}
			addToSeries(&ss.Series, enh.Ts, sample.F, sample.H, numSteps)
			seriess[h] = ss
		}
	}

	// Reuse the original point slices.
	for _, m := range origMatrixes {
		for _, s := range m {
			putFPointSlice(s.Floats)
			putHPointSlice(s.Histograms)
		}
	}
	// Assemble the output matrix. By the time we get here we know we don't have too many samples.
	mat := make(Matrix, 0, len(seriess))
	for _, ss := range seriess {
		mat = append(mat, ss.Series)
	}
	ev.currentSamples = originalNumSamples + mat.TotalSamples()
	ev.samplesStats.UpdatePeak(ev.currentSamples)
	return mat, warnings
}

func (ev *evaluator) rangeEvalAgg(aggExpr *parser.AggregateExpr, sortedGrouping []string, inputMatrix Matrix, param float64) (Matrix, annotations.Annotations) {
	// Keep a copy of the original point slice so that it can be returned to the pool.
	origMatrix := slices.Clone(inputMatrix)
	defer func() {
		for _, s := range origMatrix {
			putFPointSlice(s.Floats)
			putHPointSlice(s.Histograms)
		}
	}()

	var warnings annotations.Annotations

	enh := &EvalNodeHelper{}
	tempNumSamples := ev.currentSamples

	// Create a mapping from input series to output groups.
	buf := make([]byte, 0, 1024)
	groupToResultIndex := make(map[uint64]int)
	seriesToResult := make([]int, len(inputMatrix))
	var result Matrix

	groupCount := 0
	for si, series := range inputMatrix {
		var groupingKey uint64
		groupingKey, buf = generateGroupingKey(series.Metric, sortedGrouping, aggExpr.Without, buf)
		index, ok := groupToResultIndex[groupingKey]
		// Add a new group if it doesn't exist.
		if !ok {
			if aggExpr.Op != parser.TOPK && aggExpr.Op != parser.BOTTOMK {
				m := generateGroupingLabels(enh, series.Metric, aggExpr.Without, sortedGrouping)
				result = append(result, Series{Metric: m})
			}
			index = groupCount
			groupToResultIndex[groupingKey] = index
			groupCount++
		}
		seriesToResult[si] = index
	}
	groups := make([]groupedAggregation, groupCount)

	var k int
	var seriess map[uint64]Series
	switch aggExpr.Op {
	case parser.TOPK, parser.BOTTOMK:
		if !convertibleToInt64(param) {
			ev.errorf("Scalar value %v overflows int64", param)
		}
		k = int(param)
		if k > len(inputMatrix) {
			k = len(inputMatrix)
		}
		if k < 1 {
			return nil, warnings
		}
		seriess = make(map[uint64]Series, len(inputMatrix)) // Output series by series hash.
	case parser.QUANTILE:
		if math.IsNaN(param) || param < 0 || param > 1 {
			warnings.Add(annotations.NewInvalidQuantileWarning(param, aggExpr.Param.PositionRange()))
		}
	}

	for ts := ev.startTimestamp; ts <= ev.endTimestamp; ts += ev.interval {
		if err := contextDone(ev.ctx, "expression evaluation"); err != nil {
			ev.error(err)
		}
		// Reset number of samples in memory after each timestamp.
		ev.currentSamples = tempNumSamples

		// Make the function call.
		enh.Ts = ts
		var ws annotations.Annotations
		switch aggExpr.Op {
		case parser.TOPK, parser.BOTTOMK:
			result, ws = ev.aggregationK(aggExpr, k, inputMatrix, seriesToResult, groups, enh, seriess)
			// If this could be an instant query, shortcut so as not to change sort order.
			if ev.endTimestamp == ev.startTimestamp {
				return result, ws
			}
		default:
			ws = ev.aggregation(aggExpr, param, inputMatrix, result, seriesToResult, groups, enh)
		}

		warnings.Merge(ws)

		if ev.currentSamples > ev.maxSamples {
			ev.error(ErrTooManySamples(env))
		}
	}

	// Assemble the output matrix. By the time we get here we know we don't have too many samples.
	switch aggExpr.Op {
	case parser.TOPK, parser.BOTTOMK:
		result = make(Matrix, 0, len(seriess))
		for _, ss := range seriess {
			result = append(result, ss)
		}
	default:
		// Remove empty result rows.
		dst := 0
		for _, series := range result {
			if len(series.Floats) > 0 || len(series.Histograms) > 0 {
				result[dst] = series
				dst++
			}
		}
		result = result[:dst]
	}
	return result, warnings
}

// evalSubquery evaluates given SubqueryExpr and returns an equivalent
// evaluated MatrixSelector in its place. Note that the Name and LabelMatchers are not set.
func (ev *evaluator) evalSubquery(subq *parser.SubqueryExpr) (*parser.MatrixSelector, int, annotations.Annotations) {
	samplesStats := ev.samplesStats
	// Avoid double counting samples when running a subquery, those samples will be counted in later stage.
	ev.samplesStats = ev.samplesStats.NewChild()
	val, ws := ev.eval(subq)
	// But do incorporate the peak from the subquery
	samplesStats.UpdatePeakFromSubquery(ev.samplesStats)
	ev.samplesStats = samplesStats
	mat := val.(Matrix)
	vs := &parser.VectorSelector{
		OriginalOffset: subq.OriginalOffset,
		Offset:         subq.Offset,
		Series:         make([]storage.Series, 0, len(mat)),
		Timestamp:      subq.Timestamp,
	}
	if subq.Timestamp != nil {
		// The offset of subquery is not modified in case of @ modifier.
		// Hence we take care of that here for the result.
		vs.Offset = subq.OriginalOffset + time.Duration(ev.startTimestamp-*subq.Timestamp)*time.Millisecond
	}
	ms := &parser.MatrixSelector{
		Range:          subq.Range,
		VectorSelector: vs,
	}
	for _, s := range mat {
		vs.Series = append(vs.Series, NewStorageSeries(s))
	}
	return ms, mat.TotalSamples(), ws
}

// eval evaluates the given expression as the given AST expression node requires.
func (ev *evaluator) eval(expr parser.Expr) (parser.Value, annotations.Annotations) {
	// This is the top-level evaluation method.
	// Thus, we check for timeout/cancellation here.
	if err := contextDone(ev.ctx, "expression evaluation"); err != nil {
		ev.error(err)
	}
	numSteps := int((ev.endTimestamp-ev.startTimestamp)/ev.interval) + 1

	// Create a new span to help investigate inner evaluation performances.
	ctxWithSpan, span := otel.Tracer("").Start(ev.ctx, stats.InnerEvalTime.SpanOperation()+" eval "+reflect.TypeOf(expr).String())
	ev.ctx = ctxWithSpan
	defer span.End()

	switch e := expr.(type) {
	case *parser.AggregateExpr:
		// Grouping labels must be sorted (expected both by generateGroupingKey() and aggregation()).
		sortedGrouping := e.Grouping
		slices.Sort(sortedGrouping)

		unwrapParenExpr(&e.Param)
		param := unwrapStepInvariantExpr(e.Param)
		unwrapParenExpr(&param)

		if e.Op == parser.COUNT_VALUES {
			valueLabel := param.(*parser.StringLiteral)
			if !model.LabelName(valueLabel.Val).IsValid() {
				ev.errorf("invalid label name %q", valueLabel)
			}
			if !e.Without {
				sortedGrouping = append(sortedGrouping, valueLabel.Val)
				slices.Sort(sortedGrouping)
			}
			return ev.rangeEval(nil, func(v []parser.Value, _ [][]EvalSeriesHelper, enh *EvalNodeHelper) (Vector, annotations.Annotations) {
				return ev.aggregationCountValues(e, sortedGrouping, valueLabel.Val, v[0].(Vector), enh)
			}, e.Expr)
		}

		var warnings annotations.Annotations
		originalNumSamples := ev.currentSamples
		// param is the number k for topk/bottomk, or q for quantile.
		var fParam float64
		if param != nil {
			val, ws := ev.eval(param)
			warnings.Merge(ws)
			fParam = val.(Matrix)[0].Floats[0].F
		}
		// Now fetch the data to be aggregated.
		val, ws := ev.eval(e.Expr)
		warnings.Merge(ws)
		inputMatrix := val.(Matrix)

		result, ws := ev.rangeEvalAgg(e, sortedGrouping, inputMatrix, fParam)
		warnings.Merge(ws)
		ev.currentSamples = originalNumSamples + result.TotalSamples()
		ev.samplesStats.UpdatePeak(ev.currentSamples)

		return result, warnings

	case *parser.Call:
		call := FunctionCalls[e.Func.Name]
		if e.Func.Name == "timestamp" {
			// Matrix evaluation always returns the evaluation time,
			// so this function needs special handling when given
			// a vector selector.
			unwrapParenExpr(&e.Args[0])
			arg := unwrapStepInvariantExpr(e.Args[0])
			unwrapParenExpr(&arg)
			vs, ok := arg.(*parser.VectorSelector)
			if ok {
				return ev.rangeEvalTimestampFunctionOverVectorSelector(vs, call, e)
			}
		}

		// Check if the function has a matrix argument.
		var (
			matrixArgIndex int
			matrixArg      bool
			warnings       annotations.Annotations
		)
		for i := range e.Args {
			unwrapParenExpr(&e.Args[i])
			a := unwrapStepInvariantExpr(e.Args[i])
			unwrapParenExpr(&a)
			if _, ok := a.(*parser.MatrixSelector); ok {
				matrixArgIndex = i
				matrixArg = true
				break
			}
			// parser.SubqueryExpr can be used in place of parser.MatrixSelector.
			if subq, ok := a.(*parser.SubqueryExpr); ok {
				matrixArgIndex = i
				matrixArg = true
				// Replacing parser.SubqueryExpr with parser.MatrixSelector.
				val, totalSamples, ws := ev.evalSubquery(subq)
				e.Args[i] = val
				warnings.Merge(ws)
				defer func() {
					// subquery result takes space in the memory. Get rid of that at the end.
					val.VectorSelector.(*parser.VectorSelector).Series = nil
					ev.currentSamples -= totalSamples
				}()
				break
			}
		}

		// Special handling for functions that work on series not samples.
		switch e.Func.Name {
		case "label_replace":
			return ev.evalLabelReplace(e.Args)
		case "label_join":
			return ev.evalLabelJoin(e.Args)
		}

		if !matrixArg {
			// Does not have a matrix argument.
			return ev.rangeEval(nil, func(v []parser.Value, _ [][]EvalSeriesHelper, enh *EvalNodeHelper) (Vector, annotations.Annotations) {
				vec, annos := call(v, e.Args, enh)
				return vec, warnings.Merge(annos)
			}, e.Args...)
		}

		inArgs := make([]parser.Value, len(e.Args))
		// Evaluate any non-matrix arguments.
		otherArgs := make([]Matrix, len(e.Args))
		otherInArgs := make([]Vector, len(e.Args))
		for i, e := range e.Args {
			if i != matrixArgIndex {
				val, ws := ev.eval(e)
				otherArgs[i] = val.(Matrix)
				otherInArgs[i] = Vector{Sample{}}
				inArgs[i] = otherInArgs[i]
				warnings.Merge(ws)
			}
		}

		unwrapParenExpr(&e.Args[matrixArgIndex])
		arg := unwrapStepInvariantExpr(e.Args[matrixArgIndex])
		unwrapParenExpr(&arg)
		sel := arg.(*parser.MatrixSelector)
		selVS := sel.VectorSelector.(*parser.VectorSelector)

		ws, err := checkAndExpandSeriesSet(ev.ctx, sel)
		warnings.Merge(ws)
		if err != nil {
			ev.error(errWithWarnings{fmt.Errorf("expanding series: %w", err), warnings})
		}
		mat := make(Matrix, 0, len(selVS.Series)) // Output matrix.
		offset := durationMilliseconds(selVS.Offset)
		selRange := durationMilliseconds(sel.Range)
		stepRange := selRange
		if stepRange > ev.interval {
			stepRange = ev.interval
		}
		// Reuse objects across steps to save memory allocations.
		var floats []FPoint
		var histograms []HPoint
		var prevSS *Series
		inMatrix := make(Matrix, 1)
		inArgs[matrixArgIndex] = inMatrix
		enh := &EvalNodeHelper{Out: make(Vector, 0, 1)}
		// Process all the calls for one time series at a time.
		it := storage.NewBuffer(selRange)
		var chkIter chunkenc.Iterator
		for i, s := range selVS.Series {
			if err := contextDone(ev.ctx, "expression evaluation"); err != nil {
				ev.error(err)
			}
			ev.currentSamples -= len(floats) + totalHPointSize(histograms)
			if floats != nil {
				floats = floats[:0]
			}
			if histograms != nil {
				histograms = histograms[:0]
			}
			chkIter = s.Iterator(chkIter)
			it.Reset(chkIter)
			metric := selVS.Series[i].Labels()
			// The last_over_time function acts like offset; thus, it
			// should keep the metric name.  For all the other range
			// vector functions, the only change needed is to drop the
			// metric name in the output.
			if e.Func.Name != "last_over_time" {
				metric = metric.DropMetricName()
			}
			ss := Series{
				Metric: metric,
			}
			inMatrix[0].Metric = selVS.Series[i].Labels()
			for ts, step := ev.startTimestamp, -1; ts <= ev.endTimestamp; ts += ev.interval {
				step++
				// Set the non-matrix arguments.
				// They are scalar, so it is safe to use the step number
				// when looking up the argument, as there will be no gaps.
				for j := range e.Args {
					if j != matrixArgIndex {
						otherInArgs[j][0].F = otherArgs[j][0].Floats[step].F
					}
				}
				// Evaluate the matrix selector for this series
				// for this step, but only if this is the 1st
				// iteration or no @ modifier has been used.
				if ts == ev.startTimestamp || selVS.Timestamp == nil {
					maxt := ts - offset
					mint := maxt - selRange
					floats, histograms = ev.matrixIterSlice(it, mint, maxt, floats, histograms)
				}
				if len(floats)+len(histograms) == 0 {
					continue
				}
				inMatrix[0].Floats = floats
				inMatrix[0].Histograms = histograms
				enh.Ts = ts
				// Make the function call.
				outVec, annos := call(inArgs, e.Args, enh)
				warnings.Merge(annos)
				ev.samplesStats.IncrementSamplesAtStep(step, int64(len(floats)+totalHPointSize(histograms)))

				enh.Out = outVec[:0]
				if len(outVec) > 0 {
					if outVec[0].H == nil {
						if ss.Floats == nil {
							ss.Floats = reuseOrGetFPointSlices(prevSS, numSteps)
						}

						ss.Floats = append(ss.Floats, FPoint{F: outVec[0].F, T: ts})
					} else {
						if ss.Histograms == nil {
							ss.Histograms = reuseOrGetHPointSlices(prevSS, numSteps)
						}
						ss.Histograms = append(ss.Histograms, HPoint{H: outVec[0].H, T: ts})
					}
				}
				// Only buffer stepRange milliseconds from the second step on.
				it.ReduceDelta(stepRange)
			}
			histSamples := totalHPointSize(ss.Histograms)

			if len(ss.Floats)+histSamples > 0 {
				if ev.currentSamples+len(ss.Floats)+histSamples > ev.maxSamples {
					ev.error(ErrTooManySamples(env))
				}
				mat = append(mat, ss)
				prevSS = &mat[len(mat)-1]
				ev.currentSamples += len(ss.Floats) + histSamples
			}
			ev.samplesStats.UpdatePeak(ev.currentSamples)

			if e.Func.Name == "rate" || e.Func.Name == "increase" {
				samples := inMatrix[0]
				metricName := samples.Metric.Get(labels.MetricName)
				if metricName != "" && len(samples.Floats) > 0 &&
					!strings.HasSuffix(metricName, "_total") &&
					!strings.HasSuffix(metricName, "_sum") &&
					!strings.HasSuffix(metricName, "_count") &&
					!strings.HasSuffix(metricName, "_bucket") {
					warnings.Add(annotations.NewPossibleNonCounterInfo(metricName, e.Args[0].PositionRange()))
				}
			}
		}
		ev.samplesStats.UpdatePeak(ev.currentSamples)

		ev.currentSamples -= len(floats) + totalHPointSize(histograms)
		putFPointSlice(floats)
		putMatrixSelectorHPointSlice(histograms)

		// The absent_over_time function returns 0 or 1 series. So far, the matrix
		// contains multiple series. The following code will create a new series
		// with values of 1 for the timestamps where no series has value.
		if e.Func.Name == "absent_over_time" {
			steps := int(1 + (ev.endTimestamp-ev.startTimestamp)/ev.interval)
			// Iterate once to look for a complete series.
			for _, s := range mat {
				if len(s.Floats)+len(s.Histograms) == steps {
					return Matrix{}, warnings
				}
			}

			found := map[int64]struct{}{}

			for i, s := range mat {
				for _, p := range s.Floats {
					found[p.T] = struct{}{}
				}
				for _, p := range s.Histograms {
					found[p.T] = struct{}{}
				}
				if i > 0 && len(found) == steps {
					return Matrix{}, warnings
				}
			}

			newp := make([]FPoint, 0, steps-len(found))
			for ts := ev.startTimestamp; ts <= ev.endTimestamp; ts += ev.interval {
				if _, ok := found[ts]; !ok {
					newp = append(newp, FPoint{T: ts, F: 1})
				}
			}

			return Matrix{
				Series{
					Metric: createLabelsForAbsentFunction(e.Args[0]),
					Floats: newp,
				},
			}, warnings
		}

		if mat.ContainsSameLabelset() {
			ev.errorf("vector cannot contain metrics with the same labelset")
		}

		return mat, warnings

	case *parser.ParenExpr:
		return ev.eval(e.Expr)

	case *parser.UnaryExpr:
		val, ws := ev.eval(e.Expr)
		mat := val.(Matrix)
		if e.Op == parser.SUB {
			for i := range mat {
				mat[i].Metric = mat[i].Metric.DropMetricName()
				for j := range mat[i].Floats {
					mat[i].Floats[j].F = -mat[i].Floats[j].F
				}
			}
			if mat.ContainsSameLabelset() {
				ev.errorf("vector cannot contain metrics with the same labelset")
			}
		}
		return mat, ws

	case *parser.BinaryExpr:
		switch lt, rt := e.LHS.Type(), e.RHS.Type(); {
		case lt == parser.ValueTypeScalar && rt == parser.ValueTypeScalar:
			return ev.rangeEval(nil, func(v []parser.Value, _ [][]EvalSeriesHelper, enh *EvalNodeHelper) (Vector, annotations.Annotations) {
				val := scalarBinop(e.Op, v[0].(Vector)[0].F, v[1].(Vector)[0].F)
				return append(enh.Out, Sample{F: val}), nil
			}, e.LHS, e.RHS)
		case lt == parser.ValueTypeVector && rt == parser.ValueTypeVector:
			// Function to compute the join signature for each series.
			buf := make([]byte, 0, 1024)
			sigf := signatureFunc(e.VectorMatching.On, buf, e.VectorMatching.MatchingLabels...)
			initSignatures := func(series labels.Labels, h *EvalSeriesHelper) {
				h.signature = sigf(series)
			}
			switch e.Op {
			case parser.LAND:
				return ev.rangeEval(initSignatures, func(v []parser.Value, sh [][]EvalSeriesHelper, enh *EvalNodeHelper) (Vector, annotations.Annotations) {
					return ev.VectorAnd(v[0].(Vector), v[1].(Vector), e.VectorMatching, sh[0], sh[1], enh), nil
				}, e.LHS, e.RHS)
			case parser.LOR:
				return ev.rangeEval(initSignatures, func(v []parser.Value, sh [][]EvalSeriesHelper, enh *EvalNodeHelper) (Vector, annotations.Annotations) {
					return ev.VectorOr(v[0].(Vector), v[1].(Vector), e.VectorMatching, sh[0], sh[1], enh), nil
				}, e.LHS, e.RHS)
			case parser.LUNLESS:
				return ev.rangeEval(initSignatures, func(v []parser.Value, sh [][]EvalSeriesHelper, enh *EvalNodeHelper) (Vector, annotations.Annotations) {
					return ev.VectorUnless(v[0].(Vector), v[1].(Vector), e.VectorMatching, sh[0], sh[1], enh), nil
				}, e.LHS, e.RHS)
			default:
				return ev.rangeEval(initSignatures, func(v []parser.Value, sh [][]EvalSeriesHelper, enh *EvalNodeHelper) (Vector, annotations.Annotations) {
					return ev.VectorBinop(e.Op, v[0].(Vector), v[1].(Vector), e.VectorMatching, e.ReturnBool, sh[0], sh[1], enh), nil
				}, e.LHS, e.RHS)
			}

		case lt == parser.ValueTypeVector && rt == parser.ValueTypeScalar:
			return ev.rangeEval(nil, func(v []parser.Value, _ [][]EvalSeriesHelper, enh *EvalNodeHelper) (Vector, annotations.Annotations) {
				return ev.VectorscalarBinop(e.Op, v[0].(Vector), Scalar{V: v[1].(Vector)[0].F}, false, e.ReturnBool, enh), nil
			}, e.LHS, e.RHS)

		case lt == parser.ValueTypeScalar && rt == parser.ValueTypeVector:
			return ev.rangeEval(nil, func(v []parser.Value, _ [][]EvalSeriesHelper, enh *EvalNodeHelper) (Vector, annotations.Annotations) {
				return ev.VectorscalarBinop(e.Op, v[1].(Vector), Scalar{V: v[0].(Vector)[0].F}, true, e.ReturnBool, enh), nil
			}, e.LHS, e.RHS)
		}

	case *parser.NumberLiteral:
		return ev.rangeEval(nil, func(v []parser.Value, _ [][]EvalSeriesHelper, enh *EvalNodeHelper) (Vector, annotations.Annotations) {
			return append(enh.Out, Sample{F: e.Val, Metric: labels.EmptyLabels()}), nil
		})

	case *parser.StringLiteral:
		return String{V: e.Val, T: ev.startTimestamp}, nil

	case *parser.VectorSelector:
		ws, err := checkAndExpandSeriesSet(ev.ctx, e)
		if err != nil {
			ev.error(errWithWarnings{fmt.Errorf("expanding series: %w", err), ws})
		}
		mat := make(Matrix, 0, len(e.Series))
		var prevSS *Series
		it := storage.NewMemoizedEmptyIterator(durationMilliseconds(ev.lookbackDelta))
		var chkIter chunkenc.Iterator
		for i, s := range e.Series {
			if err := contextDone(ev.ctx, "expression evaluation"); err != nil {
				ev.error(err)
			}
			chkIter = s.Iterator(chkIter)
			it.Reset(chkIter)
			ss := Series{
				Metric: e.Series[i].Labels(),
			}

			for ts, step := ev.startTimestamp, -1; ts <= ev.endTimestamp; ts += ev.interval {
				step++
				_, f, h, ok := ev.vectorSelectorSingle(it, e, ts)
				if ok {
					if h == nil {
						ev.currentSamples++
						ev.samplesStats.IncrementSamplesAtStep(step, 1)
						if ev.currentSamples > ev.maxSamples {
							ev.error(ErrTooManySamples(env))
						}
						if ss.Floats == nil {
							ss.Floats = reuseOrGetFPointSlices(prevSS, numSteps)
						}
						ss.Floats = append(ss.Floats, FPoint{F: f, T: ts})
					} else {
						point := HPoint{H: h, T: ts}
						histSize := point.size()
						ev.currentSamples += histSize
						ev.samplesStats.IncrementSamplesAtStep(step, int64(histSize))
						if ev.currentSamples > ev.maxSamples {
							ev.error(ErrTooManySamples(env))
						}
						if ss.Histograms == nil {
							ss.Histograms = reuseOrGetHPointSlices(prevSS, numSteps)
						}
						ss.Histograms = append(ss.Histograms, point)
					}
				}
			}

			if len(ss.Floats)+len(ss.Histograms) > 0 {
				mat = append(mat, ss)
				prevSS = &mat[len(mat)-1]
			}
		}
		ev.samplesStats.UpdatePeak(ev.currentSamples)
		return mat, ws

	case *parser.MatrixSelector:
		if ev.startTimestamp != ev.endTimestamp {
			panic(errors.New("cannot do range evaluation of matrix selector"))
		}
		return ev.matrixSelector(e)

	case *parser.SubqueryExpr:
		offsetMillis := durationMilliseconds(e.Offset)
		rangeMillis := durationMilliseconds(e.Range)
		newEv := &evaluator{
			endTimestamp:             ev.endTimestamp - offsetMillis,
			ctx:                      ev.ctx,
			currentSamples:           ev.currentSamples,
			maxSamples:               ev.maxSamples,
			logger:                   ev.logger,
			lookbackDelta:            ev.lookbackDelta,
			samplesStats:             ev.samplesStats.NewChild(),
			noStepSubqueryIntervalFn: ev.noStepSubqueryIntervalFn,
		}

		if e.Step != 0 {
			newEv.interval = durationMilliseconds(e.Step)
		} else {
			newEv.interval = ev.noStepSubqueryIntervalFn(rangeMillis)
		}

		// Start with the first timestamp after (ev.startTimestamp - offset - range)
		// that is aligned with the step (multiple of 'newEv.interval').
		newEv.startTimestamp = newEv.interval * ((ev.startTimestamp - offsetMillis - rangeMillis) / newEv.interval)
		if newEv.startTimestamp < (ev.startTimestamp - offsetMillis - rangeMillis) {
			newEv.startTimestamp += newEv.interval
		}

		if newEv.startTimestamp != ev.startTimestamp {
			// Adjust the offset of selectors based on the new
			// start time of the evaluator since the calculation
			// of the offset with @ happens w.r.t. the start time.
			setOffsetForAtModifier(newEv.startTimestamp, e.Expr)
		}

		res, ws := newEv.eval(e.Expr)
		ev.currentSamples = newEv.currentSamples
		ev.samplesStats.UpdatePeakFromSubquery(newEv.samplesStats)
		ev.samplesStats.IncrementSamplesAtTimestamp(ev.endTimestamp, newEv.samplesStats.TotalSamples)
		return res, ws
	case *parser.StepInvariantExpr:
		switch ce := e.Expr.(type) {
		case *parser.StringLiteral, *parser.NumberLiteral:
			return ev.eval(ce)
		}

		newEv := &evaluator{
			startTimestamp:           ev.startTimestamp,
			endTimestamp:             ev.startTimestamp, // Always a single evaluation.
			interval:                 ev.interval,
			ctx:                      ev.ctx,
			currentSamples:           ev.currentSamples,
			maxSamples:               ev.maxSamples,
			logger:                   ev.logger,
			lookbackDelta:            ev.lookbackDelta,
			samplesStats:             ev.samplesStats.NewChild(),
			noStepSubqueryIntervalFn: ev.noStepSubqueryIntervalFn,
		}
		res, ws := newEv.eval(e.Expr)
		ev.currentSamples = newEv.currentSamples
		ev.samplesStats.UpdatePeakFromSubquery(newEv.samplesStats)
		for ts, step := ev.startTimestamp, -1; ts <= ev.endTimestamp; ts += ev.interval {
			step++
			ev.samplesStats.IncrementSamplesAtStep(step, newEv.samplesStats.TotalSamples)
		}
		switch e.Expr.(type) {
		case *parser.MatrixSelector, *parser.SubqueryExpr:
			// We do not duplicate results for range selectors since result is a matrix
			// with their unique timestamps which does not depend on the step.
			return res, ws
		}

		// For every evaluation while the value remains same, the timestamp for that
		// value would change for different eval times. Hence we duplicate the result
		// with changed timestamps.
		mat, ok := res.(Matrix)
		if !ok {
			panic(fmt.Errorf("unexpected result in StepInvariantExpr evaluation: %T", expr))
		}
		for i := range mat {
			if len(mat[i].Floats)+len(mat[i].Histograms) != 1 {
				panic(fmt.Errorf("unexpected number of samples"))
			}
			for ts := ev.startTimestamp + ev.interval; ts <= ev.endTimestamp; ts += ev.interval {
				if len(mat[i].Floats) > 0 {
					mat[i].Floats = append(mat[i].Floats, FPoint{
						T: ts,
						F: mat[i].Floats[0].F,
					})
					ev.currentSamples++
				} else {
					point := HPoint{
						T: ts,
						H: mat[i].Histograms[0].H,
					}
					mat[i].Histograms = append(mat[i].Histograms, point)
					ev.currentSamples += point.size()
				}
				if ev.currentSamples > ev.maxSamples {
					ev.error(ErrTooManySamples(env))
				}
			}
		}
		ev.samplesStats.UpdatePeak(ev.currentSamples)
		return res, ws
	}

	panic(fmt.Errorf("unhandled expression of type: %T", expr))
}

// reuseOrGetHPointSlices reuses the space from previous slice to create new slice if the former has lots of room.
// The previous slices capacity is adjusted so when it is re-used from the pool it doesn't overflow into the new one.
func reuseOrGetHPointSlices(prevSS *Series, numSteps int) (r []HPoint) {
	if prevSS != nil && cap(prevSS.Histograms)-2*len(prevSS.Histograms) > 0 {
		r = prevSS.Histograms[len(prevSS.Histograms):]
		prevSS.Histograms = prevSS.Histograms[0:len(prevSS.Histograms):len(prevSS.Histograms)]
		return
	}

	return getHPointSlice(numSteps)
}

// reuseOrGetFPointSlices reuses the space from previous slice to create new slice if the former has lots of room.
// The previous slices capacity is adjusted so when it is re-used from the pool it doesn't overflow into the new one.
func reuseOrGetFPointSlices(prevSS *Series, numSteps int) (r []FPoint) {
	if prevSS != nil && cap(prevSS.Floats)-2*len(prevSS.Floats) > 0 {
		r = prevSS.Floats[len(prevSS.Floats):]
		prevSS.Floats = prevSS.Floats[0:len(prevSS.Floats):len(prevSS.Floats)]
		return
	}

	return getFPointSlice(numSteps)
}

func (ev *evaluator) rangeEvalTimestampFunctionOverVectorSelector(vs *parser.VectorSelector, call FunctionCall, e *parser.Call) (parser.Value, annotations.Annotations) {
	ws, err := checkAndExpandSeriesSet(ev.ctx, vs)
	if err != nil {
		ev.error(errWithWarnings{fmt.Errorf("expanding series: %w", err), ws})
	}

	seriesIterators := make([]*storage.MemoizedSeriesIterator, len(vs.Series))
	for i, s := range vs.Series {
		it := s.Iterator(nil)
		seriesIterators[i] = storage.NewMemoizedIterator(it, durationMilliseconds(ev.lookbackDelta))
	}

	return ev.rangeEval(nil, func(v []parser.Value, _ [][]EvalSeriesHelper, enh *EvalNodeHelper) (Vector, annotations.Annotations) {
		if vs.Timestamp != nil {
			// This is a special case for "timestamp()" when the @ modifier is used, to ensure that
			// we return a point for each time step in this case.
			// See https://github.com/prometheus/prometheus/issues/8433.
			vs.Offset = time.Duration(enh.Ts-*vs.Timestamp) * time.Millisecond
		}

		vec := make(Vector, 0, len(vs.Series))
		for i, s := range vs.Series {
			it := seriesIterators[i]
			t, _, _, ok := ev.vectorSelectorSingle(it, vs, enh.Ts)
			if !ok {
				continue
			}

			// Note that we ignore the sample values because call only cares about the timestamp.
			vec = append(vec, Sample{
				Metric: s.Labels(),
				T:      t,
			})

			ev.currentSamples++
			ev.samplesStats.IncrementSamplesAtTimestamp(enh.Ts, 1)
			if ev.currentSamples > ev.maxSamples {
				ev.error(ErrTooManySamples(env))
			}
		}
		ev.samplesStats.UpdatePeak(ev.currentSamples)
		vec, annos := call([]parser.Value{vec}, e.Args, enh)
		return vec, ws.Merge(annos)
	})
}

// vectorSelectorSingle evaluates an instant vector for the iterator of one time series.
func (ev *evaluator) vectorSelectorSingle(it *storage.MemoizedSeriesIterator, node *parser.VectorSelector, ts int64) (
	int64, float64, *histogram.FloatHistogram, bool,
) {
	refTime := ts - durationMilliseconds(node.Offset)
	var t int64
	var v float64
	var h *histogram.FloatHistogram

	valueType := it.Seek(refTime)
	switch valueType {
	case chunkenc.ValNone:
		if it.Err() != nil {
			ev.error(it.Err())
		}
	case chunkenc.ValFloat:
		t, v = it.At()
	case chunkenc.ValFloatHistogram:
		t, h = it.AtFloatHistogram()
	default:
		panic(fmt.Errorf("unknown value type %v", valueType))
	}
	if valueType == chunkenc.ValNone || t > refTime {
		var ok bool
		t, v, h, ok = it.PeekPrev()
		if !ok || t < refTime-durationMilliseconds(ev.lookbackDelta) {
			return 0, 0, nil, false
		}
	}
	if value.IsStaleNaN(v) || (h != nil && value.IsStaleNaN(h.Sum)) {
		return 0, 0, nil, false
	}
	return t, v, h, true
}

var (
	fPointPool zeropool.Pool[[]FPoint]
	hPointPool zeropool.Pool[[]HPoint]

	// matrixSelectorHPool holds reusable histogram slices used by the matrix
	// selector. The key difference between this pool and the hPointPool is that
	// slices returned by this pool should never hold multiple copies of the same
	// histogram pointer since histogram objects are reused across query evaluation
	// steps.
	matrixSelectorHPool zeropool.Pool[[]HPoint]
)

func getFPointSlice(sz int) []FPoint {
	if p := fPointPool.Get(); p != nil {
		return p
	}

	if sz > maxPointsSliceSize {
		sz = maxPointsSliceSize
	}

	return make([]FPoint, 0, sz)
}

// putFPointSlice will return a FPoint slice of size max(maxPointsSliceSize, sz).
// This function is called with an estimated size which often can be over-estimated.
func putFPointSlice(p []FPoint) {
	if p != nil {
		fPointPool.Put(p[:0])
	}
}

// getHPointSlice will return a HPoint slice of size max(maxPointsSliceSize, sz).
// This function is called with an estimated size which often can be over-estimated.
func getHPointSlice(sz int) []HPoint {
	if p := hPointPool.Get(); p != nil {
		return p
	}

	if sz > maxPointsSliceSize {
		sz = maxPointsSliceSize
	}

	return make([]HPoint, 0, sz)
}

func putHPointSlice(p []HPoint) {
	if p != nil {
		hPointPool.Put(p[:0])
	}
}

func getMatrixSelectorHPoints() []HPoint {
	if p := matrixSelectorHPool.Get(); p != nil {
		return p
	}

	return make([]HPoint, 0, matrixSelectorSliceSize)
}

func putMatrixSelectorHPointSlice(p []HPoint) {
	if p != nil {
		matrixSelectorHPool.Put(p[:0])
	}
}

// matrixSelector evaluates a *parser.MatrixSelector expression.
func (ev *evaluator) matrixSelector(node *parser.MatrixSelector) (Matrix, annotations.Annotations) {
	var (
		vs = node.VectorSelector.(*parser.VectorSelector)

		offset = durationMilliseconds(vs.Offset)
		maxt   = ev.startTimestamp - offset
		mint   = maxt - durationMilliseconds(node.Range)
		matrix = make(Matrix, 0, len(vs.Series))

		it = storage.NewBuffer(durationMilliseconds(node.Range))
	)
	ws, err := checkAndExpandSeriesSet(ev.ctx, node)
	if err != nil {
		ev.error(errWithWarnings{fmt.Errorf("expanding series: %w", err), ws})
	}

	var chkIter chunkenc.Iterator
	series := vs.Series
	for i, s := range series {
		if err := contextDone(ev.ctx, "expression evaluation"); err != nil {
			ev.error(err)
		}
		chkIter = s.Iterator(chkIter)
		it.Reset(chkIter)
		ss := Series{
			Metric: series[i].Labels(),
		}

		ss.Floats, ss.Histograms = ev.matrixIterSlice(it, mint, maxt, nil, nil)
		totalSize := int64(len(ss.Floats)) + int64(totalHPointSize(ss.Histograms))
		ev.samplesStats.IncrementSamplesAtTimestamp(ev.startTimestamp, totalSize)

		if totalSize > 0 {
			matrix = append(matrix, ss)
		} else {
			putFPointSlice(ss.Floats)
			putHPointSlice(ss.Histograms)
		}
	}
	return matrix, ws
}

// matrixIterSlice populates a matrix vector covering the requested range for a
// single time series, with points retrieved from an iterator.
//
// As an optimization, the matrix vector may already contain points of the same
// time series from the evaluation of an earlier step (with lower mint and maxt
// values). Any such points falling before mint are discarded; points that fall
// into the [mint, maxt] range are retained; only points with later timestamps
// are populated from the iterator.
func (ev *evaluator) matrixIterSlice(
	it *storage.BufferedSeriesIterator, mint, maxt int64,
	floats []FPoint, histograms []HPoint,
) ([]FPoint, []HPoint) {
	mintFloats, mintHistograms := mint, mint

	// First floats...
	if len(floats) > 0 && floats[len(floats)-1].T >= mint {
		// There is an overlap between previous and current ranges, retain common
		// points. In most such cases:
		//   (a) the overlap is significantly larger than the eval step; and/or
		//   (b) the number of samples is relatively small.
		// so a linear search will be as fast as a binary search.
		var drop int
		for drop = 0; floats[drop].T < mint; drop++ {
		}
		ev.currentSamples -= drop
		copy(floats, floats[drop:])
		floats = floats[:len(floats)-drop]
		// Only append points with timestamps after the last timestamp we have.
		mintFloats = floats[len(floats)-1].T + 1
	} else {
		ev.currentSamples -= len(floats)
		if floats != nil {
			floats = floats[:0]
		}
	}

	// ...then the same for histograms. TODO(beorn7): Use generics?
	if len(histograms) > 0 && histograms[len(histograms)-1].T >= mint {
		// There is an overlap between previous and current ranges, retain common
		// points. In most such cases:
		//   (a) the overlap is significantly larger than the eval step; and/or
		//   (b) the number of samples is relatively small.
		// so a linear search will be as fast as a binary search.
		var drop int
		for drop = 0; histograms[drop].T < mint; drop++ {
		}
		// Rotate the buffer around the drop index so that points before mint can be
		// reused to store new histograms.
		tail := make([]HPoint, drop)
		copy(tail, histograms[:drop])
		copy(histograms, histograms[drop:])
		copy(histograms[len(histograms)-drop:], tail)
		histograms = histograms[:len(histograms)-drop]
		ev.currentSamples -= totalHPointSize(histograms)
		// Only append points with timestamps after the last timestamp we have.
		mintHistograms = histograms[len(histograms)-1].T + 1
	} else {
		ev.currentSamples -= totalHPointSize(histograms)
		if histograms != nil {
			histograms = histograms[:0]
		}
	}

	soughtValueType := it.Seek(maxt)
	if soughtValueType == chunkenc.ValNone {
		if it.Err() != nil {
			ev.error(it.Err())
		}
	}

	buf := it.Buffer()
loop:
	for {
		switch buf.Next() {
		case chunkenc.ValNone:
			break loop
		case chunkenc.ValFloatHistogram, chunkenc.ValHistogram:
			t := buf.AtT()
			// Values in the buffer are guaranteed to be smaller than maxt.
			if t >= mintHistograms {
				if histograms == nil {
					histograms = getMatrixSelectorHPoints()
				}
				n := len(histograms)
				if n < cap(histograms) {
					histograms = histograms[:n+1]
				} else {
					histograms = append(histograms, HPoint{H: &histogram.FloatHistogram{}})
				}
				histograms[n].T, histograms[n].H = buf.AtFloatHistogram(histograms[n].H)
				if value.IsStaleNaN(histograms[n].H.Sum) {
					histograms = histograms[:n]
					continue loop
				}
				ev.currentSamples += histograms[n].size()
				if ev.currentSamples > ev.maxSamples {
					ev.error(ErrTooManySamples(env))
				}
			}
		case chunkenc.ValFloat:
			t, f := buf.At()
			if value.IsStaleNaN(f) {
				continue loop
			}
			// Values in the buffer are guaranteed to be smaller than maxt.
			if t >= mintFloats {
				ev.currentSamples++
				if ev.currentSamples > ev.maxSamples {
					ev.error(ErrTooManySamples(env))
				}
				if floats == nil {
					floats = getFPointSlice(16)
				}
				floats = append(floats, FPoint{T: t, F: f})
			}
		}
	}
	// The sought sample might also be in the range.
	switch soughtValueType {
	case chunkenc.ValFloatHistogram, chunkenc.ValHistogram:
		if it.AtT() != maxt {
			break
		}
		if histograms == nil {
			histograms = getMatrixSelectorHPoints()
		}
		n := len(histograms)
		if n < cap(histograms) {
			histograms = histograms[:n+1]
		} else {
			histograms = append(histograms, HPoint{H: &histogram.FloatHistogram{}})
		}
		histograms[n].T, histograms[n].H = it.AtFloatHistogram(histograms[n].H)
		if value.IsStaleNaN(histograms[n].H.Sum) {
			histograms = histograms[:n]
			break
		}
		ev.currentSamples += histograms[n].size()
		if ev.currentSamples > ev.maxSamples {
			ev.error(ErrTooManySamples(env))
		}

	case chunkenc.ValFloat:
		t, f := it.At()
		if t == maxt && !value.IsStaleNaN(f) {
			ev.currentSamples++
			if ev.currentSamples > ev.maxSamples {
				ev.error(ErrTooManySamples(env))
			}
			if floats == nil {
				floats = getFPointSlice(16)
			}
			floats = append(floats, FPoint{T: t, F: f})
		}
	}
	ev.samplesStats.UpdatePeak(ev.currentSamples)
	return floats, histograms
}

func (ev *evaluator) VectorAnd(lhs, rhs Vector, matching *parser.VectorMatching, lhsh, rhsh []EvalSeriesHelper, enh *EvalNodeHelper) Vector {
	if matching.Card != parser.CardManyToMany {
		panic("set operations must only use many-to-many matching")
	}
	if len(lhs) == 0 || len(rhs) == 0 {
		return nil // Short-circuit: AND with nothing is nothing.
	}

	// The set of signatures for the right-hand side Vector.
	rightSigs := map[string]struct{}{}
	// Add all rhs samples to a map so we can easily find matches later.
	for _, sh := range rhsh {
		rightSigs[sh.signature] = struct{}{}
	}

	for i, ls := range lhs {
		// If there's a matching entry in the right-hand side Vector, add the sample.
		if _, ok := rightSigs[lhsh[i].signature]; ok {
			enh.Out = append(enh.Out, ls)
		}
	}
	return enh.Out
}

func (ev *evaluator) VectorOr(lhs, rhs Vector, matching *parser.VectorMatching, lhsh, rhsh []EvalSeriesHelper, enh *EvalNodeHelper) Vector {
	switch {
	case matching.Card != parser.CardManyToMany:
		panic("set operations must only use many-to-many matching")
	case len(lhs) == 0: // Short-circuit.
		enh.Out = append(enh.Out, rhs...)
		return enh.Out
	case len(rhs) == 0:
		enh.Out = append(enh.Out, lhs...)
		return enh.Out
	}

	leftSigs := map[string]struct{}{}
	// Add everything from the left-hand-side Vector.
	for i, ls := range lhs {
		leftSigs[lhsh[i].signature] = struct{}{}
		enh.Out = append(enh.Out, ls)
	}
	// Add all right-hand side elements which have not been added from the left-hand side.
	for j, rs := range rhs {
		if _, ok := leftSigs[rhsh[j].signature]; !ok {
			enh.Out = append(enh.Out, rs)
		}
	}
	return enh.Out
}

func (ev *evaluator) VectorUnless(lhs, rhs Vector, matching *parser.VectorMatching, lhsh, rhsh []EvalSeriesHelper, enh *EvalNodeHelper) Vector {
	if matching.Card != parser.CardManyToMany {
		panic("set operations must only use many-to-many matching")
	}
	// Short-circuit: empty rhs means we will return everything in lhs;
	// empty lhs means we will return empty - don't need to build a map.
	if len(lhs) == 0 || len(rhs) == 0 {
		enh.Out = append(enh.Out, lhs...)
		return enh.Out
	}

	rightSigs := map[string]struct{}{}
	for _, sh := range rhsh {
		rightSigs[sh.signature] = struct{}{}
	}

	for i, ls := range lhs {
		if _, ok := rightSigs[lhsh[i].signature]; !ok {
			enh.Out = append(enh.Out, ls)
		}
	}
	return enh.Out
}

// VectorBinop evaluates a binary operation between two Vectors, excluding set operators.
func (ev *evaluator) VectorBinop(op parser.ItemType, lhs, rhs Vector, matching *parser.VectorMatching, returnBool bool, lhsh, rhsh []EvalSeriesHelper, enh *EvalNodeHelper) Vector {
	if matching.Card == parser.CardManyToMany {
		panic("many-to-many only allowed for set operators")
	}
	if len(lhs) == 0 || len(rhs) == 0 {
		return nil // Short-circuit: nothing is going to match.
	}

	// The control flow below handles one-to-one or many-to-one matching.
	// For one-to-many, swap sidedness and account for the swap when calculating
	// values.
	if matching.Card == parser.CardOneToMany {
		lhs, rhs = rhs, lhs
		lhsh, rhsh = rhsh, lhsh
	}

	// All samples from the rhs hashed by the matching label/values.
	if enh.rightSigs == nil {
		enh.rightSigs = make(map[string]Sample, len(enh.Out))
	} else {
		for k := range enh.rightSigs {
			delete(enh.rightSigs, k)
		}
	}
	rightSigs := enh.rightSigs

	// Add all rhs samples to a map so we can easily find matches later.
	for i, rs := range rhs {
		sig := rhsh[i].signature
		// The rhs is guaranteed to be the 'one' side. Having multiple samples
		// with the same signature means that the matching is many-to-many.
		if duplSample, found := rightSigs[sig]; found {
			// oneSide represents which side of the vector represents the 'one' in the many-to-one relationship.
			oneSide := "right"
			if matching.Card == parser.CardOneToMany {
				oneSide = "left"
			}
			matchedLabels := rs.Metric.MatchLabels(matching.On, matching.MatchingLabels...)
			// Many-to-many matching not allowed.
			ev.errorf("found duplicate series for the match group %s on the %s hand-side of the operation: [%s, %s]"+
				";many-to-many matching not allowed: matching labels must be unique on one side", matchedLabels.String(), oneSide, rs.Metric.String(), duplSample.Metric.String())
		}
		rightSigs[sig] = rs
	}

	// Tracks the match-signature. For one-to-one operations the value is nil. For many-to-one
	// the value is a set of signatures to detect duplicated result elements.
	if enh.matchedSigs == nil {
		enh.matchedSigs = make(map[string]map[uint64]struct{}, len(rightSigs))
	} else {
		for k := range enh.matchedSigs {
			delete(enh.matchedSigs, k)
		}
	}
	matchedSigs := enh.matchedSigs

	// For all lhs samples find a respective rhs sample and perform
	// the binary operation.
	for i, ls := range lhs {
		sig := lhsh[i].signature

		rs, found := rightSigs[sig] // Look for a match in the rhs Vector.
		if !found {
			continue
		}

		// Account for potentially swapped sidedness.
		fl, fr := ls.F, rs.F
		hl, hr := ls.H, rs.H
		if matching.Card == parser.CardOneToMany {
			fl, fr = fr, fl
			hl, hr = hr, hl
		}
		floatValue, histogramValue, keep := vectorElemBinop(op, fl, fr, hl, hr)
		switch {
		case returnBool:
			if keep {
				floatValue = 1.0
			} else {
				floatValue = 0.0
			}
		case !keep:
			continue
		}
		metric := resultMetric(ls.Metric, rs.Metric, op, matching, enh)
		if returnBool {
			metric = metric.DropMetricName()
		}
		insertedSigs, exists := matchedSigs[sig]
		if matching.Card == parser.CardOneToOne {
			if exists {
				ev.errorf("multiple matches for labels: many-to-one matching must be explicit (group_left/group_right)")
			}
			matchedSigs[sig] = nil // Set existence to true.
		} else {
			// In many-to-one matching the grouping labels have to ensure a unique metric
			// for the result Vector. Check whether those labels have already been added for
			// the same matching labels.
			insertSig := metric.Hash()

			if !exists {
				insertedSigs = map[uint64]struct{}{}
				matchedSigs[sig] = insertedSigs
			} else if _, duplicate := insertedSigs[insertSig]; duplicate {
				ev.errorf("multiple matches for labels: grouping labels must ensure unique matches")
			}
			insertedSigs[insertSig] = struct{}{}
		}

		enh.Out = append(enh.Out, Sample{
			Metric: metric,
			F:      floatValue,
			H:      histogramValue,
		})
	}
	return enh.Out
}

func signatureFunc(on bool, b []byte, names ...string) func(labels.Labels) string {
	if on {
		slices.Sort(names)
		return func(lset labels.Labels) string {
			return string(lset.BytesWithLabels(b, names...))
		}
	}
	names = append([]string{labels.MetricName}, names...)
	slices.Sort(names)
	return func(lset labels.Labels) string {
		return string(lset.BytesWithoutLabels(b, names...))
	}
}

// resultMetric returns the metric for the given sample(s) based on the Vector
// binary operation and the matching options.
func resultMetric(lhs, rhs labels.Labels, op parser.ItemType, matching *parser.VectorMatching, enh *EvalNodeHelper) labels.Labels {
	if enh.resultMetric == nil {
		enh.resultMetric = make(map[string]labels.Labels, len(enh.Out))
	}

	enh.resetBuilder(lhs)
	buf := bytes.NewBuffer(enh.lblResultBuf[:0])
	enh.lblBuf = lhs.Bytes(enh.lblBuf)
	buf.Write(enh.lblBuf)
	enh.lblBuf = rhs.Bytes(enh.lblBuf)
	buf.Write(enh.lblBuf)
	enh.lblResultBuf = buf.Bytes()

	if ret, ok := enh.resultMetric[string(enh.lblResultBuf)]; ok {
		return ret
	}
	str := string(enh.lblResultBuf)

	if shouldDropMetricName(op) {
		enh.lb.Del(labels.MetricName)
	}

	if matching.Card == parser.CardOneToOne {
		if matching.On {
			enh.lb.Keep(matching.MatchingLabels...)
		} else {
			enh.lb.Del(matching.MatchingLabels...)
		}
	}
	for _, ln := range matching.Include {
		// Included labels from the `group_x` modifier are taken from the "one"-side.
		if v := rhs.Get(ln); v != "" {
			enh.lb.Set(ln, v)
		} else {
			enh.lb.Del(ln)
		}
	}

	ret := enh.lb.Labels()
	enh.resultMetric[str] = ret
	return ret
}

// VectorscalarBinop evaluates a binary operation between a Vector and a Scalar.
func (ev *evaluator) VectorscalarBinop(op parser.ItemType, lhs Vector, rhs Scalar, swap, returnBool bool, enh *EvalNodeHelper) Vector {
	for _, lhsSample := range lhs {
		lf, rf := lhsSample.F, rhs.V
		var rh *histogram.FloatHistogram
		lh := lhsSample.H
		// lhs always contains the Vector. If the original position was different
		// swap for calculating the value.
		if swap {
			lf, rf = rf, lf
			lh, rh = rh, lh
		}
		float, histogram, keep := vectorElemBinop(op, lf, rf, lh, rh)
		// Catch cases where the scalar is the LHS in a scalar-vector comparison operation.
		// We want to always keep the vector element value as the output value, even if it's on the RHS.
		if op.IsComparisonOperator() && swap {
			float = rf
			histogram = rh
		}
		if returnBool {
			if keep {
				float = 1.0
			} else {
				float = 0.0
			}
			keep = true
		}
		if keep {
			lhsSample.F = float
			lhsSample.H = histogram
			if shouldDropMetricName(op) || returnBool {
				lhsSample.Metric = lhsSample.Metric.DropMetricName()
			}
			enh.Out = append(enh.Out, lhsSample)
		}
	}
	return enh.Out
}

// scalarBinop evaluates a binary operation between two Scalars.
func scalarBinop(op parser.ItemType, lhs, rhs float64) float64 {
	switch op {
	case parser.ADD:
		return lhs + rhs
	case parser.SUB:
		return lhs - rhs
	case parser.MUL:
		return lhs * rhs
	case parser.DIV:
		return lhs / rhs
	case parser.POW:
		return math.Pow(lhs, rhs)
	case parser.MOD:
		return math.Mod(lhs, rhs)
	case parser.EQLC:
		return btos(lhs == rhs)
	case parser.NEQ:
		return btos(lhs != rhs)
	case parser.GTR:
		return btos(lhs > rhs)
	case parser.LSS:
		return btos(lhs < rhs)
	case parser.GTE:
		return btos(lhs >= rhs)
	case parser.LTE:
		return btos(lhs <= rhs)
	case parser.ATAN2:
		return math.Atan2(lhs, rhs)
	}
	panic(fmt.Errorf("operator %q not allowed for Scalar operations", op))
}

// vectorElemBinop evaluates a binary operation between two Vector elements.
func vectorElemBinop(op parser.ItemType, lhs, rhs float64, hlhs, hrhs *histogram.FloatHistogram) (float64, *histogram.FloatHistogram, bool) {
	switch op {
	case parser.ADD:
		if hlhs != nil && hrhs != nil {
			return 0, hlhs.Copy().Add(hrhs).Compact(0), true
		}
		return lhs + rhs, nil, true
	case parser.SUB:
		if hlhs != nil && hrhs != nil {
			return 0, hlhs.Copy().Sub(hrhs).Compact(0), true
		}
		return lhs - rhs, nil, true
	case parser.MUL:
		if hlhs != nil && hrhs == nil {
			return 0, hlhs.Copy().Mul(rhs), true
		}
		if hlhs == nil && hrhs != nil {
			return 0, hrhs.Copy().Mul(lhs), true
		}
		return lhs * rhs, nil, true
	case parser.DIV:
		if hlhs != nil && hrhs == nil {
			return 0, hlhs.Copy().Div(rhs), true
		}
		return lhs / rhs, nil, true
	case parser.POW:
		return math.Pow(lhs, rhs), nil, true
	case parser.MOD:
		return math.Mod(lhs, rhs), nil, true
	case parser.EQLC:
		return lhs, nil, lhs == rhs
	case parser.NEQ:
		return lhs, nil, lhs != rhs
	case parser.GTR:
		return lhs, nil, lhs > rhs
	case parser.LSS:
		return lhs, nil, lhs < rhs
	case parser.GTE:
		return lhs, nil, lhs >= rhs
	case parser.LTE:
		return lhs, nil, lhs <= rhs
	case parser.ATAN2:
		return math.Atan2(lhs, rhs), nil, true
	}
	panic(fmt.Errorf("operator %q not allowed for operations between Vectors", op))
}

type groupedAggregation struct {
	seen           bool // Was this output groups seen in the input at this timestamp.
	hasFloat       bool // Has at least 1 float64 sample aggregated.
	hasHistogram   bool // Has at least 1 histogram sample aggregated.
	floatValue     float64
	histogramValue *histogram.FloatHistogram
	floatMean      float64
	groupCount     int
	heap           vectorByValueHeap
}

// aggregation evaluates sum, avg, count, stdvar, stddev or quantile at one timestep on inputMatrix.
// These functions produce one output series for each group specified in the expression, with just the labels from `by(...)`.
// outputMatrix should be already populated with grouping labels; groups is one-to-one with outputMatrix.
// seriesToResult maps inputMatrix indexes to outputMatrix indexes.
func (ev *evaluator) aggregation(e *parser.AggregateExpr, q float64, inputMatrix, outputMatrix Matrix, seriesToResult []int, groups []groupedAggregation, enh *EvalNodeHelper) annotations.Annotations {
	op := e.Op
	var annos annotations.Annotations
	for i := range groups {
		groups[i].seen = false
	}

	for si := range inputMatrix {
		f, h, ok := ev.nextValues(enh.Ts, &inputMatrix[si])
		if !ok {
			continue
		}

		group := &groups[seriesToResult[si]]
		// Initialize this group if it's the first time we've seen it.
		if !group.seen {
			*group = groupedAggregation{
				seen:       true,
				floatValue: f,
				floatMean:  f,
				groupCount: 1,
			}
			switch op {
			case parser.SUM, parser.AVG:
				if h == nil {
					group.hasFloat = true
				} else {
					group.histogramValue = h.Copy()
					group.hasHistogram = true
				}
			case parser.STDVAR, parser.STDDEV:
				group.floatValue = 0
			case parser.QUANTILE:
				group.heap = make(vectorByValueHeap, 1)
				group.heap[0] = Sample{F: f}
			case parser.GROUP:
				group.floatValue = 1
			}
			continue
		}

		switch op {
		case parser.SUM:
			if h != nil {
				group.hasHistogram = true
				if group.histogramValue != nil {
					group.histogramValue.Add(h)
				}
				// Otherwise the aggregation contained floats
				// previously and will be invalid anyway. No
				// point in copying the histogram in that case.
			} else {
				group.hasFloat = true
				group.floatValue += f
			}

		case parser.AVG:
			group.groupCount++
			if h != nil {
				group.hasHistogram = true
				if group.histogramValue != nil {
					left := h.Copy().Div(float64(group.groupCount))
					right := group.histogramValue.Copy().Div(float64(group.groupCount))
					toAdd := left.Sub(right)
					group.histogramValue.Add(toAdd)
				}
				// Otherwise the aggregation contained floats
				// previously and will be invalid anyway. No
				// point in copying the histogram in that case.
			} else {
				group.hasFloat = true
				if math.IsInf(group.floatMean, 0) {
					if math.IsInf(f, 0) && (group.floatMean > 0) == (f > 0) {
						// The `floatMean` and `s.F` values are `Inf` of the same sign.  They
						// can't be subtracted, but the value of `floatMean` is correct
						// already.
						break
					}
					if !math.IsInf(f, 0) && !math.IsNaN(f) {
						// At this stage, the mean is an infinite. If the added
						// value is neither an Inf or a Nan, we can keep that mean
						// value.
						// This is required because our calculation below removes
						// the mean value, which would look like Inf += x - Inf and
						// end up as a NaN.
						break
					}
				}
				// Divide each side of the `-` by `group.groupCount` to avoid float64 overflows.
				group.floatMean += f/float64(group.groupCount) - group.floatMean/float64(group.groupCount)
			}

		case parser.GROUP:
			// Do nothing. Required to avoid the panic in `default:` below.

		case parser.MAX:
			if group.floatValue < f || math.IsNaN(group.floatValue) {
				group.floatValue = f
			}

		case parser.MIN:
			if group.floatValue > f || math.IsNaN(group.floatValue) {
				group.floatValue = f
			}

		case parser.COUNT:
			group.groupCount++

		case parser.STDVAR, parser.STDDEV:
			if h == nil { // Ignore native histograms.
				group.groupCount++
				delta := f - group.floatMean
				group.floatMean += delta / float64(group.groupCount)
				group.floatValue += delta * (f - group.floatMean)
			}

		case parser.QUANTILE:
			group.heap = append(group.heap, Sample{F: f})

		default:
			panic(fmt.Errorf("expected aggregation operator but got %q", op))
		}
	}

	// Construct the output matrix from the aggregated groups.
	numSteps := int((ev.endTimestamp-ev.startTimestamp)/ev.interval) + 1

	for ri, aggr := range groups {
		if !aggr.seen {
			continue
		}
		switch op {
		case parser.AVG:
			if aggr.hasFloat && aggr.hasHistogram {
				// We cannot aggregate histogram sample with a float64 sample.
				annos.Add(annotations.NewMixedFloatsHistogramsAggWarning(e.Expr.PositionRange()))
				continue
			}
			if aggr.hasHistogram {
				aggr.histogramValue = aggr.histogramValue.Compact(0)
			} else {
				aggr.floatValue = aggr.floatMean
			}

		case parser.COUNT:
			aggr.floatValue = float64(aggr.groupCount)

		case parser.STDVAR:
			aggr.floatValue /= float64(aggr.groupCount)

		case parser.STDDEV:
			aggr.floatValue = math.Sqrt(aggr.floatValue / float64(aggr.groupCount))

		case parser.QUANTILE:
			aggr.floatValue = quantile(q, aggr.heap)

		case parser.SUM:
			if aggr.hasFloat && aggr.hasHistogram {
				// We cannot aggregate histogram sample with a float64 sample.
				annos.Add(annotations.NewMixedFloatsHistogramsAggWarning(e.Expr.PositionRange()))
				continue
			}
			if aggr.hasHistogram {
				aggr.histogramValue.Compact(0)
			}
		default:
			// For other aggregations, we already have the right value.
		}

		ss := &outputMatrix[ri]
		addToSeries(ss, enh.Ts, aggr.floatValue, aggr.histogramValue, numSteps)
	}

	return annos
}

// aggregationK evaluates topk or bottomk at one timestep on inputMatrix.
// Output that has the same labels as the input, but just k of them per group.
// seriesToResult maps inputMatrix indexes to groups indexes.
// For an instant query, returns a Matrix in descending order for topk or ascending for bottomk.
// For a range query, aggregates output in the seriess map.
func (ev *evaluator) aggregationK(e *parser.AggregateExpr, k int, inputMatrix Matrix, seriesToResult []int, groups []groupedAggregation, enh *EvalNodeHelper, seriess map[uint64]Series) (Matrix, annotations.Annotations) {
	op := e.Op
	var s Sample
	var annos annotations.Annotations
	for i := range groups {
		groups[i].seen = false
	}

	for si := range inputMatrix {
		f, _, ok := ev.nextValues(enh.Ts, &inputMatrix[si])
		if !ok {
			continue
		}
		s = Sample{Metric: inputMatrix[si].Metric, F: f}

		group := &groups[seriesToResult[si]]
		// Initialize this group if it's the first time we've seen it.
		if !group.seen {
			*group = groupedAggregation{
				seen: true,
				heap: make(vectorByValueHeap, 1, k),
			}
			group.heap[0] = s
			continue
		}

		switch op {
		case parser.TOPK:
			// We build a heap of up to k elements, with the smallest element at heap[0].
			switch {
			case len(group.heap) < k:
				heap.Push(&group.heap, &s)
			case group.heap[0].F < s.F || (math.IsNaN(group.heap[0].F) && !math.IsNaN(s.F)):
				// This new element is bigger than the previous smallest element - overwrite that.
				group.heap[0] = s
				if k > 1 {
					heap.Fix(&group.heap, 0) // Maintain the heap invariant.
				}
			}

		case parser.BOTTOMK:
			// We build a heap of up to k elements, with the biggest element at heap[0].
			switch {
			case len(group.heap) < k:
				heap.Push((*vectorByReverseValueHeap)(&group.heap), &s)
			case group.heap[0].F > s.F || (math.IsNaN(group.heap[0].F) && !math.IsNaN(s.F)):
				// This new element is smaller than the previous biggest element - overwrite that.
				group.heap[0] = s
				if k > 1 {
					heap.Fix((*vectorByReverseValueHeap)(&group.heap), 0) // Maintain the heap invariant.
				}
			}

		default:
			panic(fmt.Errorf("expected aggregation operator but got %q", op))
		}
	}

	// Construct the result from the aggregated groups.
	numSteps := int((ev.endTimestamp-ev.startTimestamp)/ev.interval) + 1
	var mat Matrix
	if ev.endTimestamp == ev.startTimestamp {
		mat = make(Matrix, 0, len(groups))
	}

	add := func(lbls labels.Labels, f float64) {
		// If this could be an instant query, add directly to the matrix so the result is in consistent order.
		if ev.endTimestamp == ev.startTimestamp {
			mat = append(mat, Series{Metric: lbls, Floats: []FPoint{{T: enh.Ts, F: f}}})
		} else {
			// Otherwise the results are added into seriess elements.
			hash := lbls.Hash()
			ss, ok := seriess[hash]
			if !ok {
				ss = Series{Metric: lbls}
			}
			addToSeries(&ss, enh.Ts, f, nil, numSteps)
			seriess[hash] = ss
		}
	}
	for _, aggr := range groups {
		if !aggr.seen {
			continue
		}
		switch op {
		case parser.TOPK:
			// The heap keeps the lowest value on top, so reverse it.
			if len(aggr.heap) > 1 {
				sort.Sort(sort.Reverse(aggr.heap))
			}
			for _, v := range aggr.heap {
				add(v.Metric, v.F)
			}

		case parser.BOTTOMK:
			// The heap keeps the highest value on top, so reverse it.
			if len(aggr.heap) > 1 {
				sort.Sort(sort.Reverse((*vectorByReverseValueHeap)(&aggr.heap)))
			}
			for _, v := range aggr.heap {
				add(v.Metric, v.F)
			}
		}
	}

	return mat, annos
}

// aggregationK evaluates count_values on vec.
// Outputs as many series per group as there are values in the input.
func (ev *evaluator) aggregationCountValues(e *parser.AggregateExpr, grouping []string, valueLabel string, vec Vector, enh *EvalNodeHelper) (Vector, annotations.Annotations) {
	type groupCount struct {
		labels labels.Labels
		count  int
	}
	result := map[uint64]*groupCount{}

	var buf []byte
	for _, s := range vec {
		enh.resetBuilder(s.Metric)
		enh.lb.Set(valueLabel, strconv.FormatFloat(s.F, 'f', -1, 64))
		metric := enh.lb.Labels()

		// Considering the count_values()
		// operator is less frequently used than other aggregations, we're fine having to
		// re-compute the grouping key on each step for this case.
		var groupingKey uint64
		groupingKey, buf = generateGroupingKey(metric, grouping, e.Without, buf)

		group, ok := result[groupingKey]
		// Add a new group if it doesn't exist.
		if !ok {
			result[groupingKey] = &groupCount{
				labels: generateGroupingLabels(enh, metric, e.Without, grouping),
				count:  1,
			}
			continue
		}

		group.count++
	}

	// Construct the result Vector from the aggregated groups.
	for _, aggr := range result {
		enh.Out = append(enh.Out, Sample{
			Metric: aggr.labels,
			F:      float64(aggr.count),
		})
	}
	return enh.Out, nil
}

func addToSeries(ss *Series, ts int64, f float64, h *histogram.FloatHistogram, numSteps int) {
	if h == nil {
		if ss.Floats == nil {
			ss.Floats = getFPointSlice(numSteps)
		}
		ss.Floats = append(ss.Floats, FPoint{T: ts, F: f})
		return
	}
	if ss.Histograms == nil {
		ss.Histograms = getHPointSlice(numSteps)
	}
	ss.Histograms = append(ss.Histograms, HPoint{T: ts, H: h})
}

func (ev *evaluator) nextValues(ts int64, series *Series) (f float64, h *histogram.FloatHistogram, b bool) {
	switch {
	case len(series.Floats) > 0 && series.Floats[0].T == ts:
		f = series.Floats[0].F
		series.Floats = series.Floats[1:] // Move input vectors forward
	case len(series.Histograms) > 0 && series.Histograms[0].T == ts:
		h = series.Histograms[0].H
		series.Histograms = series.Histograms[1:]
	default:
		return f, h, false
	}
	return f, h, true
}

// groupingKey builds and returns the grouping key for the given metric and
// grouping labels.
func generateGroupingKey(metric labels.Labels, grouping []string, without bool, buf []byte) (uint64, []byte) {
	if without {
		return metric.HashWithoutLabels(buf, grouping...)
	}

	if len(grouping) == 0 {
		// No need to generate any hash if there are no grouping labels.
		return 0, buf
	}

	return metric.HashForLabels(buf, grouping...)
}

func generateGroupingLabels(enh *EvalNodeHelper, metric labels.Labels, without bool, grouping []string) labels.Labels {
	enh.resetBuilder(metric)
	switch {
	case without:
		enh.lb.Del(grouping...)
		enh.lb.Del(labels.MetricName)
		return enh.lb.Labels()
	case len(grouping) > 0:
		enh.lb.Keep(grouping...)
		return enh.lb.Labels()
	default:
		return labels.EmptyLabels()
	}
}

// btos returns 1 if b is true, 0 otherwise.
func btos(b bool) float64 {
	if b {
		return 1
	}
	return 0
}

// shouldDropMetricName returns whether the metric name should be dropped in the
// result of the op operation.
func shouldDropMetricName(op parser.ItemType) bool {
	switch op {
	case parser.ADD, parser.SUB, parser.DIV, parser.MUL, parser.POW, parser.MOD, parser.ATAN2:
		return true
	default:
		return false
	}
}

// NewOriginContext returns a new context with data about the origin attached.
func NewOriginContext(ctx context.Context, data map[string]interface{}) context.Context {
	return context.WithValue(ctx, QueryOrigin{}, data)
}

func formatDate(t time.Time) string {
	return t.UTC().Format("2006-01-02T15:04:05.000Z07:00")
}

// unwrapParenExpr does the AST equivalent of removing parentheses around a expression.
func unwrapParenExpr(e *parser.Expr) {
	for {
		if p, ok := (*e).(*parser.ParenExpr); ok {
			*e = p.Expr
		} else {
			break
		}
	}
}

func unwrapStepInvariantExpr(e parser.Expr) parser.Expr {
	if p, ok := e.(*parser.StepInvariantExpr); ok {
		return p.Expr
	}
	return e
}

// PreprocessExpr wraps all possible step invariant parts of the given expression with
// StepInvariantExpr. It also resolves the preprocessors.
func PreprocessExpr(expr parser.Expr, start, end time.Time) parser.Expr {
	detectHistogramStatsDecoding(expr)

	isStepInvariant := preprocessExprHelper(expr, start, end)
	if isStepInvariant {
		return newStepInvariantExpr(expr)
	}
	return expr
}

// preprocessExprHelper wraps the child nodes of the expression
// with a StepInvariantExpr wherever it's step invariant. The returned boolean is true if the
// passed expression qualifies to be wrapped by StepInvariantExpr.
// It also resolves the preprocessors.
func preprocessExprHelper(expr parser.Expr, start, end time.Time) bool {
	switch n := expr.(type) {
	case *parser.VectorSelector:
		switch n.StartOrEnd {
		case parser.START:
			n.Timestamp = makeInt64Pointer(timestamp.FromTime(start))
		case parser.END:
			n.Timestamp = makeInt64Pointer(timestamp.FromTime(end))
		}
		return n.Timestamp != nil

	case *parser.AggregateExpr:
		return preprocessExprHelper(n.Expr, start, end)

	case *parser.BinaryExpr:
		isInvariant1, isInvariant2 := preprocessExprHelper(n.LHS, start, end), preprocessExprHelper(n.RHS, start, end)
		if isInvariant1 && isInvariant2 {
			return true
		}

		if isInvariant1 {
			n.LHS = newStepInvariantExpr(n.LHS)
		}
		if isInvariant2 {
			n.RHS = newStepInvariantExpr(n.RHS)
		}

		return false

	case *parser.Call:
		_, ok := AtModifierUnsafeFunctions[n.Func.Name]
		isStepInvariant := !ok
		isStepInvariantSlice := make([]bool, len(n.Args))
		for i := range n.Args {
			isStepInvariantSlice[i] = preprocessExprHelper(n.Args[i], start, end)
			isStepInvariant = isStepInvariant && isStepInvariantSlice[i]
		}

		if isStepInvariant {
			// The function and all arguments are step invariant.
			return true
		}

		for i, isi := range isStepInvariantSlice {
			if isi {
				n.Args[i] = newStepInvariantExpr(n.Args[i])
			}
		}
		return false

	case *parser.MatrixSelector:
		return preprocessExprHelper(n.VectorSelector, start, end)

	case *parser.SubqueryExpr:
		// Since we adjust offset for the @ modifier evaluation,
		// it gets tricky to adjust it for every subquery step.
		// Hence we wrap the inside of subquery irrespective of
		// @ on subquery (given it is also step invariant) so that
		// it is evaluated only once w.r.t. the start time of subquery.
		isInvariant := preprocessExprHelper(n.Expr, start, end)
		if isInvariant {
			n.Expr = newStepInvariantExpr(n.Expr)
		}
		switch n.StartOrEnd {
		case parser.START:
			n.Timestamp = makeInt64Pointer(timestamp.FromTime(start))
		case parser.END:
			n.Timestamp = makeInt64Pointer(timestamp.FromTime(end))
		}
		return n.Timestamp != nil

	case *parser.ParenExpr:
		return preprocessExprHelper(n.Expr, start, end)

	case *parser.UnaryExpr:
		return preprocessExprHelper(n.Expr, start, end)

	case *parser.StringLiteral, *parser.NumberLiteral:
		return true
	}

	panic(fmt.Sprintf("found unexpected node %#v", expr))
}

func newStepInvariantExpr(expr parser.Expr) parser.Expr {
	return &parser.StepInvariantExpr{Expr: expr}
}

// setOffsetForAtModifier modifies the offset of vector and matrix selector
// and subquery in the tree to accommodate the timestamp of @ modifier.
// The offset is adjusted w.r.t. the given evaluation time.
func setOffsetForAtModifier(evalTime int64, expr parser.Expr) {
	getOffset := func(ts *int64, originalOffset time.Duration, path []parser.Node) time.Duration {
		if ts == nil {
			return originalOffset
		}

		subqOffset, _, subqTs := subqueryTimes(path)
		if subqTs != nil {
			subqOffset += time.Duration(evalTime-*subqTs) * time.Millisecond
		}

		offsetForTs := time.Duration(evalTime-*ts) * time.Millisecond
		offsetDiff := offsetForTs - subqOffset
		return originalOffset + offsetDiff
	}

	parser.Inspect(expr, func(node parser.Node, path []parser.Node) error {
		switch n := node.(type) {
		case *parser.VectorSelector:
			n.Offset = getOffset(n.Timestamp, n.OriginalOffset, path)

		case *parser.MatrixSelector:
			vs := n.VectorSelector.(*parser.VectorSelector)
			vs.Offset = getOffset(vs.Timestamp, vs.OriginalOffset, path)

		case *parser.SubqueryExpr:
			n.Offset = getOffset(n.Timestamp, n.OriginalOffset, path)
		}
		return nil
	})
}

// detectHistogramStatsDecoding modifies the expression by setting the
// SkipHistogramBuckets field in those vector selectors for which it is safe to
// return only histogram statistics (sum and count), excluding histogram spans
// and buckets. The function can be treated as an optimization and is not
// required for correctness.
func detectHistogramStatsDecoding(expr parser.Expr) {
	parser.Inspect(expr, func(node parser.Node, path []parser.Node) error {
		n, ok := (node).(*parser.VectorSelector)
		if !ok {
			return nil
		}

		for _, p := range path {
			call, ok := p.(*parser.Call)
			if !ok {
				continue
			}
			if call.Func.Name == "histogram_count" || call.Func.Name == "histogram_sum" {
				n.SkipHistogramBuckets = true
				break
			}
			if call.Func.Name == "histogram_quantile" || call.Func.Name == "histogram_fraction" {
				n.SkipHistogramBuckets = false
				break
			}
		}
		return fmt.Errorf("stop")
	})
}

func makeInt64Pointer(val int64) *int64 {
	valp := new(int64)
	*valp = val
	return valp
}

type histogramStatsSeries struct {
	storage.Series
}

func newHistogramStatsSeries(series storage.Series) *histogramStatsSeries {
	return &histogramStatsSeries{Series: series}
}

func (s histogramStatsSeries) Iterator(it chunkenc.Iterator) chunkenc.Iterator {
	return NewHistogramStatsIterator(s.Series.Iterator(it))
}<|MERGE_RESOLUTION|>--- conflicted
+++ resolved
@@ -753,11 +753,7 @@
 		case parser.ValueTypeScalar:
 			return Scalar{V: mat[0].Floats[0].F, T: start}, warnings, nil
 		case parser.ValueTypeMatrix:
-<<<<<<< HEAD
-			sort.Sort(mat)
-=======
 			ng.sortMatrixResult(ctx, query, mat)
->>>>>>> edd55888
 			return mat, warnings, nil
 		default:
 			panic(fmt.Errorf("promql.Engine.exec: unexpected expression type %q", s.Expr.Type()))

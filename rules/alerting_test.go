--- conflicted
+++ resolved
@@ -588,13 +588,8 @@
 	evalTime := time.Unix(0, 0)
 
 	for _, test := range tests {
-<<<<<<< HEAD
-		_, err := rule.Eval(suite.Context(), 0, evalTime, EngineQueryFunc(suite.QueryEngine(), suite.Storage()), nil, test.limit)
-		if err != nil {
-=======
-		switch _, err := rule.Eval(suite.Context(), evalTime, EngineQueryFunc(suite.QueryEngine(), suite.Storage()), nil, test.limit); {
+		switch _, err := rule.Eval(suite.Context(), 0, evalTime, EngineQueryFunc(suite.QueryEngine(), suite.Storage()), nil, test.limit); {
 		case err != nil:
->>>>>>> d4bf4776
 			require.EqualError(t, err, test.err)
 		case test.err != "":
 			t.Errorf("Expected errror %s, got none", test.err)

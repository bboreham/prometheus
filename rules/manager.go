// Copyright 2013 The Prometheus Authors
// Licensed under the Apache License, Version 2.0 (the "License");
// you may not use this file except in compliance with the License.
// You may obtain a copy of the License at
//
// http://www.apache.org/licenses/LICENSE-2.0
//
// Unless required by applicable law or agreed to in writing, software
// distributed under the License is distributed on an "AS IS" BASIS,
// WITHOUT WARRANTIES OR CONDITIONS OF ANY KIND, either express or implied.
// See the License for the specific language governing permissions and
// limitations under the License.

package rules

import (
	"context"
	"errors"
	"fmt"
	"net/url"
	"strings"
	"sync"
	"time"

	"github.com/go-kit/log"
	"github.com/go-kit/log/level"
	"github.com/prometheus/client_golang/prometheus"
	"golang.org/x/exp/slices"
	"golang.org/x/sync/semaphore"

	"github.com/prometheus/prometheus/model/labels"
	"github.com/prometheus/prometheus/model/rulefmt"
	"github.com/prometheus/prometheus/notifier"
	"github.com/prometheus/prometheus/promql"
	"github.com/prometheus/prometheus/promql/parser"
	"github.com/prometheus/prometheus/storage"
	"github.com/prometheus/prometheus/util/strutil"
)

// QueryFunc processes PromQL queries.
type QueryFunc func(ctx context.Context, q string, t time.Time) (promql.Vector, error)

// EngineQueryFunc returns a new query function that executes instant queries against
// the given engine.
// It converts scalar into vector results.
func EngineQueryFunc(engine *promql.Engine, q storage.Queryable) QueryFunc {
	return func(ctx context.Context, qs string, t time.Time) (promql.Vector, error) {
		q, err := engine.NewInstantQuery(ctx, q, nil, qs, t)
		if err != nil {
			return nil, err
		}
		res := q.Exec(ctx)
		if res.Err != nil {
			return nil, res.Err
		}
		switch v := res.Value.(type) {
		case promql.Vector:
			return v, nil
		case promql.Scalar:
			return promql.Vector{promql.Sample{
				T:      v.T,
				F:      v.V,
				Metric: labels.Labels{},
			}}, nil
		default:
			return nil, errors.New("rule result is not a vector or scalar")
		}
	}
}

// DefaultEvalIterationFunc is the default implementation of
// GroupEvalIterationFunc that is periodically invoked to evaluate the rules
// in a group at a given point in time and updates Group state and metrics
// accordingly. Custom GroupEvalIterationFunc implementations are recommended
// to invoke this function as well, to ensure correct Group state and metrics
// are maintained.
func DefaultEvalIterationFunc(ctx context.Context, g *Group, evalTimestamp time.Time) {
	g.metrics.IterationsScheduled.WithLabelValues(GroupKey(g.file, g.name)).Inc()

	start := time.Now()
	g.Eval(ctx, evalTimestamp)
	timeSinceStart := time.Since(start)

	g.metrics.IterationDuration.Observe(timeSinceStart.Seconds())
	g.setEvaluationTime(timeSinceStart)
	g.setLastEvaluation(start)
	g.setLastEvalTimestamp(evalTimestamp)
}

// The Manager manages recording and alerting rules.
type Manager struct {
	opts     *ManagerOptions
	groups   map[string]*Group
	mtx      sync.RWMutex
	block    chan struct{}
	done     chan struct{}
	restored bool

	logger log.Logger
}

// NotifyFunc sends notifications about a set of alerts generated by the given expression.
type NotifyFunc func(ctx context.Context, expr string, alerts ...*Alert)

type ContextWrapFunc func(ctx context.Context, g *Group) context.Context

// ManagerOptions bundles options for the Manager.
type ManagerOptions struct {
<<<<<<< HEAD
	ExternalURL *url.URL
	QueryFunc   QueryFunc
	NotifyFunc  NotifyFunc
	Context     context.Context
	// GroupEvaluationContextFunc will be called to wrap Context based on the group being evaluated.
	// Will be skipped if nil.
	GroupEvaluationContextFunc ContextWrapFunc
	Appendable                 storage.Appendable
	Queryable                  storage.Queryable
	Logger                     log.Logger
	Registerer                 prometheus.Registerer
	OutageTolerance            time.Duration
	ForGracePeriod             time.Duration
	ResendDelay                time.Duration
	GroupLoader                GroupLoader
	DefaultEvaluationDelay     func() time.Duration

	// AlwaysRestoreAlertState forces all new or changed groups in calls to Update to restore.
	// Useful when you know you will be adding alerting rules after the manager has already started.
	AlwaysRestoreAlertState bool
=======
	ExternalURL               *url.URL
	QueryFunc                 QueryFunc
	NotifyFunc                NotifyFunc
	Context                   context.Context
	Appendable                storage.Appendable
	Queryable                 storage.Queryable
	Logger                    log.Logger
	Registerer                prometheus.Registerer
	OutageTolerance           time.Duration
	ForGracePeriod            time.Duration
	ResendDelay               time.Duration
	GroupLoader               GroupLoader
	MaxConcurrentEvals        int64
	ConcurrentEvalsEnabled    bool
	RuleConcurrencyController RuleConcurrencyController
>>>>>>> 6feffeb9

	Metrics *Metrics
}

// NewManager returns an implementation of Manager, ready to be started
// by calling the Run method.
func NewManager(o *ManagerOptions) *Manager {
	if o.Metrics == nil {
		o.Metrics = NewGroupMetrics(o.Registerer)
	}

	if o.GroupLoader == nil {
		o.GroupLoader = FileLoader{}
	}

	if o.RuleConcurrencyController == nil {
		if o.ConcurrentEvalsEnabled {
			o.RuleConcurrencyController = newRuleConcurrencyController(o.MaxConcurrentEvals)
		} else {
			o.RuleConcurrencyController = sequentialRuleEvalController{}
		}
	}

	m := &Manager{
		groups: map[string]*Group{},
		opts:   o,
		block:  make(chan struct{}),
		done:   make(chan struct{}),
		logger: o.Logger,
	}

	return m
}

// Run starts processing of the rule manager. It is blocking.
func (m *Manager) Run() {
	level.Info(m.logger).Log("msg", "Starting rule manager...")
	m.start()
	<-m.done
}

func (m *Manager) start() {
	close(m.block)
}

// Stop the rule manager's rule evaluation cycles.
func (m *Manager) Stop() {
	m.mtx.Lock()
	defer m.mtx.Unlock()

	level.Info(m.logger).Log("msg", "Stopping rule manager...")

	for _, eg := range m.groups {
		eg.stop()
	}

	// Shut down the groups waiting multiple evaluation intervals to write
	// staleness markers.
	close(m.done)

	level.Info(m.logger).Log("msg", "Rule manager stopped")
}

// Update the rule manager's state as the config requires. If
// loading the new rules failed the old rule set is restored.
func (m *Manager) Update(interval time.Duration, files []string, externalLabels labels.Labels, externalURL string, groupEvalIterationFunc GroupEvalIterationFunc) error {
	m.mtx.Lock()
	defer m.mtx.Unlock()

	m.opts.RuleConcurrencyController.Invalidate()

	groups, errs := m.LoadGroups(interval, externalLabels, externalURL, groupEvalIterationFunc, files...)

	if errs != nil {
		for _, e := range errs {
			level.Error(m.logger).Log("msg", "loading groups failed", "err", e)
		}
		return errors.New("error loading rules, previous rule set restored")
	}
	m.restored = true

	var wg sync.WaitGroup
	for _, newg := range groups {
		// If there is an old group with the same identifier,
		// check if new group equals with the old group, if yes then skip it.
		// If not equals, stop it and wait for it to finish the current iteration.
		// Then copy it into the new group.
		gn := GroupKey(newg.file, newg.name)
		oldg, ok := m.groups[gn]
		delete(m.groups, gn)

		if ok && oldg.Equals(newg) {
			groups[gn] = oldg
			continue
		}

		wg.Add(1)
		go func(newg *Group) {
			if ok {
				oldg.stop()
				newg.CopyState(oldg)
			}
			wg.Done()

			ctx := m.opts.Context
			if m.opts.GroupEvaluationContextFunc != nil {
				ctx = m.opts.GroupEvaluationContextFunc(ctx, newg)
			}
			// Wait with starting evaluation until the rule manager
			// is told to run. This is necessary to avoid running
			// queries against a bootstrapping storage.
			<-m.block
			newg.run(ctx)
		}(newg)
	}

	// Stop remaining old groups.
	wg.Add(len(m.groups))
	for n, oldg := range m.groups {
		go func(n string, g *Group) {
			g.markStale = true
			g.stop()
			if m := g.metrics; m != nil {
				m.IterationsMissed.DeleteLabelValues(n)
				m.IterationsScheduled.DeleteLabelValues(n)
				m.EvalTotal.DeleteLabelValues(n)
				m.EvalFailures.DeleteLabelValues(n)
				m.GroupInterval.DeleteLabelValues(n)
				m.GroupLastEvalTime.DeleteLabelValues(n)
				m.GroupLastDuration.DeleteLabelValues(n)
				m.GroupRules.DeleteLabelValues(n)
				m.GroupSamples.DeleteLabelValues((n))
			}
			wg.Done()
		}(n, oldg)
	}

	wg.Wait()
	m.groups = groups

	return nil
}

// GroupLoader is responsible for loading rule groups from arbitrary sources and parsing them.
type GroupLoader interface {
	Load(identifier string) (*rulefmt.RuleGroups, []error)
	Parse(query string) (parser.Expr, error)
}

// FileLoader is the default GroupLoader implementation. It defers to rulefmt.ParseFile
// and parser.ParseExpr.
type FileLoader struct{}

func (FileLoader) Load(identifier string) (*rulefmt.RuleGroups, []error) {
	return rulefmt.ParseFile(identifier)
}

func (FileLoader) Parse(query string) (parser.Expr, error) { return parser.ParseExpr(query) }

// LoadGroups reads groups from a list of files.
func (m *Manager) LoadGroups(
	interval time.Duration, externalLabels labels.Labels, externalURL string, groupEvalIterationFunc GroupEvalIterationFunc, filenames ...string,
) (map[string]*Group, []error) {
	groups := make(map[string]*Group)

	shouldRestore := !m.restored || m.opts.AlwaysRestoreAlertState

	for _, fn := range filenames {
		rgs, errs := m.opts.GroupLoader.Load(fn)
		if errs != nil {
			return nil, errs
		}

		for _, rg := range rgs.Groups {
			itv := interval
			if rg.Interval != 0 {
				itv = time.Duration(rg.Interval)
			}

			rules := make([]Rule, 0, len(rg.Rules))
			for _, r := range rg.Rules {
				expr, err := m.opts.GroupLoader.Parse(r.Expr.Value)
				if err != nil {
					return nil, []error{fmt.Errorf("%s: %w", fn, err)}
				}

				if r.Alert.Value != "" {
					rules = append(rules, NewAlertingRule(
						r.Alert.Value,
						expr,
						time.Duration(r.For),
						time.Duration(r.KeepFiringFor),
						labels.FromMap(r.Labels),
						labels.FromMap(r.Annotations),
						externalLabels,
						externalURL,
						!shouldRestore,
						log.With(m.logger, "alert", r.Alert),
					))
					continue
				}
				rules = append(rules, NewRecordingRule(
					r.Record.Value,
					expr,
					labels.FromMap(r.Labels),
				))
			}

			// Check dependencies between rules and store it on the Rule itself.
			depMap := buildDependencyMap(rules)
			for _, r := range rules {
				r.SetNoDependentRules(depMap.dependents(r) == 0)
				r.SetNoDependencyRules(depMap.dependencies(r) == 0)
			}

			groups[GroupKey(fn, rg.Name)] = NewGroup(GroupOptions{
				Name:                          rg.Name,
				File:                          fn,
				Interval:                      itv,
				Limit:                         rg.Limit,
				Rules:                         rules,
				SourceTenants:                 rg.SourceTenants,
				ShouldRestore:                 shouldRestore,
				Opts:                          m.opts,
				EvaluationDelay:               (*time.Duration)(rg.EvaluationDelay),
				done:                          m.done,
				EvalIterationFunc:             groupEvalIterationFunc,
				AlignEvaluationTimeOnInterval: rg.AlignEvaluationTimeOnInterval,
			})
		}
	}

	return groups, nil
}

// RuleGroups returns the list of manager's rule groups.
func (m *Manager) RuleGroups() []*Group {
	m.mtx.RLock()
	defer m.mtx.RUnlock()

	rgs := make([]*Group, 0, len(m.groups))
	for _, g := range m.groups {
		rgs = append(rgs, g)
	}

	slices.SortFunc(rgs, func(a, b *Group) int {
		fileCompare := strings.Compare(a.file, b.file)

		// If its 0, then the file names are the same.
		// Lets look at the group names in that case.
		if fileCompare != 0 {
			return fileCompare
		}
		return strings.Compare(a.name, b.name)
	})

	return rgs
}

// Rules returns the list of the manager's rules.
func (m *Manager) Rules() []Rule {
	m.mtx.RLock()
	defer m.mtx.RUnlock()

	var rules []Rule
	for _, g := range m.groups {
		rules = append(rules, g.rules...)
	}

	return rules
}

// AlertingRules returns the list of the manager's alerting rules.
func (m *Manager) AlertingRules() []*AlertingRule {
	alerts := []*AlertingRule{}
	for _, rule := range m.Rules() {
		if alertingRule, ok := rule.(*AlertingRule); ok {
			alerts = append(alerts, alertingRule)
		}
	}

	return alerts
}

type Sender interface {
	Send(alerts ...*notifier.Alert)
}

// SendAlerts implements the rules.NotifyFunc for a Notifier.
func SendAlerts(s Sender, externalURL string) NotifyFunc {
	return func(ctx context.Context, expr string, alerts ...*Alert) {
		var res []*notifier.Alert

		for _, alert := range alerts {
			a := &notifier.Alert{
				StartsAt:     alert.FiredAt,
				Labels:       alert.Labels,
				Annotations:  alert.Annotations,
				GeneratorURL: externalURL + strutil.TableLinkForExpression(expr),
			}
			if !alert.ResolvedAt.IsZero() {
				a.EndsAt = alert.ResolvedAt
			} else {
				a.EndsAt = alert.ValidUntil
			}
			res = append(res, a)
		}

		if len(alerts) > 0 {
			s.Send(res...)
		}
	}
}

// RuleConcurrencyController controls whether rules can be evaluated concurrently. Its purpose is to bound the amount
// of concurrency in rule evaluations to avoid overwhelming the Prometheus server with additional query load and ensure
// the correctness of rules running concurrently. Concurrency is controlled globally, not on a per-group basis.
type RuleConcurrencyController interface {
	// RuleEligible determines if the rule can guarantee correct results while running concurrently.
	RuleEligible(g *Group, r Rule) bool

	// Allow determines whether any concurrent evaluation slots are available.
	// If Allow() returns true, then Done() must be called to release the acquired slot.
	Allow() bool

	// Done releases a concurrent evaluation slot.
	Done()

	// Invalidate instructs the controller to invalidate its state.
	// This should be called when groups are modified (during a reload, for instance), because the controller may
	// store some state about each group in order to more efficiently determine rule eligibility.
	Invalidate()
}

// concurrentRuleEvalController holds a weighted semaphore which controls the concurrent evaluation of rules.
type concurrentRuleEvalController struct {
	sema      *semaphore.Weighted
	depMapsMu sync.Mutex
	depMaps   map[*Group]dependencyMap
}

func newRuleConcurrencyController(maxConcurrency int64) RuleConcurrencyController {
	return &concurrentRuleEvalController{
		sema:    semaphore.NewWeighted(maxConcurrency),
		depMaps: map[*Group]dependencyMap{},
	}
}

func (c *concurrentRuleEvalController) RuleEligible(g *Group, r Rule) bool {
	c.depMapsMu.Lock()
	defer c.depMapsMu.Unlock()

	depMap, found := c.depMaps[g]
	if !found {
		depMap = buildDependencyMap(g.rules)
		c.depMaps[g] = depMap
	}

	return depMap.isIndependent(r)
}

func (c *concurrentRuleEvalController) Allow() bool {
	return c.sema.TryAcquire(1)
}

func (c *concurrentRuleEvalController) Done() {
	c.sema.Release(1)
}

func (c *concurrentRuleEvalController) Invalidate() {
	c.depMapsMu.Lock()
	defer c.depMapsMu.Unlock()

	// Clear out the memoized dependency maps because some or all groups may have been updated.
	c.depMaps = map[*Group]dependencyMap{}
}

// sequentialRuleEvalController is a RuleConcurrencyController that runs every rule sequentially.
type sequentialRuleEvalController struct{}

func (c sequentialRuleEvalController) RuleEligible(_ *Group, _ Rule) bool {
	return false
}

func (c sequentialRuleEvalController) Allow() bool {
	return false
}

func (c sequentialRuleEvalController) Done()       {}
func (c sequentialRuleEvalController) Invalidate() {}<|MERGE_RESOLUTION|>--- conflicted
+++ resolved
@@ -106,28 +106,6 @@
 
 // ManagerOptions bundles options for the Manager.
 type ManagerOptions struct {
-<<<<<<< HEAD
-	ExternalURL *url.URL
-	QueryFunc   QueryFunc
-	NotifyFunc  NotifyFunc
-	Context     context.Context
-	// GroupEvaluationContextFunc will be called to wrap Context based on the group being evaluated.
-	// Will be skipped if nil.
-	GroupEvaluationContextFunc ContextWrapFunc
-	Appendable                 storage.Appendable
-	Queryable                  storage.Queryable
-	Logger                     log.Logger
-	Registerer                 prometheus.Registerer
-	OutageTolerance            time.Duration
-	ForGracePeriod             time.Duration
-	ResendDelay                time.Duration
-	GroupLoader                GroupLoader
-	DefaultEvaluationDelay     func() time.Duration
-
-	// AlwaysRestoreAlertState forces all new or changed groups in calls to Update to restore.
-	// Useful when you know you will be adding alerting rules after the manager has already started.
-	AlwaysRestoreAlertState bool
-=======
 	ExternalURL               *url.URL
 	QueryFunc                 QueryFunc
 	NotifyFunc                NotifyFunc
@@ -143,7 +121,16 @@
 	MaxConcurrentEvals        int64
 	ConcurrentEvalsEnabled    bool
 	RuleConcurrencyController RuleConcurrencyController
->>>>>>> 6feffeb9
+
+	DefaultEvaluationDelay func() time.Duration
+
+	// GroupEvaluationContextFunc will be called to wrap Context based on the group being evaluated.
+	// Will be skipped if nil.
+	GroupEvaluationContextFunc ContextWrapFunc
+
+	// AlwaysRestoreAlertState forces all new or changed groups in calls to Update to restore.
+	// Useful when you know you will be adding alerting rules after the manager has already started.
+	AlwaysRestoreAlertState bool
 
 	Metrics *Metrics
 }

--- conflicted
+++ resolved
@@ -427,15 +427,9 @@
 			a.FiredAt = ts
 		}
 
-<<<<<<< HEAD
-		if r.restored {
+		if r.restored.Load() {
 			vec = append(vec, r.sample(a, ts.Add(-evalDelay)))
 			vec = append(vec, r.forStateSample(a, ts.Add(-evalDelay), float64(a.ActiveAt.Unix())))
-=======
-		if r.restored.Load() {
-			vec = append(vec, r.sample(a, ts))
-			vec = append(vec, r.forStateSample(a, ts, float64(a.ActiveAt.Unix())))
->>>>>>> 73d805cf
 		}
 	}
 

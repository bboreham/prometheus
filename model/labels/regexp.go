// Copyright 2020 The Prometheus Authors
// Licensed under the Apache License, Version 2.0 (the "License");
// you may not use this file except in compliance with the License.
// You may obtain a copy of the License at
//
// http://www.apache.org/licenses/LICENSE-2.0
//
// Unless required by applicable law or agreed to in writing, software
// distributed under the License is distributed on an "AS IS" BASIS,
// WITHOUT WARRANTIES OR CONDITIONS OF ANY KIND, either express or implied.
// See the License for the specific language governing permissions and
// limitations under the License.

package labels

import (
	"slices"
	"strings"
<<<<<<< HEAD
	"unicode"
=======
	"time"
>>>>>>> 171cafc3
	"unicode/utf8"

	"github.com/DmitriyVTitov/size"
	"github.com/dgraph-io/ristretto"
	"github.com/grafana/regexp"
	"github.com/grafana/regexp/syntax"
	"golang.org/x/text/unicode/norm"
)

const (
	maxSetMatches = 256

	// The minimum number of alternate values a regex should have to trigger
	// the optimization done by optimizeEqualStringMatchers() and so use a map
	// to match values instead of iterating over a list. This value has
	// been computed running BenchmarkOptimizeEqualStringMatchers.
	minEqualMultiStringMatcherMapThreshold = 16

	fastRegexMatcherCacheMaxSizeBytes = 1024 * 1024 * 1024 // 1GB
	fastRegexMatcherCacheTTL          = 5 * time.Minute
)

var fastRegexMatcherCache *ristretto.Cache

func init() {
	// Ignore error because it can only return error if config is invalid,
	// but we're using an hardcoded static config here.
	fastRegexMatcherCache, _ = ristretto.NewCache(&ristretto.Config{
		NumCounters: 100_000, // 10x the max number of expected items (takes 3 bytes per counter),
		MaxCost:     fastRegexMatcherCacheMaxSizeBytes,
		BufferItems: 64, // Recommended default per the Config docs,
		Metrics:     false,
	})
}

type FastRegexMatcher struct {
	// Under some conditions, re is nil because the expression is never parsed.
	// We store the original string to be able to return it in GetRegexString().
	reString string
	re       *regexp.Regexp

	setMatches    []string
	stringMatcher StringMatcher
	prefix        string
	suffix        string
	contains      []string

	// matchString is the "compiled" function to run by MatchString().
	matchString func(string) bool
}

func NewFastRegexMatcher(v string) (*FastRegexMatcher, error) {
	// Check the cache.
	if matcher, ok := fastRegexMatcherCache.Get(v); ok {
		return matcher.(*FastRegexMatcher), nil
	}

	// Create a new matcher.
	matcher, err := newFastRegexMatcherWithoutCache(v)
	if err != nil {
		return nil, err
	}

	// Cache it.
	fastRegexMatcherCache.SetWithTTL(v, matcher, int64(size.Of(matcher)), fastRegexMatcherCacheTTL)

	return matcher, nil
}

func newFastRegexMatcherWithoutCache(v string) (*FastRegexMatcher, error) {
	m := &FastRegexMatcher{
		reString: v,
	}

	m.stringMatcher, m.setMatches = optimizeAlternatingLiterals(v)
	if m.stringMatcher != nil {
		// If we already have a string matcher, we don't need to parse the regex
		// or compile the matchString function. This also avoids the behavior in
		// compileMatchStringFunction where it prefers to use setMatches when
		// available, even if the string matcher is faster.
		m.matchString = m.stringMatcher.Matches
	} else {
		parsed, err := syntax.Parse(v, syntax.Perl)
		if err != nil {
			return nil, err
		}
		// Simplify the syntax tree to run faster.
		parsed = parsed.Simplify()
		m.re, err = regexp.Compile("^(?:" + parsed.String() + ")$")
		if err != nil {
			return nil, err
		}
		if parsed.Op == syntax.OpConcat {
			m.prefix, m.suffix, m.contains = optimizeConcatRegex(parsed)
		}
		if matches, caseSensitive := findSetMatches(parsed); caseSensitive {
			m.setMatches = matches
		}
		m.stringMatcher = stringMatcherFromRegexp(parsed)
		m.matchString = m.compileMatchStringFunction()
	}

	return m, nil
}

// compileMatchStringFunction returns the function to run by MatchString().
func (m *FastRegexMatcher) compileMatchStringFunction() func(string) bool {
	// If the only optimization available is the string matcher, then we can just run it.
	if len(m.setMatches) == 0 && m.prefix == "" && m.suffix == "" && len(m.contains) == 0 && m.stringMatcher != nil {
		return m.stringMatcher.Matches
	}

	return func(s string) bool {
		if len(m.setMatches) != 0 {
			for _, match := range m.setMatches {
				if match == s {
					return true
				}
			}
			return false
		}
		if m.prefix != "" && !strings.HasPrefix(s, m.prefix) {
			return false
		}
		if m.suffix != "" && !strings.HasSuffix(s, m.suffix) {
			return false
		}
		if len(m.contains) > 0 && !containsInOrder(s, m.contains) {
			return false
		}
		if m.stringMatcher != nil {
			return m.stringMatcher.Matches(s)
		}
		return m.re.MatchString(s)
	}
}

// IsOptimized returns true if any fast-path optimization is applied to the
// regex matcher.
func (m *FastRegexMatcher) IsOptimized() bool {
	return len(m.setMatches) > 0 || m.stringMatcher != nil || m.prefix != "" || m.suffix != "" || len(m.contains) > 0
}

// findSetMatches extract equality matches from a regexp.
// Returns nil if we can't replace the regexp by only equality matchers or the regexp contains
// a mix of case sensitive and case insensitive matchers.
func findSetMatches(re *syntax.Regexp) (matches []string, caseSensitive bool) {
	clearBeginEndText(re)

	return findSetMatchesInternal(re, "")
}

func findSetMatchesInternal(re *syntax.Regexp, base string) (matches []string, caseSensitive bool) {
	switch re.Op {
	case syntax.OpBeginText:
		// Correctly handling the begin text operator inside a regex is tricky,
		// so in this case we fallback to the regex engine.
		return nil, false
	case syntax.OpEndText:
		// Correctly handling the end text operator inside a regex is tricky,
		// so in this case we fallback to the regex engine.
		return nil, false
	case syntax.OpLiteral:
		return []string{base + string(re.Rune)}, isCaseSensitive(re)
	case syntax.OpEmptyMatch:
		if base != "" {
			return []string{base}, isCaseSensitive(re)
		}
	case syntax.OpAlternate:
		return findSetMatchesFromAlternate(re, base)
	case syntax.OpCapture:
		clearCapture(re)
		return findSetMatchesInternal(re, base)
	case syntax.OpConcat:
		return findSetMatchesFromConcat(re, base)
	case syntax.OpCharClass:
		if len(re.Rune)%2 != 0 {
			return nil, false
		}
		var matches []string
		var totalSet int
		for i := 0; i+1 < len(re.Rune); i += 2 {
			totalSet += int(re.Rune[i+1]-re.Rune[i]) + 1
		}
		// limits the total characters that can be used to create matches.
		// In some case like negation [^0-9] a lot of possibilities exists and that
		// can create thousands of possible matches at which points we're better off using regexp.
		if totalSet > maxSetMatches {
			return nil, false
		}
		for i := 0; i+1 < len(re.Rune); i += 2 {
			lo, hi := re.Rune[i], re.Rune[i+1]
			for c := lo; c <= hi; c++ {
				matches = append(matches, base+string(c))
			}
		}
		return matches, isCaseSensitive(re)
	default:
		return nil, false
	}
	return nil, false
}

func findSetMatchesFromConcat(re *syntax.Regexp, base string) (matches []string, matchesCaseSensitive bool) {
	if len(re.Sub) == 0 {
		return nil, false
	}
	clearCapture(re.Sub...)

	matches = []string{base}

	for i := 0; i < len(re.Sub); i++ {
		var newMatches []string
		for j, b := range matches {
			m, caseSensitive := findSetMatchesInternal(re.Sub[i], b)
			if m == nil {
				return nil, false
			}
			if tooManyMatches(newMatches, m...) {
				return nil, false
			}

			// All matches must have the same case sensitivity. If it's the first set of matches
			// returned, we store its sensitivity as the expected case, and then we'll check all
			// other ones.
			if i == 0 && j == 0 {
				matchesCaseSensitive = caseSensitive
			}
			if matchesCaseSensitive != caseSensitive {
				return nil, false
			}

			newMatches = append(newMatches, m...)
		}
		matches = newMatches
	}

	return matches, matchesCaseSensitive
}

func findSetMatchesFromAlternate(re *syntax.Regexp, base string) (matches []string, matchesCaseSensitive bool) {
	for i, sub := range re.Sub {
		found, caseSensitive := findSetMatchesInternal(sub, base)
		if found == nil {
			return nil, false
		}
		if tooManyMatches(matches, found...) {
			return nil, false
		}

		// All matches must have the same case sensitivity. If it's the first set of matches
		// returned, we store its sensitivity as the expected case, and then we'll check all
		// other ones.
		if i == 0 {
			matchesCaseSensitive = caseSensitive
		}
		if matchesCaseSensitive != caseSensitive {
			return nil, false
		}

		matches = append(matches, found...)
	}

	return matches, matchesCaseSensitive
}

// clearCapture removes capture operation as they are not used for matching.
func clearCapture(regs ...*syntax.Regexp) {
	for _, r := range regs {
		// Iterate on the regexp because capture groups could be nested.
		for r.Op == syntax.OpCapture {
			*r = *r.Sub[0]
		}
	}
}

// removeEmptyMatches returns the slice with syntax.OpEmptyMatch regexps removed.
// Note: it modifies the input slice (the returned slice is a sub-slice of the input).
func removeEmptyMatches(regs []*syntax.Regexp) []*syntax.Regexp {
	return slices.DeleteFunc(regs, func(r *syntax.Regexp) bool {
		return r.Op == syntax.OpEmptyMatch
	})
}

// clearBeginEndText removes the begin and end text from the regexp. Prometheus regexp are anchored to the beginning and end of the string.
func clearBeginEndText(re *syntax.Regexp) {
	// Do not clear begin/end text from an alternate operator because it could
	// change the actual regexp properties.
	if re.Op == syntax.OpAlternate {
		return
	}

	if len(re.Sub) == 0 {
		return
	}
	if len(re.Sub) == 1 {
		if re.Sub[0].Op == syntax.OpBeginText || re.Sub[0].Op == syntax.OpEndText {
			// We need to remove this element. Since it's the only one, we convert into a matcher of an empty string.
			// OpEmptyMatch is regexp's nop operator.
			re.Op = syntax.OpEmptyMatch
			re.Sub = nil
			return
		}
	}
	if re.Sub[0].Op == syntax.OpBeginText {
		re.Sub = re.Sub[1:]
	}
	if re.Sub[len(re.Sub)-1].Op == syntax.OpEndText {
		re.Sub = re.Sub[:len(re.Sub)-1]
	}
}

// isCaseInsensitive tells if a regexp is case insensitive.
// The flag should be check at each level of the syntax tree.
func isCaseInsensitive(reg *syntax.Regexp) bool {
	return (reg.Flags & syntax.FoldCase) != 0
}

// isCaseSensitive tells if a regexp is case sensitive.
// The flag should be check at each level of the syntax tree.
func isCaseSensitive(reg *syntax.Regexp) bool {
	return !isCaseInsensitive(reg)
}

// tooManyMatches guards against creating too many set matches.
func tooManyMatches(matches []string, added ...string) bool {
	return len(matches)+len(added) > maxSetMatches
}

func (m *FastRegexMatcher) MatchString(s string) bool {
	return m.matchString(s)
}

func (m *FastRegexMatcher) SetMatches() []string {
	// IMPORTANT: always return a copy, otherwise if the caller manipulate this slice it will
	// also get manipulated in the cached FastRegexMatcher instance.
	return slices.Clone(m.setMatches)
}

func (m *FastRegexMatcher) GetRegexString() string {
	return m.reString
}

// optimizeAlternatingLiterals optimizes a regex of the form
//
//	`literal1|literal2|literal3|...`
//
// this function returns an optimized StringMatcher or nil if the regex
// cannot be optimized in this way, and a list of setMatches up to maxSetMatches.
func optimizeAlternatingLiterals(s string) (StringMatcher, []string) {
	if len(s) == 0 {
		return emptyStringMatcher{}, nil
	}

	estimatedAlternates := strings.Count(s, "|") + 1

	// If there are no alternates, check if the string is a literal
	if estimatedAlternates == 1 {
		if regexp.QuoteMeta(s) == s {
			return &equalStringMatcher{s: s, caseSensitive: true}, []string{s}
		}
		return nil, nil
	}

	multiMatcher := newEqualMultiStringMatcher(true, estimatedAlternates)

	for end := strings.IndexByte(s, '|'); end > -1; end = strings.IndexByte(s, '|') {
		// Split the string into the next literal and the remainder
		subMatch := s[:end]
		s = s[end+1:]

		// break if any of the submatches are not literals
		if regexp.QuoteMeta(subMatch) != subMatch {
			return nil, nil
		}

		multiMatcher.add(subMatch)
	}

	// break if the remainder is not a literal
	if regexp.QuoteMeta(s) != s {
		return nil, nil
	}
	multiMatcher.add(s)

	return multiMatcher, multiMatcher.setMatches()
}

// optimizeConcatRegex returns literal prefix/suffix text that can be safely
// checked against the label value before running the regexp matcher.
func optimizeConcatRegex(r *syntax.Regexp) (prefix, suffix string, contains []string) {
	sub := r.Sub
	clearCapture(sub...)

	// We can safely remove begin and end text matchers respectively
	// at the beginning and end of the regexp.
	if len(sub) > 0 && sub[0].Op == syntax.OpBeginText {
		sub = sub[1:]
	}
	if len(sub) > 0 && sub[len(sub)-1].Op == syntax.OpEndText {
		sub = sub[:len(sub)-1]
	}

	if len(sub) == 0 {
		return
	}

	// Given Prometheus regex matchers are always anchored to the begin/end
	// of the text, if the first/last operations are literals, we can safely
	// treat them as prefix/suffix.
	if sub[0].Op == syntax.OpLiteral && (sub[0].Flags&syntax.FoldCase) == 0 {
		prefix = string(sub[0].Rune)
	}
	if last := len(sub) - 1; sub[last].Op == syntax.OpLiteral && (sub[last].Flags&syntax.FoldCase) == 0 {
		suffix = string(sub[last].Rune)
	}

	// If contains any literal which is not a prefix/suffix, we keep track of
	// all the ones which are case-sensitive.
	for i := 1; i < len(sub)-1; i++ {
		if sub[i].Op == syntax.OpLiteral && (sub[i].Flags&syntax.FoldCase) == 0 {
			contains = append(contains, string(sub[i].Rune))
		}
	}

	return
}

// StringMatcher is a matcher that matches a string in place of a regular expression.
type StringMatcher interface {
	Matches(s string) bool
}

// stringMatcherFromRegexp attempts to replace a common regexp with a string matcher.
// It returns nil if the regexp is not supported.
func stringMatcherFromRegexp(re *syntax.Regexp) StringMatcher {
	clearBeginEndText(re)

	m := stringMatcherFromRegexpInternal(re)
	m = optimizeEqualStringMatchers(m, minEqualMultiStringMatcherMapThreshold)

	return m
}

func stringMatcherFromRegexpInternal(re *syntax.Regexp) StringMatcher {
	clearCapture(re)

	switch re.Op {
	case syntax.OpBeginText:
		// Correctly handling the begin text operator inside a regex is tricky,
		// so in this case we fallback to the regex engine.
		return nil
	case syntax.OpEndText:
		// Correctly handling the end text operator inside a regex is tricky,
		// so in this case we fallback to the regex engine.
		return nil
	case syntax.OpPlus:
		if re.Sub[0].Op != syntax.OpAnyChar && re.Sub[0].Op != syntax.OpAnyCharNotNL {
			return nil
		}
		return &anyNonEmptyStringMatcher{
			matchNL: re.Sub[0].Op == syntax.OpAnyChar,
		}
	case syntax.OpStar:
		if re.Sub[0].Op != syntax.OpAnyChar && re.Sub[0].Op != syntax.OpAnyCharNotNL {
			return nil
		}

		// If the newline is valid, than this matcher literally match any string (even empty).
		if re.Sub[0].Op == syntax.OpAnyChar {
			return trueMatcher{}
		}

		// Any string is fine (including an empty one), as far as it doesn't contain any newline.
		return anyStringWithoutNewlineMatcher{}
	case syntax.OpQuest:
		// Only optimize for ".?".
		if len(re.Sub) != 1 || (re.Sub[0].Op != syntax.OpAnyChar && re.Sub[0].Op != syntax.OpAnyCharNotNL) {
			return nil
		}

		return &zeroOrOneCharacterStringMatcher{
			matchNL: re.Sub[0].Op == syntax.OpAnyChar,
		}
	case syntax.OpEmptyMatch:
		return emptyStringMatcher{}

	case syntax.OpLiteral:
		return &equalStringMatcher{
			s:             string(re.Rune),
			caseSensitive: !isCaseInsensitive(re),
		}
	case syntax.OpAlternate:
		or := make([]StringMatcher, 0, len(re.Sub))
		for _, sub := range re.Sub {
			m := stringMatcherFromRegexpInternal(sub)
			if m == nil {
				return nil
			}
			or = append(or, m)
		}
		return orStringMatcher(or)
	case syntax.OpConcat:
		clearCapture(re.Sub...)
		re.Sub = removeEmptyMatches(re.Sub)

		if len(re.Sub) == 0 {
			return emptyStringMatcher{}
		}
		if len(re.Sub) == 1 {
			return stringMatcherFromRegexpInternal(re.Sub[0])
		}

		var left, right StringMatcher

		// Let's try to find if there's a first and last any matchers.
		if re.Sub[0].Op == syntax.OpPlus || re.Sub[0].Op == syntax.OpStar || re.Sub[0].Op == syntax.OpQuest {
			left = stringMatcherFromRegexpInternal(re.Sub[0])
			if left == nil {
				return nil
			}
			re.Sub = re.Sub[1:]
		}
		if re.Sub[len(re.Sub)-1].Op == syntax.OpPlus || re.Sub[len(re.Sub)-1].Op == syntax.OpStar || re.Sub[len(re.Sub)-1].Op == syntax.OpQuest {
			right = stringMatcherFromRegexpInternal(re.Sub[len(re.Sub)-1])
			if right == nil {
				return nil
			}
			re.Sub = re.Sub[:len(re.Sub)-1]
		}

		matches, matchesCaseSensitive := findSetMatchesInternal(re, "")

		if len(matches) == 0 && len(re.Sub) == 2 {
			// We have not find fixed set matches. We look for other known cases that
			// we can optimize.
			switch {
			// Prefix is literal.
			case right == nil && re.Sub[0].Op == syntax.OpLiteral:
				right = stringMatcherFromRegexpInternal(re.Sub[1])
				if right != nil {
					matches = []string{string(re.Sub[0].Rune)}
					matchesCaseSensitive = !isCaseInsensitive(re.Sub[0])
				}

			// Suffix is literal.
			case left == nil && re.Sub[1].Op == syntax.OpLiteral:
				left = stringMatcherFromRegexpInternal(re.Sub[0])
				if left != nil {
					matches = []string{string(re.Sub[1].Rune)}
					matchesCaseSensitive = !isCaseInsensitive(re.Sub[1])
				}
			}
		}

		// Ensure we've found some literals to match (optionally with a left and/or right matcher).
		// If not, then this optimization doesn't trigger.
		if len(matches) == 0 {
			return nil
		}

		// Use the right (and best) matcher based on what we've found.
		switch {
		// No left and right matchers (only fixed set matches).
		case left == nil && right == nil:
			// if there's no any matchers on both side it's a concat of literals
			or := make([]StringMatcher, 0, len(matches))
			for _, match := range matches {
				or = append(or, &equalStringMatcher{
					s:             match,
					caseSensitive: matchesCaseSensitive,
				})
			}
			return orStringMatcher(or)

		// Right matcher with 1 fixed set match.
		case left == nil && len(matches) == 1:
			return &literalPrefixStringMatcher{
				prefix:              matches[0],
				prefixCaseSensitive: matchesCaseSensitive,
				right:               right,
			}

		// Left matcher with 1 fixed set match.
		case right == nil && len(matches) == 1:
			return &literalSuffixStringMatcher{
				left:                left,
				suffix:              matches[0],
				suffixCaseSensitive: matchesCaseSensitive,
			}

		// We found literals in the middle. We can trigger the fast path only if
		// the matches are case sensitive because containsStringMatcher doesn't
		// support case insensitive.
		case matchesCaseSensitive:
			return &containsStringMatcher{
				substrings: matches,
				left:       left,
				right:      right,
			}
		}
	}
	return nil
}

// containsStringMatcher matches a string if it contains any of the substrings.
// If left and right are not nil, it's a contains operation where left and right must match.
// If left is nil, it's a hasPrefix operation and right must match.
// Finally, if right is nil it's a hasSuffix operation and left must match.
type containsStringMatcher struct {
	// The matcher that must match the left side. Can be nil.
	left StringMatcher

	// At least one of these strings must match in the "middle", between left and right matchers.
	substrings []string

	// The matcher that must match the right side. Can be nil.
	right StringMatcher
}

func (m *containsStringMatcher) Matches(s string) bool {
	for _, substr := range m.substrings {
		switch {
		case m.right != nil && m.left != nil:
			searchStartPos := 0

			for {
				pos := strings.Index(s[searchStartPos:], substr)
				if pos < 0 {
					break
				}

				// Since we started searching from searchStartPos, we have to add that offset
				// to get the actual position of the substring inside the text.
				pos += searchStartPos

				// If both the left and right matchers match, then we can stop searching because
				// we've found a match.
				if m.left.Matches(s[:pos]) && m.right.Matches(s[pos+len(substr):]) {
					return true
				}

				// Continue searching for another occurrence of the substring inside the text.
				searchStartPos = pos + 1
			}
		case m.left != nil:
			// If we have to check for characters on the left then we need to match a suffix.
			if strings.HasSuffix(s, substr) && m.left.Matches(s[:len(s)-len(substr)]) {
				return true
			}
		case m.right != nil:
			if strings.HasPrefix(s, substr) && m.right.Matches(s[len(substr):]) {
				return true
			}
		}
	}
	return false
}

// literalPrefixStringMatcher matches a string with the given literal prefix and right side matcher.
type literalPrefixStringMatcher struct {
	prefix              string
	prefixCaseSensitive bool

	// The matcher that must match the right side. Can be nil.
	right StringMatcher
}

func (m *literalPrefixStringMatcher) Matches(s string) bool {
	// Ensure the prefix matches.
	if m.prefixCaseSensitive && !strings.HasPrefix(s, m.prefix) {
		return false
	}
	if !m.prefixCaseSensitive && !hasPrefixCaseInsensitive(s, m.prefix) {
		return false
	}

	// Ensure the right side matches.
	return m.right.Matches(s[len(m.prefix):])
}

// literalSuffixStringMatcher matches a string with the given literal suffix and left side matcher.
type literalSuffixStringMatcher struct {
	// The matcher that must match the left side. Can be nil.
	left StringMatcher

	suffix              string
	suffixCaseSensitive bool
}

func (m *literalSuffixStringMatcher) Matches(s string) bool {
	// Ensure the suffix matches.
	if m.suffixCaseSensitive && !strings.HasSuffix(s, m.suffix) {
		return false
	}
	if !m.suffixCaseSensitive && !hasSuffixCaseInsensitive(s, m.suffix) {
		return false
	}

	// Ensure the left side matches.
	return m.left.Matches(s[:len(s)-len(m.suffix)])
}

// emptyStringMatcher matches an empty string.
type emptyStringMatcher struct{}

func (m emptyStringMatcher) Matches(s string) bool {
	return len(s) == 0
}

// orStringMatcher matches any of the sub-matchers.
type orStringMatcher []StringMatcher

func (m orStringMatcher) Matches(s string) bool {
	for _, matcher := range m {
		if matcher.Matches(s) {
			return true
		}
	}
	return false
}

// equalStringMatcher matches a string exactly and support case insensitive.
type equalStringMatcher struct {
	s             string
	caseSensitive bool
}

func (m *equalStringMatcher) Matches(s string) bool {
	if m.caseSensitive {
		return m.s == s
	}
	return strings.EqualFold(m.s, s)
}

type multiStringMatcherBuilder interface {
	StringMatcher
	add(s string)
	setMatches() []string
}

func newEqualMultiStringMatcher(caseSensitive bool, estimatedSize int) multiStringMatcherBuilder {
	// If the estimated size is low enough, it's faster to use a slice instead of a map.
	if estimatedSize < minEqualMultiStringMatcherMapThreshold {
		return &equalMultiStringSliceMatcher{caseSensitive: caseSensitive, values: make([]string, 0, estimatedSize)}
	}

	return &equalMultiStringMapMatcher{
		values:        make(map[string]struct{}, estimatedSize),
		caseSensitive: caseSensitive,
	}
}

// equalMultiStringSliceMatcher matches a string exactly against a slice of valid values.
type equalMultiStringSliceMatcher struct {
	values []string

	caseSensitive bool
}

func (m *equalMultiStringSliceMatcher) add(s string) {
	m.values = append(m.values, s)
}

func (m *equalMultiStringSliceMatcher) setMatches() []string {
	return m.values
}

func (m *equalMultiStringSliceMatcher) Matches(s string) bool {
	if m.caseSensitive {
		for _, v := range m.values {
			if s == v {
				return true
			}
		}
	} else {
		for _, v := range m.values {
			if strings.EqualFold(s, v) {
				return true
			}
		}
	}
	return false
}

// equalMultiStringMapMatcher matches a string exactly against a map of valid values.
type equalMultiStringMapMatcher struct {
	// values contains values to match a string against. If the matching is case insensitive,
	// the values here must be lowercase.
	values map[string]struct{}

	caseSensitive bool
}

func (m *equalMultiStringMapMatcher) add(s string) {
	if !m.caseSensitive {
		s = toNormalisedLower(s)
	}

	m.values[s] = struct{}{}
}

func (m *equalMultiStringMapMatcher) setMatches() []string {
	if len(m.values) >= maxSetMatches {
		return nil
	}

	matches := make([]string, 0, len(m.values))
	for s := range m.values {
		matches = append(matches, s)
	}
	return matches
}

func (m *equalMultiStringMapMatcher) Matches(s string) bool {
	if !m.caseSensitive {
		s = toNormalisedLower(s)
	}

	_, ok := m.values[s]
	return ok
}

// toNormalisedLower normalise the input string using "Unicode Normalization Form D" and then convert
// it to lower case.
func toNormalisedLower(s string) string {
	// Check if the string is all ASCII chars and convert any upper case character to lower case character.
	isASCII := true
	var (
		b   strings.Builder
		pos int
	)
	b.Grow(len(s))
	for i := 0; i < len(s); i++ {
		c := s[i]
		if isASCII && c >= utf8.RuneSelf {
			isASCII = false
			break
		}
		if 'A' <= c && c <= 'Z' {
			c += 'a' - 'A'
			if pos < i {
				b.WriteString(s[pos:i])
			}
			b.WriteByte(c)
			pos = i + 1
		}
	}
	if pos < len(s) {
		b.WriteString(s[pos:])
	}

	// Optimize for ASCII-only strings. In this case we don't have to do any normalization.
	if isASCII {
		return b.String()
	}

	// Normalise and convert to lower.
	return strings.Map(unicode.ToLower, norm.NFKD.String(b.String()))
}

// anyStringWithoutNewlineMatcher is a stringMatcher which matches any string
// (including an empty one) as far as it doesn't contain any newline character.
type anyStringWithoutNewlineMatcher struct{}

func (m anyStringWithoutNewlineMatcher) Matches(s string) bool {
	// We need to make sure it doesn't contain a newline. Since the newline is
	// an ASCII character, we can use strings.IndexByte().
	return strings.IndexByte(s, '\n') == -1
}

// anyNonEmptyStringMatcher is a stringMatcher which matches any non-empty string.
type anyNonEmptyStringMatcher struct {
	matchNL bool
}

func (m *anyNonEmptyStringMatcher) Matches(s string) bool {
	if m.matchNL {
		// It's OK if the string contains a newline so we just need to make
		// sure it's non-empty.
		return len(s) > 0
	}

	// We need to make sure it non-empty and doesn't contain a newline.
	// Since the newline is an ASCII character, we can use strings.IndexByte().
	return len(s) > 0 && strings.IndexByte(s, '\n') == -1
}

// zeroOrOneCharacterStringMatcher is a StringMatcher which matches zero or one occurrence
// of any character. The newline character is matches only if matchNL is set to true.
type zeroOrOneCharacterStringMatcher struct {
	matchNL bool
}

func (m *zeroOrOneCharacterStringMatcher) Matches(s string) bool {
	// If there's more than one rune in the string, then it can't match.
	if r, size := utf8.DecodeRuneInString(s); r == utf8.RuneError {
		// Size is 0 for empty strings, 1 for invalid rune.
		// Empty string matches, invalid rune matches if there isn't anything else.
		return size == len(s)
	} else if size < len(s) {
		return false
	}

	// No need to check for the newline if the string is empty or matching a newline is OK.
	if m.matchNL || len(s) == 0 {
		return true
	}

	return s[0] != '\n'
}

// trueMatcher is a stringMatcher which matches any string (always returns true).
type trueMatcher struct{}

func (m trueMatcher) Matches(_ string) bool {
	return true
}

// optimizeEqualStringMatchers optimize a specific case where all matchers are made by an
// alternation (orStringMatcher) of strings checked for equality (equalStringMatcher). In
// this specific case, when we have many strings to match against we can use a map instead
// of iterating over the list of strings.
func optimizeEqualStringMatchers(input StringMatcher, threshold int) StringMatcher {
	var (
		caseSensitive    bool
		caseSensitiveSet bool
		numValues        int
	)

	// Analyse the input StringMatcher to count the number of occurrences
	// and ensure all of them have the same case sensitivity.
	analyseCallback := func(matcher *equalStringMatcher) bool {
		// Ensure we don't have mixed case sensitivity.
		if caseSensitiveSet && caseSensitive != matcher.caseSensitive {
			return false
		} else if !caseSensitiveSet {
			caseSensitive = matcher.caseSensitive
			caseSensitiveSet = true
		}

		numValues++
		return true
	}

	if !findEqualStringMatchers(input, analyseCallback) {
		return input
	}

	// If the number of values found is less than the threshold, then we should skip the optimization.
	if numValues < threshold {
		return input
	}

	// Parse again the input StringMatcher to extract all values and storing them.
	// We can skip the case sensitivity check because we've already checked it and
	// if the code reach this point then it means all matchers have the same case sensitivity.
	multiMatcher := newEqualMultiStringMatcher(caseSensitive, numValues)

	// Ignore the return value because we already iterated over the input StringMatcher
	// and it was all good.
	findEqualStringMatchers(input, func(matcher *equalStringMatcher) bool {
		multiMatcher.add(matcher.s)
		return true
	})

	return multiMatcher
}

// findEqualStringMatchers analyze the input StringMatcher and calls the callback for each
// equalStringMatcher found. Returns true if and only if the input StringMatcher is *only*
// composed by an alternation of equalStringMatcher.
func findEqualStringMatchers(input StringMatcher, callback func(matcher *equalStringMatcher) bool) bool {
	orInput, ok := input.(orStringMatcher)
	if !ok {
		return false
	}

	for _, m := range orInput {
		switch casted := m.(type) {
		case orStringMatcher:
			if !findEqualStringMatchers(m, callback) {
				return false
			}

		case *equalStringMatcher:
			if !callback(casted) {
				return false
			}

		default:
			// It's not an equal string matcher, so we have to stop searching
			// cause this optimization can't be applied.
			return false
		}
	}

	return true
}

func hasPrefixCaseInsensitive(s, prefix string) bool {
	return len(s) >= len(prefix) && strings.EqualFold(s[0:len(prefix)], prefix)
}

func hasSuffixCaseInsensitive(s, suffix string) bool {
	return len(s) >= len(suffix) && strings.EqualFold(s[len(s)-len(suffix):], suffix)
}

func containsInOrder(s string, contains []string) bool {
	// Optimization for the case we only have to look for 1 substring.
	if len(contains) == 1 {
		return strings.Contains(s, contains[0])
	}

	return containsInOrderMulti(s, contains)
}

func containsInOrderMulti(s string, contains []string) bool {
	offset := 0

	for _, substr := range contains {
		at := strings.Index(s[offset:], substr)
		if at == -1 {
			return false
		}

		offset += at + len(substr)
	}

	return true
}<|MERGE_RESOLUTION|>--- conflicted
+++ resolved
@@ -16,11 +16,8 @@
 import (
 	"slices"
 	"strings"
-<<<<<<< HEAD
+	"time"
 	"unicode"
-=======
-	"time"
->>>>>>> 171cafc3
 	"unicode/utf8"
 
 	"github.com/DmitriyVTitov/size"

// Copyright 2020 The Prometheus Authors
// Licensed under the Apache License, Version 2.0 (the "License");
// you may not use this file except in compliance with the License.
// You may obtain a copy of the License at
//
// http://www.apache.org/licenses/LICENSE-2.0
//
// Unless required by applicable law or agreed to in writing, software
// distributed under the License is distributed on an "AS IS" BASIS,
// WITHOUT WARRANTIES OR CONDITIONS OF ANY KIND, either express or implied.
// See the License for the specific language governing permissions and
// limitations under the License.

package labels

import (
	"slices"
	"strings"
	"time"

	"github.com/DmitriyVTitov/size"
	"github.com/dgraph-io/ristretto"
	"github.com/grafana/regexp"
	"github.com/grafana/regexp/syntax"
)

const (
	maxSetMatches = 256

	// The minimum number of alternate values a regex should have to trigger
	// the optimization done by optimizeEqualStringMatchers() and so use a map
	// to match values instead of iterating over a list. This value has
	// been computed running BenchmarkOptimizeEqualStringMatchers.
	minEqualMultiStringMatcherMapThreshold = 16
<<<<<<< HEAD

	fastRegexMatcherCacheMaxSizeBytes = 1024 * 1024 * 1024 // 1GB
	fastRegexMatcherCacheTTL          = 5 * time.Minute
)

var fastRegexMatcherCache *ristretto.Cache

func init() {
	// Ignore error because it can only return error if config is invalid,
	// but we're using an hardcoded static config here.
	fastRegexMatcherCache, _ = ristretto.NewCache(&ristretto.Config{
		NumCounters: 100_000, // 10x the max number of expected items (takes 3 bytes per counter),
		MaxCost:     fastRegexMatcherCacheMaxSizeBytes,
		BufferItems: 64, // Recommended default per the Config docs,
		Metrics:     false,
	})
}

=======
)

>>>>>>> 25a8d576
type FastRegexMatcher struct {
	// Under some conditions, re is nil because the expression is never parsed.
	// We store the original string to be able to return it in GetRegexString().
	reString string
	re       *regexp.Regexp

	setMatches    []string
	stringMatcher StringMatcher
	prefix        string
	suffix        string
	contains      string

	// matchString is the "compiled" function to run by MatchString().
	matchString func(string) bool
}

func NewFastRegexMatcher(v string) (*FastRegexMatcher, error) {
<<<<<<< HEAD
	// Check the cache.
	if matcher, ok := fastRegexMatcherCache.Get(v); ok {
		return matcher.(*FastRegexMatcher), nil
	}

	// Create a new matcher.
	matcher, err := newFastRegexMatcherWithoutCache(v)
	if err != nil {
		return nil, err
	}

	// Cache it.
	fastRegexMatcherCache.SetWithTTL(v, matcher, int64(size.Of(matcher)), fastRegexMatcherCacheTTL)

	return matcher, nil
}

func newFastRegexMatcherWithoutCache(v string) (*FastRegexMatcher, error) {
	m := &FastRegexMatcher{
		reString: v,
=======
	m := &FastRegexMatcher{
		reString: v,
	}

	m.stringMatcher, m.setMatches = optimizeAlternatingLiterals(v)
	if m.stringMatcher != nil {
		// If we already have a string matcher, we don't need to parse the regex
		// or compile the matchString function. This also avoids the behavior in
		// compileMatchStringFunction where it prefers to use setMatches when
		// available, even if the string matcher is faster.
		m.matchString = m.stringMatcher.Matches
	} else {
		parsed, err := syntax.Parse(v, syntax.Perl)
		if err != nil {
			return nil, err
		}
		// Simplify the syntax tree to run faster.
		parsed = parsed.Simplify()
		m.re, err = regexp.Compile("^(?:" + parsed.String() + ")$")
		if err != nil {
			return nil, err
		}
		if parsed.Op == syntax.OpConcat {
			m.prefix, m.suffix, m.contains = optimizeConcatRegex(parsed)
		}
		if matches, caseSensitive := findSetMatches(parsed); caseSensitive {
			m.setMatches = matches
		}
		m.stringMatcher = stringMatcherFromRegexp(parsed)
		m.matchString = m.compileMatchStringFunction()
	}

	return m, nil
}

// compileMatchStringFunction returns the function to run by MatchString().
func (m *FastRegexMatcher) compileMatchStringFunction() func(string) bool {
	// If the only optimization available is the string matcher, then we can just run it.
	if len(m.setMatches) == 0 && m.prefix == "" && m.suffix == "" && m.contains == "" && m.stringMatcher != nil {
		return m.stringMatcher.Matches
	}

	return func(s string) bool {
		if len(m.setMatches) != 0 {
			for _, match := range m.setMatches {
				if match == s {
					return true
				}
			}
			return false
		}
		if m.prefix != "" && !strings.HasPrefix(s, m.prefix) {
			return false
		}
		if m.suffix != "" && !strings.HasSuffix(s, m.suffix) {
			return false
		}
		if m.contains != "" && !strings.Contains(s, m.contains) {
			return false
		}
		if m.stringMatcher != nil {
			return m.stringMatcher.Matches(s)
		}
		return m.re.MatchString(s)
>>>>>>> 25a8d576
	}
}

// IsOptimized returns true if any fast-path optimization is applied to the
// regex matcher.
func (m *FastRegexMatcher) IsOptimized() bool {
	return len(m.setMatches) > 0 || m.stringMatcher != nil || m.prefix != "" || m.suffix != "" || m.contains != ""
}

// findSetMatches extract equality matches from a regexp.
// Returns nil if we can't replace the regexp by only equality matchers or the regexp contains
// a mix of case sensitive and case insensitive matchers.
func findSetMatches(re *syntax.Regexp) (matches []string, caseSensitive bool) {
	clearBeginEndText(re)

	return findSetMatchesInternal(re, "")
}

<<<<<<< HEAD
	m.stringMatcher, m.setMatches = optimizeAlternatingLiterals(v)
	if m.stringMatcher != nil {
		// If we already have a string matcher, we don't need to parse the regex
		// or compile the matchString function. This also avoids the behavior in
		// compileMatchStringFunction where it prefers to use setMatches when
		// available, even if the string matcher is faster.
		m.matchString = m.stringMatcher.Matches
	} else {
		parsed, err := syntax.Parse(v, syntax.Perl)
		if err != nil {
			return nil, err
		}
		// Simplify the syntax tree to run faster.
		parsed = parsed.Simplify()
		m.re, err = regexp.Compile("^(?:" + parsed.String() + ")$")
		if err != nil {
			return nil, err
		}
		if parsed.Op == syntax.OpConcat {
			m.prefix, m.suffix, m.contains = optimizeConcatRegex(parsed)
		}
		if matches, caseSensitive := findSetMatches(parsed); caseSensitive {
			m.setMatches = matches
		}
		m.stringMatcher = stringMatcherFromRegexp(parsed)
		m.matchString = m.compileMatchStringFunction()
=======
func findSetMatchesInternal(re *syntax.Regexp, base string) (matches []string, caseSensitive bool) {
	switch re.Op {
	case syntax.OpBeginText:
		// Correctly handling the begin text operator inside a regex is tricky,
		// so in this case we fallback to the regex engine.
		return nil, false
	case syntax.OpEndText:
		// Correctly handling the end text operator inside a regex is tricky,
		// so in this case we fallback to the regex engine.
		return nil, false
	case syntax.OpLiteral:
		return []string{base + string(re.Rune)}, isCaseSensitive(re)
	case syntax.OpEmptyMatch:
		if base != "" {
			return []string{base}, isCaseSensitive(re)
		}
	case syntax.OpAlternate:
		return findSetMatchesFromAlternate(re, base)
	case syntax.OpCapture:
		clearCapture(re)
		return findSetMatchesInternal(re, base)
	case syntax.OpConcat:
		return findSetMatchesFromConcat(re, base)
	case syntax.OpCharClass:
		if len(re.Rune)%2 != 0 {
			return nil, false
		}
		var matches []string
		var totalSet int
		for i := 0; i+1 < len(re.Rune); i += 2 {
			totalSet += int(re.Rune[i+1]-re.Rune[i]) + 1
		}
		// limits the total characters that can be used to create matches.
		// In some case like negation [^0-9] a lot of possibilities exists and that
		// can create thousands of possible matches at which points we're better off using regexp.
		if totalSet > maxSetMatches {
			return nil, false
		}
		for i := 0; i+1 < len(re.Rune); i += 2 {
			lo, hi := re.Rune[i], re.Rune[i+1]
			for c := lo; c <= hi; c++ {
				matches = append(matches, base+string(c))
			}
		}
		return matches, isCaseSensitive(re)
	default:
		return nil, false
>>>>>>> 25a8d576
	}
	return nil, false
}

func findSetMatchesFromConcat(re *syntax.Regexp, base string) (matches []string, matchesCaseSensitive bool) {
	if len(re.Sub) == 0 {
		return nil, false
	}
	clearCapture(re.Sub...)

	matches = []string{base}

	for i := 0; i < len(re.Sub); i++ {
		var newMatches []string
		for j, b := range matches {
			m, caseSensitive := findSetMatchesInternal(re.Sub[i], b)
			if m == nil {
				return nil, false
			}
			if tooManyMatches(newMatches, m...) {
				return nil, false
			}

			// All matches must have the same case sensitivity. If it's the first set of matches
			// returned, we store its sensitivity as the expected case, and then we'll check all
			// other ones.
			if i == 0 && j == 0 {
				matchesCaseSensitive = caseSensitive
			}
			if matchesCaseSensitive != caseSensitive {
				return nil, false
			}

			newMatches = append(newMatches, m...)
		}
		matches = newMatches
	}

	return matches, matchesCaseSensitive
}

<<<<<<< HEAD
// compileMatchStringFunction returns the function to run by MatchString().
func (m *FastRegexMatcher) compileMatchStringFunction() func(string) bool {
	// If the only optimization available is the string matcher, then we can just run it.
	if len(m.setMatches) == 0 && m.prefix == "" && m.suffix == "" && m.contains == "" && m.stringMatcher != nil {
		return m.stringMatcher.Matches
	}

	return func(s string) bool {
		if len(m.setMatches) != 0 {
			for _, match := range m.setMatches {
				if match == s {
					return true
				}
			}
			return false
		}
		if m.prefix != "" && !strings.HasPrefix(s, m.prefix) {
			return false
		}
		if m.suffix != "" && !strings.HasSuffix(s, m.suffix) {
			return false
		}
		if m.contains != "" && !strings.Contains(s, m.contains) {
			return false
		}
		if m.stringMatcher != nil {
			return m.stringMatcher.Matches(s)
		}
		return m.re.MatchString(s)
	}
}

// IsOptimized returns true if any fast-path optimization is applied to the
// regex matcher.
func (m *FastRegexMatcher) IsOptimized() bool {
	return len(m.setMatches) > 0 || m.stringMatcher != nil || m.prefix != "" || m.suffix != "" || m.contains != ""
}

// findSetMatches extract equality matches from a regexp.
// Returns nil if we can't replace the regexp by only equality matchers or the regexp contains
// a mix of case sensitive and case insensitive matchers.
func findSetMatches(re *syntax.Regexp) (matches []string, caseSensitive bool) {
	clearBeginEndText(re)

	return findSetMatchesInternal(re, "")
}

func findSetMatchesInternal(re *syntax.Regexp, base string) (matches []string, caseSensitive bool) {
	switch re.Op {
	case syntax.OpBeginText:
		// Correctly handling the begin text operator inside a regex is tricky,
		// so in this case we fallback to the regex engine.
		return nil, false
	case syntax.OpEndText:
		// Correctly handling the end text operator inside a regex is tricky,
		// so in this case we fallback to the regex engine.
		return nil, false
	case syntax.OpLiteral:
		return []string{base + string(re.Rune)}, isCaseSensitive(re)
	case syntax.OpEmptyMatch:
		if base != "" {
			return []string{base}, isCaseSensitive(re)
		}
	case syntax.OpAlternate:
		return findSetMatchesFromAlternate(re, base)
	case syntax.OpCapture:
		clearCapture(re)
		return findSetMatchesInternal(re, base)
	case syntax.OpConcat:
		return findSetMatchesFromConcat(re, base)
	case syntax.OpCharClass:
		if len(re.Rune)%2 != 0 {
			return nil, false
		}
		var matches []string
		var totalSet int
		for i := 0; i+1 < len(re.Rune); i += 2 {
			totalSet += int(re.Rune[i+1]-re.Rune[i]) + 1
		}
		// limits the total characters that can be used to create matches.
		// In some case like negation [^0-9] a lot of possibilities exists and that
		// can create thousands of possible matches at which points we're better off using regexp.
		if totalSet > maxSetMatches {
			return nil, false
		}
		for i := 0; i+1 < len(re.Rune); i += 2 {
			lo, hi := re.Rune[i], re.Rune[i+1]
			for c := lo; c <= hi; c++ {
				matches = append(matches, base+string(c))
			}
		}
		return matches, isCaseSensitive(re)
	default:
		return nil, false
	}
	return nil, false
}

func findSetMatchesFromConcat(re *syntax.Regexp, base string) (matches []string, matchesCaseSensitive bool) {
	if len(re.Sub) == 0 {
		return nil, false
	}
	clearCapture(re.Sub...)

	matches = []string{base}

	for i := 0; i < len(re.Sub); i++ {
		var newMatches []string
		for j, b := range matches {
			m, caseSensitive := findSetMatchesInternal(re.Sub[i], b)
			if m == nil {
				return nil, false
			}
			if tooManyMatches(newMatches, m...) {
				return nil, false
			}

			// All matches must have the same case sensitivity. If it's the first set of matches
			// returned, we store its sensitivity as the expected case, and then we'll check all
			// other ones.
			if i == 0 && j == 0 {
				matchesCaseSensitive = caseSensitive
			}
			if matchesCaseSensitive != caseSensitive {
				return nil, false
			}

			newMatches = append(newMatches, m...)
		}
		matches = newMatches
	}

	return matches, matchesCaseSensitive
}

func findSetMatchesFromAlternate(re *syntax.Regexp, base string) (matches []string, matchesCaseSensitive bool) {
	for i, sub := range re.Sub {
		found, caseSensitive := findSetMatchesInternal(sub, base)
		if found == nil {
			return nil, false
		}
		if tooManyMatches(matches, found...) {
			return nil, false
		}

		// All matches must have the same case sensitivity. If it's the first set of matches
		// returned, we store its sensitivity as the expected case, and then we'll check all
		// other ones.
		if i == 0 {
			matchesCaseSensitive = caseSensitive
		}
		if matchesCaseSensitive != caseSensitive {
			return nil, false
		}

		matches = append(matches, found...)
	}

	return matches, matchesCaseSensitive
}

// clearCapture removes capture operation as they are not used for matching.
func clearCapture(regs ...*syntax.Regexp) {
	for _, r := range regs {
		// Iterate on the regexp because capture groups could be nested.
		for r.Op == syntax.OpCapture {
			*r = *r.Sub[0]
		}
	}
}

// clearBeginEndText removes the begin and end text from the regexp. Prometheus regexp are anchored to the beginning and end of the string.
func clearBeginEndText(re *syntax.Regexp) {
	// Do not clear begin/end text from an alternate operator because it could
	// change the actual regexp properties.
	if re.Op == syntax.OpAlternate {
		return
	}

	if len(re.Sub) == 0 {
		return
	}
	if len(re.Sub) == 1 {
		if re.Sub[0].Op == syntax.OpBeginText || re.Sub[0].Op == syntax.OpEndText {
			// We need to remove this element. Since it's the only one, we convert into a matcher of an empty string.
			// OpEmptyMatch is regexp's nop operator.
			re.Op = syntax.OpEmptyMatch
			re.Sub = nil
			return
		}
	}
	if re.Sub[0].Op == syntax.OpBeginText {
		re.Sub = re.Sub[1:]
	}
	if re.Sub[len(re.Sub)-1].Op == syntax.OpEndText {
		re.Sub = re.Sub[:len(re.Sub)-1]
	}
}

// isCaseInsensitive tells if a regexp is case insensitive.
// The flag should be check at each level of the syntax tree.
func isCaseInsensitive(reg *syntax.Regexp) bool {
	return (reg.Flags & syntax.FoldCase) != 0
}

// isCaseSensitive tells if a regexp is case sensitive.
// The flag should be check at each level of the syntax tree.
func isCaseSensitive(reg *syntax.Regexp) bool {
	return !isCaseInsensitive(reg)
}

// tooManyMatches guards against creating too many set matches.
func tooManyMatches(matches []string, added ...string) bool {
	return len(matches)+len(added) > maxSetMatches
}

func (m *FastRegexMatcher) MatchString(s string) bool {
	return m.matchString(s)
}

func (m *FastRegexMatcher) SetMatches() []string {
	// IMPORTANT: always return a copy, otherwise if the caller manipulate this slice it will
	// also get manipulated in the cached FastRegexMatcher instance.
	return slices.Clone(m.setMatches)
}

func (m *FastRegexMatcher) GetRegexString() string {
	return m.reString
}

=======
func findSetMatchesFromAlternate(re *syntax.Regexp, base string) (matches []string, matchesCaseSensitive bool) {
	for i, sub := range re.Sub {
		found, caseSensitive := findSetMatchesInternal(sub, base)
		if found == nil {
			return nil, false
		}
		if tooManyMatches(matches, found...) {
			return nil, false
		}

		// All matches must have the same case sensitivity. If it's the first set of matches
		// returned, we store its sensitivity as the expected case, and then we'll check all
		// other ones.
		if i == 0 {
			matchesCaseSensitive = caseSensitive
		}
		if matchesCaseSensitive != caseSensitive {
			return nil, false
		}

		matches = append(matches, found...)
	}

	return matches, matchesCaseSensitive
}

// clearCapture removes capture operation as they are not used for matching.
func clearCapture(regs ...*syntax.Regexp) {
	for _, r := range regs {
		// Iterate on the regexp because capture groups could be nested.
		for r.Op == syntax.OpCapture {
			*r = *r.Sub[0]
		}
	}
}

// clearBeginEndText removes the begin and end text from the regexp. Prometheus regexp are anchored to the beginning and end of the string.
func clearBeginEndText(re *syntax.Regexp) {
	// Do not clear begin/end text from an alternate operator because it could
	// change the actual regexp properties.
	if re.Op == syntax.OpAlternate {
		return
	}

	if len(re.Sub) == 0 {
		return
	}
	if len(re.Sub) == 1 {
		if re.Sub[0].Op == syntax.OpBeginText || re.Sub[0].Op == syntax.OpEndText {
			// We need to remove this element. Since it's the only one, we convert into a matcher of an empty string.
			// OpEmptyMatch is regexp's nop operator.
			re.Op = syntax.OpEmptyMatch
			re.Sub = nil
			return
		}
	}
	if re.Sub[0].Op == syntax.OpBeginText {
		re.Sub = re.Sub[1:]
	}
	if re.Sub[len(re.Sub)-1].Op == syntax.OpEndText {
		re.Sub = re.Sub[:len(re.Sub)-1]
	}
}

// isCaseInsensitive tells if a regexp is case insensitive.
// The flag should be check at each level of the syntax tree.
func isCaseInsensitive(reg *syntax.Regexp) bool {
	return (reg.Flags & syntax.FoldCase) != 0
}

// isCaseSensitive tells if a regexp is case sensitive.
// The flag should be check at each level of the syntax tree.
func isCaseSensitive(reg *syntax.Regexp) bool {
	return !isCaseInsensitive(reg)
}

// tooManyMatches guards against creating too many set matches.
func tooManyMatches(matches []string, added ...string) bool {
	return len(matches)+len(added) > maxSetMatches
}

func (m *FastRegexMatcher) MatchString(s string) bool {
	return m.matchString(s)
}

func (m *FastRegexMatcher) SetMatches() []string {
	// IMPORTANT: always return a copy, otherwise if the caller manipulate this slice it will
	// also get manipulated in the cached FastRegexMatcher instance.
	return slices.Clone(m.setMatches)
}

func (m *FastRegexMatcher) GetRegexString() string {
	return m.reString
}

>>>>>>> 25a8d576
// optimizeAlternatingLiterals optimizes a regex of the form
//
//	`literal1|literal2|literal3|...`
//
// this function returns an optimized StringMatcher or nil if the regex
// cannot be optimized in this way, and a list of setMatches up to maxSetMatches.
func optimizeAlternatingLiterals(s string) (StringMatcher, []string) {
	if len(s) == 0 {
		return emptyStringMatcher{}, nil
	}

	estimatedAlternates := strings.Count(s, "|") + 1

	// If there are no alternates, check if the string is a literal
	if estimatedAlternates == 1 {
		if regexp.QuoteMeta(s) == s {
			return &equalStringMatcher{s: s, caseSensitive: true}, []string{s}
		}
		return nil, nil
	}

	multiMatcher := newEqualMultiStringMatcher(true, estimatedAlternates)

	for end := strings.IndexByte(s, '|'); end > -1; end = strings.IndexByte(s, '|') {
		// Split the string into the next literal and the remainder
		subMatch := s[:end]
		s = s[end+1:]

		// break if any of the submatches are not literals
		if regexp.QuoteMeta(subMatch) != subMatch {
			return nil, nil
		}

		multiMatcher.add(subMatch)
	}

	// break if the remainder is not a literal
	if regexp.QuoteMeta(s) != s {
		return nil, nil
	}
	multiMatcher.add(s)

	return multiMatcher, multiMatcher.setMatches()
}

// optimizeConcatRegex returns literal prefix/suffix text that can be safely
// checked against the label value before running the regexp matcher.
func optimizeConcatRegex(r *syntax.Regexp) (prefix, suffix, contains string) {
	sub := r.Sub

	// We can safely remove begin and end text matchers respectively
	// at the beginning and end of the regexp.
	if len(sub) > 0 && sub[0].Op == syntax.OpBeginText {
		sub = sub[1:]
	}
	if len(sub) > 0 && sub[len(sub)-1].Op == syntax.OpEndText {
		sub = sub[:len(sub)-1]
	}

	if len(sub) == 0 {
		return
	}

	// Given Prometheus regex matchers are always anchored to the begin/end
	// of the text, if the first/last operations are literals, we can safely
	// treat them as prefix/suffix.
	if sub[0].Op == syntax.OpLiteral && (sub[0].Flags&syntax.FoldCase) == 0 {
		prefix = string(sub[0].Rune)
	}
	if last := len(sub) - 1; sub[last].Op == syntax.OpLiteral && (sub[last].Flags&syntax.FoldCase) == 0 {
		suffix = string(sub[last].Rune)
	}

	// If contains any literal which is not a prefix/suffix, we keep the
	// 1st one. We do not keep the whole list of literals to simplify the
	// fast path.
	for i := 1; i < len(sub)-1; i++ {
		if sub[i].Op == syntax.OpLiteral && (sub[i].Flags&syntax.FoldCase) == 0 {
			contains = string(sub[i].Rune)
			break
		}
	}

	return
}

// StringMatcher is a matcher that matches a string in place of a regular expression.
type StringMatcher interface {
	Matches(s string) bool
}

// stringMatcherFromRegexp attempts to replace a common regexp with a string matcher.
// It returns nil if the regexp is not supported.
<<<<<<< HEAD
// For examples, it will replace `.*foo` with `foo.*` and `.*foo.*` with `(?i)foo`.
=======
>>>>>>> 25a8d576
func stringMatcherFromRegexp(re *syntax.Regexp) StringMatcher {
	clearBeginEndText(re)

	m := stringMatcherFromRegexpInternal(re)
	m = optimizeEqualStringMatchers(m, minEqualMultiStringMatcherMapThreshold)

	return m
}

func stringMatcherFromRegexpInternal(re *syntax.Regexp) StringMatcher {
	clearCapture(re)

	switch re.Op {
	case syntax.OpBeginText:
		// Correctly handling the begin text operator inside a regex is tricky,
		// so in this case we fallback to the regex engine.
		return nil
	case syntax.OpEndText:
		// Correctly handling the end text operator inside a regex is tricky,
		// so in this case we fallback to the regex engine.
		return nil
	case syntax.OpPlus:
		if re.Sub[0].Op != syntax.OpAnyChar && re.Sub[0].Op != syntax.OpAnyCharNotNL {
			return nil
		}
		return &anyNonEmptyStringMatcher{
			matchNL: re.Sub[0].Op == syntax.OpAnyChar,
		}
	case syntax.OpStar:
		if re.Sub[0].Op != syntax.OpAnyChar && re.Sub[0].Op != syntax.OpAnyCharNotNL {
			return nil
		}

		// If the newline is valid, than this matcher literally match any string (even empty).
		if re.Sub[0].Op == syntax.OpAnyChar {
			return trueMatcher{}
		}

		// Any string is fine (including an empty one), as far as it doesn't contain any newline.
		return anyStringWithoutNewlineMatcher{}
	case syntax.OpQuest:
		// Only optimize for ".?".
		if len(re.Sub) != 1 || (re.Sub[0].Op != syntax.OpAnyChar && re.Sub[0].Op != syntax.OpAnyCharNotNL) {
			return nil
		}

		return &zeroOrOneCharacterStringMatcher{
			matchNL: re.Sub[0].Op == syntax.OpAnyChar,
		}
	case syntax.OpEmptyMatch:
		return emptyStringMatcher{}

	case syntax.OpLiteral:
		return &equalStringMatcher{
			s:             string(re.Rune),
			caseSensitive: !isCaseInsensitive(re),
		}
	case syntax.OpAlternate:
		or := make([]StringMatcher, 0, len(re.Sub))
		for _, sub := range re.Sub {
			m := stringMatcherFromRegexpInternal(sub)
			if m == nil {
				return nil
			}
			or = append(or, m)
		}
		return orStringMatcher(or)
	case syntax.OpConcat:
		clearCapture(re.Sub...)

		if len(re.Sub) == 0 {
			return emptyStringMatcher{}
		}
		if len(re.Sub) == 1 {
			return stringMatcherFromRegexpInternal(re.Sub[0])
		}

		var left, right StringMatcher

		// Let's try to find if there's a first and last any matchers.
		if re.Sub[0].Op == syntax.OpPlus || re.Sub[0].Op == syntax.OpStar || re.Sub[0].Op == syntax.OpQuest {
			left = stringMatcherFromRegexpInternal(re.Sub[0])
			if left == nil {
				return nil
			}
			re.Sub = re.Sub[1:]
		}
		if re.Sub[len(re.Sub)-1].Op == syntax.OpPlus || re.Sub[len(re.Sub)-1].Op == syntax.OpStar || re.Sub[len(re.Sub)-1].Op == syntax.OpQuest {
			right = stringMatcherFromRegexpInternal(re.Sub[len(re.Sub)-1])
			if right == nil {
				return nil
			}
			re.Sub = re.Sub[:len(re.Sub)-1]
		}

		matches, matchesCaseSensitive := findSetMatchesInternal(re, "")

		if len(matches) == 0 && len(re.Sub) == 2 {
			// We have not find fixed set matches. We look for other known cases that
			// we can optimize.
			switch {
			// Prefix is literal.
			case right == nil && re.Sub[0].Op == syntax.OpLiteral:
				right = stringMatcherFromRegexpInternal(re.Sub[1])
				if right != nil {
					matches = []string{string(re.Sub[0].Rune)}
					matchesCaseSensitive = !isCaseInsensitive(re.Sub[0])
				}

			// Suffix is literal.
			case left == nil && re.Sub[1].Op == syntax.OpLiteral:
				left = stringMatcherFromRegexpInternal(re.Sub[0])
				if left != nil {
					matches = []string{string(re.Sub[1].Rune)}
					matchesCaseSensitive = !isCaseInsensitive(re.Sub[1])
				}
			}
		}

		// Ensure we've found some literals to match (optionally with a left and/or right matcher).
		// If not, then this optimization doesn't trigger.
		if len(matches) == 0 {
			return nil
		}

		// Use the right (and best) matcher based on what we've found.
		switch {
		// No left and right matchers (only fixed set matches).
		case left == nil && right == nil:
			// if there's no any matchers on both side it's a concat of literals
			or := make([]StringMatcher, 0, len(matches))
			for _, match := range matches {
				or = append(or, &equalStringMatcher{
					s:             match,
					caseSensitive: matchesCaseSensitive,
				})
			}
			return orStringMatcher(or)

		// Right matcher with 1 fixed set match.
		case left == nil && len(matches) == 1:
			return &literalPrefixStringMatcher{
				prefix:              matches[0],
				prefixCaseSensitive: matchesCaseSensitive,
				right:               right,
			}

		// Left matcher with 1 fixed set match.
		case right == nil && len(matches) == 1:
			return &literalSuffixStringMatcher{
				left:                left,
				suffix:              matches[0],
				suffixCaseSensitive: matchesCaseSensitive,
			}

<<<<<<< HEAD
		// We found literals in the middle. We can triggered the fast path only if
=======
		// We found literals in the middle. We can trigger the fast path only if
>>>>>>> 25a8d576
		// the matches are case sensitive because containsStringMatcher doesn't
		// support case insensitive.
		case matchesCaseSensitive:
			return &containsStringMatcher{
				substrings: matches,
				left:       left,
				right:      right,
			}
		}
	}
	return nil
}

// containsStringMatcher matches a string if it contains any of the substrings.
// If left and right are not nil, it's a contains operation where left and right must match.
// If left is nil, it's a hasPrefix operation and right must match.
<<<<<<< HEAD
// Finally if right is nil it's a hasSuffix operation and left must match.
=======
// Finally, if right is nil it's a hasSuffix operation and left must match.
>>>>>>> 25a8d576
type containsStringMatcher struct {
	// The matcher that must match the left side. Can be nil.
	left StringMatcher

	// At least one of these strings must match in the "middle", between left and right matchers.
	substrings []string

	// The matcher that must match the right side. Can be nil.
	right StringMatcher
}

func (m *containsStringMatcher) Matches(s string) bool {
	for _, substr := range m.substrings {
		switch {
		case m.right != nil && m.left != nil:
			searchStartPos := 0

			for {
				pos := strings.Index(s[searchStartPos:], substr)
				if pos < 0 {
					break
				}

				// Since we started searching from searchStartPos, we have to add that offset
				// to get the actual position of the substring inside the text.
				pos += searchStartPos

				// If both the left and right matchers match, then we can stop searching because
				// we've found a match.
				if m.left.Matches(s[:pos]) && m.right.Matches(s[pos+len(substr):]) {
					return true
				}

				// Continue searching for another occurrence of the substring inside the text.
				searchStartPos = pos + 1
			}
		case m.left != nil:
			// If we have to check for characters on the left then we need to match a suffix.
			if strings.HasSuffix(s, substr) && m.left.Matches(s[:len(s)-len(substr)]) {
				return true
			}
		case m.right != nil:
			if strings.HasPrefix(s, substr) && m.right.Matches(s[len(substr):]) {
				return true
			}
		}
	}
	return false
}

// literalPrefixStringMatcher matches a string with the given literal prefix and right side matcher.
type literalPrefixStringMatcher struct {
	prefix              string
	prefixCaseSensitive bool

	// The matcher that must match the right side. Can be nil.
	right StringMatcher
}

func (m *literalPrefixStringMatcher) Matches(s string) bool {
	// Ensure the prefix matches.
	if m.prefixCaseSensitive && !strings.HasPrefix(s, m.prefix) {
		return false
	}
	if !m.prefixCaseSensitive && !hasPrefixCaseInsensitive(s, m.prefix) {
		return false
	}

	// Ensure the right side matches.
	return m.right.Matches(s[len(m.prefix):])
}

// literalSuffixStringMatcher matches a string with the given literal suffix and left side matcher.
type literalSuffixStringMatcher struct {
	// The matcher that must match the left side. Can be nil.
	left StringMatcher

	suffix              string
	suffixCaseSensitive bool
}

func (m *literalSuffixStringMatcher) Matches(s string) bool {
	// Ensure the suffix matches.
	if m.suffixCaseSensitive && !strings.HasSuffix(s, m.suffix) {
		return false
	}
	if !m.suffixCaseSensitive && !hasSuffixCaseInsensitive(s, m.suffix) {
		return false
	}

	// Ensure the left side matches.
	return m.left.Matches(s[:len(s)-len(m.suffix)])
}

// emptyStringMatcher matches an empty string.
type emptyStringMatcher struct{}

func (m emptyStringMatcher) Matches(s string) bool {
	return len(s) == 0
}

// orStringMatcher matches any of the sub-matchers.
type orStringMatcher []StringMatcher

func (m orStringMatcher) Matches(s string) bool {
	for _, matcher := range m {
		if matcher.Matches(s) {
			return true
		}
	}
	return false
}

// equalStringMatcher matches a string exactly and support case insensitive.
type equalStringMatcher struct {
	s             string
	caseSensitive bool
}

func (m *equalStringMatcher) Matches(s string) bool {
	if m.caseSensitive {
		return m.s == s
	}
	return strings.EqualFold(m.s, s)
}

type multiStringMatcherBuilder interface {
	StringMatcher
	add(s string)
	setMatches() []string
}

func newEqualMultiStringMatcher(caseSensitive bool, estimatedSize int) multiStringMatcherBuilder {
	// If the estimated size is low enough, it's faster to use a slice instead of a map.
	if estimatedSize < minEqualMultiStringMatcherMapThreshold {
		return &equalMultiStringSliceMatcher{caseSensitive: caseSensitive, values: make([]string, 0, estimatedSize)}
	}

	return &equalMultiStringMapMatcher{
		values:        make(map[string]struct{}, estimatedSize),
		caseSensitive: caseSensitive,
	}
}

// equalMultiStringSliceMatcher matches a string exactly against a slice of valid values.
type equalMultiStringSliceMatcher struct {
	values []string

	caseSensitive bool
}

func (m *equalMultiStringSliceMatcher) add(s string) {
	m.values = append(m.values, s)
}

func (m *equalMultiStringSliceMatcher) setMatches() []string {
	return m.values
}

func (m *equalMultiStringSliceMatcher) Matches(s string) bool {
	if m.caseSensitive {
		for _, v := range m.values {
			if s == v {
				return true
			}
		}
	} else {
		for _, v := range m.values {
			if strings.EqualFold(s, v) {
				return true
			}
		}
	}
	return false
}

// equalMultiStringMapMatcher matches a string exactly against a map of valid values.
type equalMultiStringMapMatcher struct {
	// values contains values to match a string against. If the matching is case insensitive,
	// the values here must be lowercase.
	values map[string]struct{}

	caseSensitive bool
}

func (m *equalMultiStringMapMatcher) add(s string) {
	if !m.caseSensitive {
		s = strings.ToLower(s)
	}

	m.values[s] = struct{}{}
}

func (m *equalMultiStringMapMatcher) setMatches() []string {
	if len(m.values) >= maxSetMatches {
		return nil
	}

	matches := make([]string, 0, len(m.values))
	for s := range m.values {
		matches = append(matches, s)
	}
	return matches
}

func (m *equalMultiStringMapMatcher) Matches(s string) bool {
	if !m.caseSensitive {
		s = strings.ToLower(s)
	}

	_, ok := m.values[s]
	return ok
}

// anyStringWithoutNewlineMatcher is a stringMatcher which matches any string
// (including an empty one) as far as it doesn't contain any newline character.
type anyStringWithoutNewlineMatcher struct{}

func (m anyStringWithoutNewlineMatcher) Matches(s string) bool {
	// We need to make sure it doesn't contain a newline. Since the newline is
	// an ASCII character, we can use strings.IndexByte().
	return strings.IndexByte(s, '\n') == -1
}

// anyNonEmptyStringMatcher is a stringMatcher which matches any non-empty string.
type anyNonEmptyStringMatcher struct {
	matchNL bool
}

func (m *anyNonEmptyStringMatcher) Matches(s string) bool {
	if m.matchNL {
		// It's OK if the string contains a newline so we just need to make
		// sure it's non-empty.
		return len(s) > 0
	}

	// We need to make sure it non-empty and doesn't contain a newline.
	// Since the newline is an ASCII character, we can use strings.IndexByte().
	return len(s) > 0 && strings.IndexByte(s, '\n') == -1
}

// zeroOrOneCharacterStringMatcher is a StringMatcher which matches zero or one occurrence
// of any character. The newline character is matches only if matchNL is set to true.
type zeroOrOneCharacterStringMatcher struct {
	matchNL bool
}

func (m *zeroOrOneCharacterStringMatcher) Matches(s string) bool {
	// Zero or one.
	if len(s) > 1 {
		return false
	}

	// No need to check for the newline if the string is empty or matching a newline is OK.
	if m.matchNL || len(s) == 0 {
		return true
	}

	return s[0] != '\n'
}

// trueMatcher is a stringMatcher which matches any string (always returns true).
type trueMatcher struct{}

func (m trueMatcher) Matches(_ string) bool {
	return true
}

// optimizeEqualStringMatchers optimize a specific case where all matchers are made by an
// alternation (orStringMatcher) of strings checked for equality (equalStringMatcher). In
// this specific case, when we have many strings to match against we can use a map instead
// of iterating over the list of strings.
func optimizeEqualStringMatchers(input StringMatcher, threshold int) StringMatcher {
	var (
		caseSensitive    bool
		caseSensitiveSet bool
		numValues        int
	)

	// Analyse the input StringMatcher to count the number of occurrences
	// and ensure all of them have the same case sensitivity.
	analyseCallback := func(matcher *equalStringMatcher) bool {
		// Ensure we don't have mixed case sensitivity.
		if caseSensitiveSet && caseSensitive != matcher.caseSensitive {
			return false
		} else if !caseSensitiveSet {
			caseSensitive = matcher.caseSensitive
			caseSensitiveSet = true
		}

		numValues++
		return true
	}

	if !findEqualStringMatchers(input, analyseCallback) {
		return input
	}

	// If the number of values found is less than the threshold, then we should skip the optimization.
	if numValues < threshold {
		return input
	}

	// Parse again the input StringMatcher to extract all values and storing them.
	// We can skip the case sensitivity check because we've already checked it and
	// if the code reach this point then it means all matchers have the same case sensitivity.
	multiMatcher := newEqualMultiStringMatcher(caseSensitive, numValues)

	// Ignore the return value because we already iterated over the input StringMatcher
	// and it was all good.
	findEqualStringMatchers(input, func(matcher *equalStringMatcher) bool {
		multiMatcher.add(matcher.s)
		return true
	})

	return multiMatcher
}

// findEqualStringMatchers analyze the input StringMatcher and calls the callback for each
// equalStringMatcher found. Returns true if and only if the input StringMatcher is *only*
// composed by an alternation of equalStringMatcher.
func findEqualStringMatchers(input StringMatcher, callback func(matcher *equalStringMatcher) bool) bool {
	orInput, ok := input.(orStringMatcher)
	if !ok {
		return false
	}

	for _, m := range orInput {
		switch casted := m.(type) {
		case orStringMatcher:
			if !findEqualStringMatchers(m, callback) {
				return false
			}

		case *equalStringMatcher:
			if !callback(casted) {
				return false
			}

		default:
			// It's not an equal string matcher, so we have to stop searching
			// cause this optimization can't be applied.
			return false
		}
	}

	return true
}

func hasPrefixCaseInsensitive(s, prefix string) bool {
	return len(s) >= len(prefix) && strings.EqualFold(s[0:len(prefix)], prefix)
}

func hasSuffixCaseInsensitive(s, suffix string) bool {
	return len(s) >= len(suffix) && strings.EqualFold(s[len(s)-len(suffix):], suffix)
}<|MERGE_RESOLUTION|>--- conflicted
+++ resolved
@@ -32,7 +32,6 @@
 	// to match values instead of iterating over a list. This value has
 	// been computed running BenchmarkOptimizeEqualStringMatchers.
 	minEqualMultiStringMatcherMapThreshold = 16
-<<<<<<< HEAD
 
 	fastRegexMatcherCacheMaxSizeBytes = 1024 * 1024 * 1024 // 1GB
 	fastRegexMatcherCacheTTL          = 5 * time.Minute
@@ -51,10 +50,6 @@
 	})
 }
 
-=======
-)
-
->>>>>>> 25a8d576
 type FastRegexMatcher struct {
 	// Under some conditions, re is nil because the expression is never parsed.
 	// We store the original string to be able to return it in GetRegexString().
@@ -72,7 +67,6 @@
 }
 
 func NewFastRegexMatcher(v string) (*FastRegexMatcher, error) {
-<<<<<<< HEAD
 	// Check the cache.
 	if matcher, ok := fastRegexMatcherCache.Get(v); ok {
 		return matcher.(*FastRegexMatcher), nil
@@ -91,9 +85,6 @@
 }
 
 func newFastRegexMatcherWithoutCache(v string) (*FastRegexMatcher, error) {
-	m := &FastRegexMatcher{
-		reString: v,
-=======
 	m := &FastRegexMatcher{
 		reString: v,
 	}
@@ -158,7 +149,6 @@
 			return m.stringMatcher.Matches(s)
 		}
 		return m.re.MatchString(s)
->>>>>>> 25a8d576
 	}
 }
 
@@ -177,34 +167,6 @@
 	return findSetMatchesInternal(re, "")
 }
 
-<<<<<<< HEAD
-	m.stringMatcher, m.setMatches = optimizeAlternatingLiterals(v)
-	if m.stringMatcher != nil {
-		// If we already have a string matcher, we don't need to parse the regex
-		// or compile the matchString function. This also avoids the behavior in
-		// compileMatchStringFunction where it prefers to use setMatches when
-		// available, even if the string matcher is faster.
-		m.matchString = m.stringMatcher.Matches
-	} else {
-		parsed, err := syntax.Parse(v, syntax.Perl)
-		if err != nil {
-			return nil, err
-		}
-		// Simplify the syntax tree to run faster.
-		parsed = parsed.Simplify()
-		m.re, err = regexp.Compile("^(?:" + parsed.String() + ")$")
-		if err != nil {
-			return nil, err
-		}
-		if parsed.Op == syntax.OpConcat {
-			m.prefix, m.suffix, m.contains = optimizeConcatRegex(parsed)
-		}
-		if matches, caseSensitive := findSetMatches(parsed); caseSensitive {
-			m.setMatches = matches
-		}
-		m.stringMatcher = stringMatcherFromRegexp(parsed)
-		m.matchString = m.compileMatchStringFunction()
-=======
 func findSetMatchesInternal(re *syntax.Regexp, base string) (matches []string, caseSensitive bool) {
 	switch re.Op {
 	case syntax.OpBeginText:
@@ -252,143 +214,6 @@
 		return matches, isCaseSensitive(re)
 	default:
 		return nil, false
->>>>>>> 25a8d576
-	}
-	return nil, false
-}
-
-func findSetMatchesFromConcat(re *syntax.Regexp, base string) (matches []string, matchesCaseSensitive bool) {
-	if len(re.Sub) == 0 {
-		return nil, false
-	}
-	clearCapture(re.Sub...)
-
-	matches = []string{base}
-
-	for i := 0; i < len(re.Sub); i++ {
-		var newMatches []string
-		for j, b := range matches {
-			m, caseSensitive := findSetMatchesInternal(re.Sub[i], b)
-			if m == nil {
-				return nil, false
-			}
-			if tooManyMatches(newMatches, m...) {
-				return nil, false
-			}
-
-			// All matches must have the same case sensitivity. If it's the first set of matches
-			// returned, we store its sensitivity as the expected case, and then we'll check all
-			// other ones.
-			if i == 0 && j == 0 {
-				matchesCaseSensitive = caseSensitive
-			}
-			if matchesCaseSensitive != caseSensitive {
-				return nil, false
-			}
-
-			newMatches = append(newMatches, m...)
-		}
-		matches = newMatches
-	}
-
-	return matches, matchesCaseSensitive
-}
-
-<<<<<<< HEAD
-// compileMatchStringFunction returns the function to run by MatchString().
-func (m *FastRegexMatcher) compileMatchStringFunction() func(string) bool {
-	// If the only optimization available is the string matcher, then we can just run it.
-	if len(m.setMatches) == 0 && m.prefix == "" && m.suffix == "" && m.contains == "" && m.stringMatcher != nil {
-		return m.stringMatcher.Matches
-	}
-
-	return func(s string) bool {
-		if len(m.setMatches) != 0 {
-			for _, match := range m.setMatches {
-				if match == s {
-					return true
-				}
-			}
-			return false
-		}
-		if m.prefix != "" && !strings.HasPrefix(s, m.prefix) {
-			return false
-		}
-		if m.suffix != "" && !strings.HasSuffix(s, m.suffix) {
-			return false
-		}
-		if m.contains != "" && !strings.Contains(s, m.contains) {
-			return false
-		}
-		if m.stringMatcher != nil {
-			return m.stringMatcher.Matches(s)
-		}
-		return m.re.MatchString(s)
-	}
-}
-
-// IsOptimized returns true if any fast-path optimization is applied to the
-// regex matcher.
-func (m *FastRegexMatcher) IsOptimized() bool {
-	return len(m.setMatches) > 0 || m.stringMatcher != nil || m.prefix != "" || m.suffix != "" || m.contains != ""
-}
-
-// findSetMatches extract equality matches from a regexp.
-// Returns nil if we can't replace the regexp by only equality matchers or the regexp contains
-// a mix of case sensitive and case insensitive matchers.
-func findSetMatches(re *syntax.Regexp) (matches []string, caseSensitive bool) {
-	clearBeginEndText(re)
-
-	return findSetMatchesInternal(re, "")
-}
-
-func findSetMatchesInternal(re *syntax.Regexp, base string) (matches []string, caseSensitive bool) {
-	switch re.Op {
-	case syntax.OpBeginText:
-		// Correctly handling the begin text operator inside a regex is tricky,
-		// so in this case we fallback to the regex engine.
-		return nil, false
-	case syntax.OpEndText:
-		// Correctly handling the end text operator inside a regex is tricky,
-		// so in this case we fallback to the regex engine.
-		return nil, false
-	case syntax.OpLiteral:
-		return []string{base + string(re.Rune)}, isCaseSensitive(re)
-	case syntax.OpEmptyMatch:
-		if base != "" {
-			return []string{base}, isCaseSensitive(re)
-		}
-	case syntax.OpAlternate:
-		return findSetMatchesFromAlternate(re, base)
-	case syntax.OpCapture:
-		clearCapture(re)
-		return findSetMatchesInternal(re, base)
-	case syntax.OpConcat:
-		return findSetMatchesFromConcat(re, base)
-	case syntax.OpCharClass:
-		if len(re.Rune)%2 != 0 {
-			return nil, false
-		}
-		var matches []string
-		var totalSet int
-		for i := 0; i+1 < len(re.Rune); i += 2 {
-			totalSet += int(re.Rune[i+1]-re.Rune[i]) + 1
-		}
-		// limits the total characters that can be used to create matches.
-		// In some case like negation [^0-9] a lot of possibilities exists and that
-		// can create thousands of possible matches at which points we're better off using regexp.
-		if totalSet > maxSetMatches {
-			return nil, false
-		}
-		for i := 0; i+1 < len(re.Rune); i += 2 {
-			lo, hi := re.Rune[i], re.Rune[i+1]
-			for c := lo; c <= hi; c++ {
-				matches = append(matches, base+string(c))
-			}
-		}
-		return matches, isCaseSensitive(re)
-	default:
-		return nil, false
 	}
 	return nil, false
 }
@@ -525,103 +350,6 @@
 	return m.reString
 }
 
-=======
-func findSetMatchesFromAlternate(re *syntax.Regexp, base string) (matches []string, matchesCaseSensitive bool) {
-	for i, sub := range re.Sub {
-		found, caseSensitive := findSetMatchesInternal(sub, base)
-		if found == nil {
-			return nil, false
-		}
-		if tooManyMatches(matches, found...) {
-			return nil, false
-		}
-
-		// All matches must have the same case sensitivity. If it's the first set of matches
-		// returned, we store its sensitivity as the expected case, and then we'll check all
-		// other ones.
-		if i == 0 {
-			matchesCaseSensitive = caseSensitive
-		}
-		if matchesCaseSensitive != caseSensitive {
-			return nil, false
-		}
-
-		matches = append(matches, found...)
-	}
-
-	return matches, matchesCaseSensitive
-}
-
-// clearCapture removes capture operation as they are not used for matching.
-func clearCapture(regs ...*syntax.Regexp) {
-	for _, r := range regs {
-		// Iterate on the regexp because capture groups could be nested.
-		for r.Op == syntax.OpCapture {
-			*r = *r.Sub[0]
-		}
-	}
-}
-
-// clearBeginEndText removes the begin and end text from the regexp. Prometheus regexp are anchored to the beginning and end of the string.
-func clearBeginEndText(re *syntax.Regexp) {
-	// Do not clear begin/end text from an alternate operator because it could
-	// change the actual regexp properties.
-	if re.Op == syntax.OpAlternate {
-		return
-	}
-
-	if len(re.Sub) == 0 {
-		return
-	}
-	if len(re.Sub) == 1 {
-		if re.Sub[0].Op == syntax.OpBeginText || re.Sub[0].Op == syntax.OpEndText {
-			// We need to remove this element. Since it's the only one, we convert into a matcher of an empty string.
-			// OpEmptyMatch is regexp's nop operator.
-			re.Op = syntax.OpEmptyMatch
-			re.Sub = nil
-			return
-		}
-	}
-	if re.Sub[0].Op == syntax.OpBeginText {
-		re.Sub = re.Sub[1:]
-	}
-	if re.Sub[len(re.Sub)-1].Op == syntax.OpEndText {
-		re.Sub = re.Sub[:len(re.Sub)-1]
-	}
-}
-
-// isCaseInsensitive tells if a regexp is case insensitive.
-// The flag should be check at each level of the syntax tree.
-func isCaseInsensitive(reg *syntax.Regexp) bool {
-	return (reg.Flags & syntax.FoldCase) != 0
-}
-
-// isCaseSensitive tells if a regexp is case sensitive.
-// The flag should be check at each level of the syntax tree.
-func isCaseSensitive(reg *syntax.Regexp) bool {
-	return !isCaseInsensitive(reg)
-}
-
-// tooManyMatches guards against creating too many set matches.
-func tooManyMatches(matches []string, added ...string) bool {
-	return len(matches)+len(added) > maxSetMatches
-}
-
-func (m *FastRegexMatcher) MatchString(s string) bool {
-	return m.matchString(s)
-}
-
-func (m *FastRegexMatcher) SetMatches() []string {
-	// IMPORTANT: always return a copy, otherwise if the caller manipulate this slice it will
-	// also get manipulated in the cached FastRegexMatcher instance.
-	return slices.Clone(m.setMatches)
-}
-
-func (m *FastRegexMatcher) GetRegexString() string {
-	return m.reString
-}
-
->>>>>>> 25a8d576
 // optimizeAlternatingLiterals optimizes a regex of the form
 //
 //	`literal1|literal2|literal3|...`
@@ -715,10 +443,6 @@
 
 // stringMatcherFromRegexp attempts to replace a common regexp with a string matcher.
 // It returns nil if the regexp is not supported.
-<<<<<<< HEAD
-// For examples, it will replace `.*foo` with `foo.*` and `.*foo.*` with `(?i)foo`.
-=======
->>>>>>> 25a8d576
 func stringMatcherFromRegexp(re *syntax.Regexp) StringMatcher {
 	clearBeginEndText(re)
 
@@ -874,11 +598,7 @@
 				suffixCaseSensitive: matchesCaseSensitive,
 			}
 
-<<<<<<< HEAD
-		// We found literals in the middle. We can triggered the fast path only if
-=======
 		// We found literals in the middle. We can trigger the fast path only if
->>>>>>> 25a8d576
 		// the matches are case sensitive because containsStringMatcher doesn't
 		// support case insensitive.
 		case matchesCaseSensitive:
@@ -895,11 +615,7 @@
 // containsStringMatcher matches a string if it contains any of the substrings.
 // If left and right are not nil, it's a contains operation where left and right must match.
 // If left is nil, it's a hasPrefix operation and right must match.
-<<<<<<< HEAD
-// Finally if right is nil it's a hasSuffix operation and left must match.
-=======
 // Finally, if right is nil it's a hasSuffix operation and left must match.
->>>>>>> 25a8d576
 type containsStringMatcher struct {
 	// The matcher that must match the left side. Can be nil.
 	left StringMatcher

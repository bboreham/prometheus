--- conflicted
+++ resolved
@@ -16,11 +16,8 @@
 import (
 	"slices"
 	"strings"
-<<<<<<< HEAD
+	"time"
 	"unicode/utf8"
-=======
-	"time"
->>>>>>> 069a819a
 
 	"github.com/DmitriyVTitov/size"
 	"github.com/dgraph-io/ristretto"

// Copyright 2017 The Prometheus Authors
// Licensed under the Apache License, Version 2.0 (the "License");
// you may not use this file except in compliance with the License.
// You may obtain a copy of the License at
//
// http://www.apache.org/licenses/LICENSE-2.0
//
// Unless required by applicable law or agreed to in writing, software
// distributed under the License is distributed on an "AS IS" BASIS,
// WITHOUT WARRANTIES OR CONDITIONS OF ANY KIND, either express or implied.
// See the License for the specific language governing permissions and
// limitations under the License.

package tsdb

import (
	"context"
	"errors"
	"fmt"
	"math"
	"math/rand"
	"path/filepath"
	"sort"
	"strconv"
	"sync"
	"testing"
	"time"

	"github.com/oklog/ulid"
	"github.com/stretchr/testify/require"

	"github.com/prometheus/prometheus/model/histogram"
	"github.com/prometheus/prometheus/model/labels"
	"github.com/prometheus/prometheus/storage"
	"github.com/prometheus/prometheus/tsdb/chunkenc"
	"github.com/prometheus/prometheus/tsdb/chunks"
	"github.com/prometheus/prometheus/tsdb/index"
	"github.com/prometheus/prometheus/tsdb/tombstones"
	"github.com/prometheus/prometheus/tsdb/tsdbutil"
	"github.com/prometheus/prometheus/util/annotations"
)

// TODO(bwplotka): Replace those mocks with remote.concreteSeriesSet.
type mockSeriesSet struct {
	next   func() bool
	series func() storage.Series
	ws     func() annotations.Annotations
	err    func() error
}

func (m *mockSeriesSet) Next() bool                        { return m.next() }
func (m *mockSeriesSet) At() storage.Series                { return m.series() }
func (m *mockSeriesSet) Err() error                        { return m.err() }
func (m *mockSeriesSet) Warnings() annotations.Annotations { return m.ws() }

func newMockSeriesSet(list []storage.Series) *mockSeriesSet {
	i := -1
	return &mockSeriesSet{
		next: func() bool {
			i++
			return i < len(list)
		},
		series: func() storage.Series {
			return list[i]
		},
		err: func() error { return nil },
		ws:  func() annotations.Annotations { return nil },
	}
}

type mockChunkSeriesSet struct {
	next   func() bool
	series func() storage.ChunkSeries
	ws     func() annotations.Annotations
	err    func() error
}

func (m *mockChunkSeriesSet) Next() bool                        { return m.next() }
func (m *mockChunkSeriesSet) At() storage.ChunkSeries           { return m.series() }
func (m *mockChunkSeriesSet) Err() error                        { return m.err() }
func (m *mockChunkSeriesSet) Warnings() annotations.Annotations { return m.ws() }

func newMockChunkSeriesSet(list []storage.ChunkSeries) *mockChunkSeriesSet {
	i := -1
	return &mockChunkSeriesSet{
		next: func() bool {
			i++
			return i < len(list)
		},
		series: func() storage.ChunkSeries {
			return list[i]
		},
		err: func() error { return nil },
		ws:  func() annotations.Annotations { return nil },
	}
}

type seriesSamples struct {
	lset   map[string]string
	chunks [][]sample
}

// Index: labels -> postings -> chunkMetas -> chunkRef.
// ChunkReader: ref -> vals.
func createIdxChkReaders(t *testing.T, tc []seriesSamples) (IndexReader, ChunkReader, int64, int64) {
	sort.Slice(tc, func(i, j int) bool {
		return labels.Compare(labels.FromMap(tc[i].lset), labels.FromMap(tc[i].lset)) < 0
	})

	postings := index.NewMemPostings()
	chkReader := mockChunkReader(make(map[chunks.ChunkRef]chunkenc.Chunk))
	lblIdx := make(map[string]map[string]struct{})
	mi := newMockIndex()
	blockMint := int64(math.MaxInt64)
	blockMaxt := int64(math.MinInt64)

	var chunkRef chunks.ChunkRef
	for i, s := range tc {
		i++ // 0 is not a valid posting.
		metas := make([]chunks.Meta, 0, len(s.chunks))
		for _, chk := range s.chunks {
			if chk[0].t < blockMint {
				blockMint = chk[0].t
			}
			if chk[len(chk)-1].t > blockMaxt {
				blockMaxt = chk[len(chk)-1].t
			}

			metas = append(metas, chunks.Meta{
				MinTime: chk[0].t,
				MaxTime: chk[len(chk)-1].t,
				Ref:     chunkRef,
			})

			switch {
			case chk[0].fh != nil:
				chunk := chunkenc.NewFloatHistogramChunk()
				app, _ := chunk.Appender()
				for _, smpl := range chk {
					require.NotNil(t, smpl.fh, "chunk can only contain one type of sample")
					_, _, _, err := app.AppendFloatHistogram(nil, smpl.t, smpl.fh, true)
					require.NoError(t, err, "chunk should be appendable")
				}
				chkReader[chunkRef] = chunk
			case chk[0].h != nil:
				chunk := chunkenc.NewHistogramChunk()
				app, _ := chunk.Appender()
				for _, smpl := range chk {
					require.NotNil(t, smpl.h, "chunk can only contain one type of sample")
					_, _, _, err := app.AppendHistogram(nil, smpl.t, smpl.h, true)
					require.NoError(t, err, "chunk should be appendable")
				}
				chkReader[chunkRef] = chunk
			default:
				chunk := chunkenc.NewXORChunk()
				app, _ := chunk.Appender()
				for _, smpl := range chk {
					require.Nil(t, smpl.h, "chunk can only contain one type of sample")
					require.Nil(t, smpl.fh, "chunk can only contain one type of sample")
					app.Append(smpl.t, smpl.f)
				}
				chkReader[chunkRef] = chunk
			}
			chunkRef++
		}
		ls := labels.FromMap(s.lset)
		require.NoError(t, mi.AddSeries(storage.SeriesRef(i), ls, metas...))

		postings.Add(storage.SeriesRef(i), ls)

		ls.Range(func(l labels.Label) {
			vs, present := lblIdx[l.Name]
			if !present {
				vs = map[string]struct{}{}
				lblIdx[l.Name] = vs
			}
			vs[l.Value] = struct{}{}
		})
	}

	require.NoError(t, postings.Iter(func(l labels.Label, p index.Postings) error {
		return mi.WritePostings(l.Name, l.Value, p)
	}))
	return mi, chkReader, blockMint, blockMaxt
}

type blockQuerierTestCase struct {
	mint, maxt int64
	ms         []*labels.Matcher
	hints      *storage.SelectHints
	exp        storage.SeriesSet
	expChks    storage.ChunkSeriesSet
}

func testBlockQuerier(t *testing.T, c blockQuerierTestCase, ir IndexReader, cr ChunkReader, stones *tombstones.MemTombstones) {
	t.Run("sample", func(t *testing.T) {
		q := blockQuerier{
			blockBaseQuerier: &blockBaseQuerier{
				index:      ir,
				chunks:     cr,
				tombstones: stones,

				mint: c.mint,
				maxt: c.maxt,
			},
		}

		res := q.Select(context.Background(), false, c.hints, c.ms...)
		defer func() { require.NoError(t, q.Close()) }()

		for {
			eok, rok := c.exp.Next(), res.Next()
			require.Equal(t, eok, rok)

			if !eok {
				require.Empty(t, res.Warnings())
				break
			}
			sexp := c.exp.At()
			sres := res.At()
			require.Equal(t, sexp.Labels(), sres.Labels())

			smplExp, errExp := storage.ExpandSamples(sexp.Iterator(nil), nil)
			smplRes, errRes := storage.ExpandSamples(sres.Iterator(nil), nil)

			require.Equal(t, errExp, errRes)
			require.Equal(t, smplExp, smplRes)
		}
		require.NoError(t, res.Err())
	})

	t.Run("chunk", func(t *testing.T) {
		q := blockChunkQuerier{
			blockBaseQuerier: &blockBaseQuerier{
				index:      ir,
				chunks:     cr,
				tombstones: stones,

				mint: c.mint,
				maxt: c.maxt,
			},
		}
		res := q.Select(context.Background(), false, c.hints, c.ms...)
		defer func() { require.NoError(t, q.Close()) }()

		for {
			eok, rok := c.expChks.Next(), res.Next()
			require.Equal(t, eok, rok)

			if !eok {
				require.Empty(t, res.Warnings())
				break
			}
			sexpChks := c.expChks.At()
			sres := res.At()

			require.Equal(t, sexpChks.Labels(), sres.Labels())

			chksExp, errExp := storage.ExpandChunks(sexpChks.Iterator(nil))
			rmChunkRefs(chksExp)
			chksRes, errRes := storage.ExpandChunks(sres.Iterator(nil))
			rmChunkRefs(chksRes)
			require.Equal(t, errExp, errRes)

			require.Equal(t, len(chksExp), len(chksRes))
			var exp, act [][]chunks.Sample
			for i := range chksExp {
				samples, err := storage.ExpandSamples(chksExp[i].Chunk.Iterator(nil), nil)
				require.NoError(t, err)
				exp = append(exp, samples)
				samples, err = storage.ExpandSamples(chksRes[i].Chunk.Iterator(nil), nil)
				require.NoError(t, err)
				act = append(act, samples)
			}

			require.Equal(t, exp, act)
		}
		require.NoError(t, res.Err())
	})
}

func TestBlockQuerier(t *testing.T) {
	for _, c := range []blockQuerierTestCase{
		{
			mint:    0,
			maxt:    0,
			ms:      []*labels.Matcher{},
			exp:     newMockSeriesSet([]storage.Series{}),
			expChks: newMockChunkSeriesSet([]storage.ChunkSeries{}),
		},
		{
			mint:    0,
			maxt:    0,
			ms:      []*labels.Matcher{labels.MustNewMatcher(labels.MatchEqual, "a", "a")},
			exp:     newMockSeriesSet([]storage.Series{}),
			expChks: newMockChunkSeriesSet([]storage.ChunkSeries{}),
		},
		{
			mint:    1,
			maxt:    0,
			ms:      []*labels.Matcher{labels.MustNewMatcher(labels.MatchEqual, "a", "a")},
			exp:     newMockSeriesSet([]storage.Series{}),
			expChks: newMockChunkSeriesSet([]storage.ChunkSeries{}),
		},
		{
			mint:    math.MinInt64,
			maxt:    math.MaxInt64,
			ms:      []*labels.Matcher{labels.MustNewMatcher(labels.MatchEqual, "a", "x")},
			exp:     newMockSeriesSet([]storage.Series{}),
			expChks: newMockChunkSeriesSet([]storage.ChunkSeries{}),
		},
		{
			mint: math.MinInt64,
			maxt: math.MaxInt64,
			ms:   []*labels.Matcher{labels.MustNewMatcher(labels.MatchRegexp, "a", ".*")},
			exp: newMockSeriesSet([]storage.Series{
				storage.NewListSeries(labels.FromStrings("a", "a"),
					[]chunks.Sample{sample{1, 2, nil, nil}, sample{2, 3, nil, nil}, sample{3, 4, nil, nil}, sample{5, 2, nil, nil}, sample{6, 3, nil, nil}, sample{7, 4, nil, nil}},
				),
				storage.NewListSeries(labels.FromStrings("a", "a", "b", "b"),
					[]chunks.Sample{sample{1, 1, nil, nil}, sample{2, 2, nil, nil}, sample{3, 3, nil, nil}, sample{5, 3, nil, nil}, sample{6, 6, nil, nil}},
				),
				storage.NewListSeries(labels.FromStrings("b", "b"),
					[]chunks.Sample{sample{1, 3, nil, nil}, sample{2, 2, nil, nil}, sample{3, 6, nil, nil}, sample{5, 1, nil, nil}, sample{6, 7, nil, nil}, sample{7, 2, nil, nil}},
				),
			}),
			expChks: newMockChunkSeriesSet([]storage.ChunkSeries{
				storage.NewListChunkSeriesFromSamples(labels.FromStrings("a", "a"),
					[]chunks.Sample{sample{1, 2, nil, nil}, sample{2, 3, nil, nil}, sample{3, 4, nil, nil}}, []chunks.Sample{sample{5, 2, nil, nil}, sample{6, 3, nil, nil}, sample{7, 4, nil, nil}},
				),
				storage.NewListChunkSeriesFromSamples(labels.FromStrings("a", "a", "b", "b"),
					[]chunks.Sample{sample{1, 1, nil, nil}, sample{2, 2, nil, nil}, sample{3, 3, nil, nil}}, []chunks.Sample{sample{5, 3, nil, nil}, sample{6, 6, nil, nil}},
				),
				storage.NewListChunkSeriesFromSamples(labels.FromStrings("b", "b"),
					[]chunks.Sample{sample{1, 3, nil, nil}, sample{2, 2, nil, nil}, sample{3, 6, nil, nil}}, []chunks.Sample{sample{5, 1, nil, nil}, sample{6, 7, nil, nil}, sample{7, 2, nil, nil}},
				),
			}),
		},
		{
			mint: 2,
			maxt: 6,
			ms:   []*labels.Matcher{labels.MustNewMatcher(labels.MatchEqual, "a", "a")},
			exp: newMockSeriesSet([]storage.Series{
				storage.NewListSeries(labels.FromStrings("a", "a"),
					[]chunks.Sample{sample{2, 3, nil, nil}, sample{3, 4, nil, nil}, sample{5, 2, nil, nil}, sample{6, 3, nil, nil}},
				),
				storage.NewListSeries(labels.FromStrings("a", "a", "b", "b"),
					[]chunks.Sample{sample{2, 2, nil, nil}, sample{3, 3, nil, nil}, sample{5, 3, nil, nil}, sample{6, 6, nil, nil}},
				),
			}),
			expChks: newMockChunkSeriesSet([]storage.ChunkSeries{
				storage.NewListChunkSeriesFromSamples(labels.FromStrings("a", "a"),
					[]chunks.Sample{sample{2, 3, nil, nil}, sample{3, 4, nil, nil}}, []chunks.Sample{sample{5, 2, nil, nil}, sample{6, 3, nil, nil}},
				),
				storage.NewListChunkSeriesFromSamples(labels.FromStrings("a", "a", "b", "b"),
					[]chunks.Sample{sample{2, 2, nil, nil}, sample{3, 3, nil, nil}}, []chunks.Sample{sample{5, 3, nil, nil}, sample{6, 6, nil, nil}},
				),
			}),
		},
		{
			// This test runs a query disabling trimming. All chunks containing at least 1 sample within the queried
			// time range will be returned.
			mint:  2,
			maxt:  6,
			hints: &storage.SelectHints{Start: 2, End: 6, DisableTrimming: true},
			ms:    []*labels.Matcher{labels.MustNewMatcher(labels.MatchEqual, "a", "a")},
			exp: newMockSeriesSet([]storage.Series{
				storage.NewListSeries(labels.FromStrings("a", "a"),
					[]chunks.Sample{sample{1, 2, nil, nil}, sample{2, 3, nil, nil}, sample{3, 4, nil, nil}, sample{5, 2, nil, nil}, sample{6, 3, nil, nil}, sample{7, 4, nil, nil}},
				),
				storage.NewListSeries(labels.FromStrings("a", "a", "b", "b"),
					[]chunks.Sample{sample{1, 1, nil, nil}, sample{2, 2, nil, nil}, sample{3, 3, nil, nil}, sample{5, 3, nil, nil}, sample{6, 6, nil, nil}},
				),
			}),
			expChks: newMockChunkSeriesSet([]storage.ChunkSeries{
				storage.NewListChunkSeriesFromSamples(labels.FromStrings("a", "a"),
					[]chunks.Sample{sample{1, 2, nil, nil}, sample{2, 3, nil, nil}, sample{3, 4, nil, nil}},
					[]chunks.Sample{sample{5, 2, nil, nil}, sample{6, 3, nil, nil}, sample{7, 4, nil, nil}},
				),
				storage.NewListChunkSeriesFromSamples(labels.FromStrings("a", "a", "b", "b"),
					[]chunks.Sample{sample{1, 1, nil, nil}, sample{2, 2, nil, nil}, sample{3, 3, nil, nil}},
					[]chunks.Sample{sample{5, 3, nil, nil}, sample{6, 6, nil, nil}},
				),
			}),
		},
		{
			// This test runs a query disabling trimming. All chunks containing at least 1 sample within the queried
			// time range will be returned.
			mint:  5,
			maxt:  6,
			hints: &storage.SelectHints{Start: 5, End: 6, DisableTrimming: true},
			ms:    []*labels.Matcher{labels.MustNewMatcher(labels.MatchEqual, "a", "a")},
			exp: newMockSeriesSet([]storage.Series{
				storage.NewListSeries(labels.FromStrings("a", "a"),
					[]chunks.Sample{sample{5, 2, nil, nil}, sample{6, 3, nil, nil}, sample{7, 4, nil, nil}},
				),
				storage.NewListSeries(labels.FromStrings("a", "a", "b", "b"),
					[]chunks.Sample{sample{5, 3, nil, nil}, sample{6, 6, nil, nil}},
				),
			}),
			expChks: newMockChunkSeriesSet([]storage.ChunkSeries{
				storage.NewListChunkSeriesFromSamples(labels.FromStrings("a", "a"),
					[]chunks.Sample{sample{5, 2, nil, nil}, sample{6, 3, nil, nil}, sample{7, 4, nil, nil}},
				),
				storage.NewListChunkSeriesFromSamples(labels.FromStrings("a", "a", "b", "b"),
					[]chunks.Sample{sample{5, 3, nil, nil}, sample{6, 6, nil, nil}},
				),
			}),
		},
		{
			// This tests query sharding. The label sets involved both hash into this test's result set. The test
			// following this is companion to this test (same test but with a different ShardIndex) and should find that
			// the label sets involved do not hash to that test's result set.
			mint:  math.MinInt64,
			maxt:  math.MaxInt64,
			hints: &storage.SelectHints{Start: math.MinInt64, End: math.MaxInt64, ShardIndex: 0, ShardCount: 2},
			ms:    []*labels.Matcher{labels.MustNewMatcher(labels.MatchRegexp, "a", ".*")},
			exp: newMockSeriesSet([]storage.Series{
				storage.NewListSeries(labels.FromStrings("a", "a"),
					[]chunks.Sample{sample{1, 2, nil, nil}, sample{2, 3, nil, nil}, sample{3, 4, nil, nil}, sample{5, 2, nil, nil}, sample{6, 3, nil, nil}, sample{7, 4, nil, nil}},
				),
				storage.NewListSeries(labels.FromStrings("a", "a", "b", "b"),
					[]chunks.Sample{sample{1, 1, nil, nil}, sample{2, 2, nil, nil}, sample{3, 3, nil, nil}, sample{5, 3, nil, nil}, sample{6, 6, nil, nil}},
				),
				storage.NewListSeries(labels.FromStrings("b", "b"),
					[]chunks.Sample{sample{1, 3, nil, nil}, sample{2, 2, nil, nil}, sample{3, 6, nil, nil}, sample{5, 1, nil, nil}, sample{6, 7, nil, nil}, sample{7, 2, nil, nil}},
				),
			}),
			expChks: newMockChunkSeriesSet([]storage.ChunkSeries{
				storage.NewListChunkSeriesFromSamples(labels.FromStrings("a", "a"),
					[]chunks.Sample{sample{1, 2, nil, nil}, sample{2, 3, nil, nil}, sample{3, 4, nil, nil}}, []chunks.Sample{sample{5, 2, nil, nil}, sample{6, 3, nil, nil}, sample{7, 4, nil, nil}},
				),
				storage.NewListChunkSeriesFromSamples(labels.FromStrings("a", "a", "b", "b"),
					[]chunks.Sample{sample{1, 1, nil, nil}, sample{2, 2, nil, nil}, sample{3, 3, nil, nil}}, []chunks.Sample{sample{5, 3, nil, nil}, sample{6, 6, nil, nil}},
				),
				storage.NewListChunkSeriesFromSamples(labels.FromStrings("b", "b"),
					[]chunks.Sample{sample{1, 3, nil, nil}, sample{2, 2, nil, nil}, sample{3, 6, nil, nil}}, []chunks.Sample{sample{5, 1, nil, nil}, sample{6, 7, nil, nil}, sample{7, 2, nil, nil}},
				),
			}),
		},
		{
			// This is a companion to the test above.
			mint:    math.MinInt64,
			maxt:    math.MaxInt64,
			hints:   &storage.SelectHints{Start: math.MinInt64, End: math.MaxInt64, ShardIndex: 1, ShardCount: 2},
			ms:      []*labels.Matcher{labels.MustNewMatcher(labels.MatchRegexp, "a", ".*")},
			exp:     newMockSeriesSet([]storage.Series{}),
			expChks: newMockChunkSeriesSet([]storage.ChunkSeries{}),
		},
	} {
		t.Run("", func(t *testing.T) {
			ir, cr, _, _ := createIdxChkReaders(t, testData)
			testBlockQuerier(t, c, ir, cr, tombstones.NewMemTombstones())
		})
	}
}

func TestBlockQuerier_AgainstHeadWithOpenChunks(t *testing.T) {
	for _, c := range []blockQuerierTestCase{
		{
			mint:    0,
			maxt:    0,
			ms:      []*labels.Matcher{},
			exp:     newMockSeriesSet([]storage.Series{}),
			expChks: newMockChunkSeriesSet([]storage.ChunkSeries{}),
		},
		{
			mint:    0,
			maxt:    0,
			ms:      []*labels.Matcher{labels.MustNewMatcher(labels.MatchEqual, "a", "a")},
			exp:     newMockSeriesSet([]storage.Series{}),
			expChks: newMockChunkSeriesSet([]storage.ChunkSeries{}),
		},
		{
			mint:    1,
			maxt:    0,
			ms:      []*labels.Matcher{labels.MustNewMatcher(labels.MatchEqual, "a", "a")},
			exp:     newMockSeriesSet([]storage.Series{}),
			expChks: newMockChunkSeriesSet([]storage.ChunkSeries{}),
		},
		{
			mint:    math.MinInt64,
			maxt:    math.MaxInt64,
			ms:      []*labels.Matcher{labels.MustNewMatcher(labels.MatchEqual, "a", "x")},
			exp:     newMockSeriesSet([]storage.Series{}),
			expChks: newMockChunkSeriesSet([]storage.ChunkSeries{}),
		},
		{
			mint: math.MinInt64,
			maxt: math.MaxInt64,
			ms:   []*labels.Matcher{labels.MustNewMatcher(labels.MatchRegexp, "a", ".*")},
			exp: newMockSeriesSet([]storage.Series{
				storage.NewListSeries(labels.FromStrings("a", "a"),
					[]chunks.Sample{sample{1, 2, nil, nil}, sample{2, 3, nil, nil}, sample{3, 4, nil, nil}, sample{5, 2, nil, nil}, sample{6, 3, nil, nil}, sample{7, 4, nil, nil}},
				),
				storage.NewListSeries(labels.FromStrings("a", "a", "b", "b"),
					[]chunks.Sample{sample{1, 1, nil, nil}, sample{2, 2, nil, nil}, sample{3, 3, nil, nil}, sample{5, 3, nil, nil}, sample{6, 6, nil, nil}},
				),
				storage.NewListSeries(labels.FromStrings("b", "b"),
					[]chunks.Sample{sample{1, 3, nil, nil}, sample{2, 2, nil, nil}, sample{3, 6, nil, nil}, sample{5, 1, nil, nil}, sample{6, 7, nil, nil}, sample{7, 2, nil, nil}},
				),
			}),
			expChks: newMockChunkSeriesSet([]storage.ChunkSeries{
				storage.NewListChunkSeriesFromSamples(labels.FromStrings("a", "a"),
					[]chunks.Sample{sample{1, 2, nil, nil}, sample{2, 3, nil, nil}, sample{3, 4, nil, nil}, sample{5, 2, nil, nil}, sample{6, 3, nil, nil}, sample{7, 4, nil, nil}},
				),
				storage.NewListChunkSeriesFromSamples(labels.FromStrings("a", "a", "b", "b"),
					[]chunks.Sample{sample{1, 1, nil, nil}, sample{2, 2, nil, nil}, sample{3, 3, nil, nil}, sample{5, 3, nil, nil}, sample{6, 6, nil, nil}},
				),
				storage.NewListChunkSeriesFromSamples(labels.FromStrings("b", "b"),
					[]chunks.Sample{sample{1, 3, nil, nil}, sample{2, 2, nil, nil}, sample{3, 6, nil, nil}, sample{5, 1, nil, nil}, sample{6, 7, nil, nil}, sample{7, 2, nil, nil}},
				),
			}),
		},
		{
			mint: 2,
			maxt: 6,
			ms:   []*labels.Matcher{labels.MustNewMatcher(labels.MatchEqual, "a", "a")},
			exp: newMockSeriesSet([]storage.Series{
				storage.NewListSeries(labels.FromStrings("a", "a"),
					[]chunks.Sample{sample{2, 3, nil, nil}, sample{3, 4, nil, nil}, sample{5, 2, nil, nil}, sample{6, 3, nil, nil}},
				),
				storage.NewListSeries(labels.FromStrings("a", "a", "b", "b"),
					[]chunks.Sample{sample{2, 2, nil, nil}, sample{3, 3, nil, nil}, sample{5, 3, nil, nil}, sample{6, 6, nil, nil}},
				),
			}),
			expChks: newMockChunkSeriesSet([]storage.ChunkSeries{
				storage.NewListChunkSeriesFromSamples(labels.FromStrings("a", "a"),
					[]chunks.Sample{sample{2, 3, nil, nil}, sample{3, 4, nil, nil}, sample{5, 2, nil, nil}, sample{6, 3, nil, nil}},
				),
				storage.NewListChunkSeriesFromSamples(labels.FromStrings("a", "a", "b", "b"),
					[]chunks.Sample{sample{2, 2, nil, nil}, sample{3, 3, nil, nil}, sample{5, 3, nil, nil}, sample{6, 6, nil, nil}},
				),
			}),
		},
	} {
		t.Run("", func(t *testing.T) {
			opts := DefaultHeadOptions()
			opts.ChunkRange = 2 * time.Hour.Milliseconds()
			h, err := NewHead(nil, nil, nil, nil, opts, nil)
			require.NoError(t, err)
			defer h.Close()

			app := h.Appender(context.Background())
			for _, s := range testData {
				for _, chk := range s.chunks {
					for _, sample := range chk {
						_, err = app.Append(0, labels.FromMap(s.lset), sample.t, sample.f)
						require.NoError(t, err)
					}
				}
			}
			require.NoError(t, app.Commit())

			hr := NewRangeHead(h, c.mint, c.maxt)
			ir, err := hr.Index()
			require.NoError(t, err)
			defer ir.Close()

			cr, err := hr.Chunks()
			require.NoError(t, err)
			defer cr.Close()

			testBlockQuerier(t, c, ir, cr, tombstones.NewMemTombstones())
		})
	}
}

func TestBlockQuerier_TrimmingDoesNotModifyOriginalTombstoneIntervals(t *testing.T) {
	ctx := context.Background()
	c := blockQuerierTestCase{
		mint: 2,
		maxt: 6,
		ms:   []*labels.Matcher{labels.MustNewMatcher(labels.MatchRegexp, "a", "a")},
		exp: newMockSeriesSet([]storage.Series{
			storage.NewListSeries(labels.FromStrings("a", "a"),
				[]chunks.Sample{sample{3, 4, nil, nil}, sample{5, 2, nil, nil}, sample{6, 3, nil, nil}},
			),
			storage.NewListSeries(labels.FromStrings("a", "a", "b", "b"),
				[]chunks.Sample{sample{3, 3, nil, nil}, sample{5, 3, nil, nil}, sample{6, 6, nil, nil}},
			),
		}),
		expChks: newMockChunkSeriesSet([]storage.ChunkSeries{
			storage.NewListChunkSeriesFromSamples(labels.FromStrings("a", "a"),
				[]chunks.Sample{sample{3, 4, nil, nil}}, []chunks.Sample{sample{5, 2, nil, nil}, sample{6, 3, nil, nil}},
			),
			storage.NewListChunkSeriesFromSamples(labels.FromStrings("a", "a", "b", "b"),
				[]chunks.Sample{sample{3, 3, nil, nil}}, []chunks.Sample{sample{5, 3, nil, nil}, sample{6, 6, nil, nil}},
			),
		}),
	}
	ir, cr, _, _ := createIdxChkReaders(t, testData)
	stones := tombstones.NewMemTombstones()
	p, err := ir.Postings(ctx, "a", "a")
	require.NoError(t, err)
	refs, err := index.ExpandPostings(p)
	require.NoError(t, err)
	for _, ref := range refs {
		stones.AddInterval(ref, tombstones.Interval{Mint: 1, Maxt: 2})
	}
	testBlockQuerier(t, c, ir, cr, stones)
	for _, ref := range refs {
		intervals, err := stones.Get(ref)
		require.NoError(t, err)
		// Without copy, the intervals could be [math.MinInt64, 2].
		require.Equal(t, tombstones.Intervals{{Mint: 1, Maxt: 2}}, intervals)
	}
}

var testData = []seriesSamples{
	{
		lset: map[string]string{"a": "a"},
		chunks: [][]sample{
			{{1, 2, nil, nil}, {2, 3, nil, nil}, {3, 4, nil, nil}},
			{{5, 2, nil, nil}, {6, 3, nil, nil}, {7, 4, nil, nil}},
		},
	},
	{
		lset: map[string]string{"a": "a", "b": "b"},
		chunks: [][]sample{
			{{1, 1, nil, nil}, {2, 2, nil, nil}, {3, 3, nil, nil}},
			{{5, 3, nil, nil}, {6, 6, nil, nil}},
		},
	},
	{
		lset: map[string]string{"b": "b"},
		chunks: [][]sample{
			{{1, 3, nil, nil}, {2, 2, nil, nil}, {3, 6, nil, nil}},
			{{5, 1, nil, nil}, {6, 7, nil, nil}, {7, 2, nil, nil}},
		},
	},
}

func TestBlockQuerierDelete(t *testing.T) {
	stones := tombstones.NewTestMemTombstones([]tombstones.Intervals{
		{{Mint: 1, Maxt: 3}},
		{{Mint: 1, Maxt: 3}, {Mint: 6, Maxt: 10}},
		{{Mint: 6, Maxt: 10}},
	})

	for _, c := range []blockQuerierTestCase{
		{
			mint:    0,
			maxt:    0,
			ms:      []*labels.Matcher{},
			exp:     newMockSeriesSet([]storage.Series{}),
			expChks: newMockChunkSeriesSet([]storage.ChunkSeries{}),
		},
		{
			mint:    0,
			maxt:    0,
			ms:      []*labels.Matcher{labels.MustNewMatcher(labels.MatchEqual, "a", "a")},
			exp:     newMockSeriesSet([]storage.Series{}),
			expChks: newMockChunkSeriesSet([]storage.ChunkSeries{}),
		},
		{
			mint:    1,
			maxt:    0,
			ms:      []*labels.Matcher{labels.MustNewMatcher(labels.MatchEqual, "a", "a")},
			exp:     newMockSeriesSet([]storage.Series{}),
			expChks: newMockChunkSeriesSet([]storage.ChunkSeries{}),
		},
		{
			mint:    math.MinInt64,
			maxt:    math.MaxInt64,
			ms:      []*labels.Matcher{labels.MustNewMatcher(labels.MatchEqual, "a", "x")},
			exp:     newMockSeriesSet([]storage.Series{}),
			expChks: newMockChunkSeriesSet([]storage.ChunkSeries{}),
		},
		{
			mint: math.MinInt64,
			maxt: math.MaxInt64,
			ms:   []*labels.Matcher{labels.MustNewMatcher(labels.MatchRegexp, "a", ".*")},
			exp: newMockSeriesSet([]storage.Series{
				storage.NewListSeries(labels.FromStrings("a", "a"),
					[]chunks.Sample{sample{5, 2, nil, nil}, sample{6, 3, nil, nil}, sample{7, 4, nil, nil}},
				),
				storage.NewListSeries(labels.FromStrings("a", "a", "b", "b"),
					[]chunks.Sample{sample{5, 3, nil, nil}},
				),
				storage.NewListSeries(labels.FromStrings("b", "b"),
					[]chunks.Sample{sample{1, 3, nil, nil}, sample{2, 2, nil, nil}, sample{3, 6, nil, nil}, sample{5, 1, nil, nil}},
				),
			}),
			expChks: newMockChunkSeriesSet([]storage.ChunkSeries{
				storage.NewListChunkSeriesFromSamples(labels.FromStrings("a", "a"),
					[]chunks.Sample{sample{5, 2, nil, nil}, sample{6, 3, nil, nil}, sample{7, 4, nil, nil}},
				),
				storage.NewListChunkSeriesFromSamples(labels.FromStrings("a", "a", "b", "b"),
					[]chunks.Sample{sample{5, 3, nil, nil}},
				),
				storage.NewListChunkSeriesFromSamples(labels.FromStrings("b", "b"),
					[]chunks.Sample{sample{1, 3, nil, nil}, sample{2, 2, nil, nil}, sample{3, 6, nil, nil}}, []chunks.Sample{sample{5, 1, nil, nil}},
				),
			}),
		},
		{
			mint: 2,
			maxt: 6,
			ms:   []*labels.Matcher{labels.MustNewMatcher(labels.MatchEqual, "a", "a")},
			exp: newMockSeriesSet([]storage.Series{
				storage.NewListSeries(labels.FromStrings("a", "a"),
					[]chunks.Sample{sample{5, 2, nil, nil}, sample{6, 3, nil, nil}},
				),
				storage.NewListSeries(labels.FromStrings("a", "a", "b", "b"),
					[]chunks.Sample{sample{5, 3, nil, nil}},
				),
			}),
			expChks: newMockChunkSeriesSet([]storage.ChunkSeries{
				storage.NewListChunkSeriesFromSamples(labels.FromStrings("a", "a"),
					[]chunks.Sample{sample{5, 2, nil, nil}, sample{6, 3, nil, nil}},
				),
				storage.NewListChunkSeriesFromSamples(labels.FromStrings("a", "a", "b", "b"),
					[]chunks.Sample{sample{5, 3, nil, nil}},
				),
			}),
		},
	} {
		t.Run("", func(t *testing.T) {
			ir, cr, _, _ := createIdxChkReaders(t, testData)
			testBlockQuerier(t, c, ir, cr, stones)
		})
	}
}

type fakeChunksReader struct {
	ChunkReader
	chks      map[chunks.ChunkRef]chunkenc.Chunk
	iterables map[chunks.ChunkRef]chunkenc.Iterable
}

func createFakeReaderAndNotPopulatedChunks(s ...[]chunks.Sample) (*fakeChunksReader, []chunks.Meta) {
	f := &fakeChunksReader{
		chks:      map[chunks.ChunkRef]chunkenc.Chunk{},
		iterables: map[chunks.ChunkRef]chunkenc.Iterable{},
	}
	chks := make([]chunks.Meta, 0, len(s))

	for ref, samples := range s {
		chk, _ := chunks.ChunkFromSamples(samples)
		f.chks[chunks.ChunkRef(ref)] = chk.Chunk

		chks = append(chks, chunks.Meta{
			Ref:     chunks.ChunkRef(ref),
			MinTime: chk.MinTime,
			MaxTime: chk.MaxTime,
		})
	}
	return f, chks
}

// Samples in each slice are assumed to be sorted.
func createFakeReaderAndIterables(s ...[]chunks.Sample) (*fakeChunksReader, []chunks.Meta) {
	f := &fakeChunksReader{
		chks:      map[chunks.ChunkRef]chunkenc.Chunk{},
		iterables: map[chunks.ChunkRef]chunkenc.Iterable{},
	}
	chks := make([]chunks.Meta, 0, len(s))

	for ref, samples := range s {
		f.iterables[chunks.ChunkRef(ref)] = &mockIterable{s: samples}

		var minTime, maxTime int64
		if len(samples) > 0 {
			minTime = samples[0].T()
			maxTime = samples[len(samples)-1].T()
		}
		chks = append(chks, chunks.Meta{
			Ref:     chunks.ChunkRef(ref),
			MinTime: minTime,
			MaxTime: maxTime,
		})
	}
	return f, chks
}

func (r *fakeChunksReader) ChunkOrIterable(meta chunks.Meta) (chunkenc.Chunk, chunkenc.Iterable, error) {
	if chk, ok := r.chks[meta.Ref]; ok {
		return chk, nil, nil
	}

	if it, ok := r.iterables[meta.Ref]; ok {
		return nil, it, nil
	}
	return nil, nil, fmt.Errorf("chunk or iterable not found at ref %v", meta.Ref)
}

type mockIterable struct {
	s []chunks.Sample
}

func (it *mockIterable) Iterator(chunkenc.Iterator) chunkenc.Iterator {
	return &mockSampleIterator{
		s:   it.s,
		idx: -1,
	}
}

type mockSampleIterator struct {
	s   []chunks.Sample
	idx int
}

func (it *mockSampleIterator) Seek(t int64) chunkenc.ValueType {
	for ; it.idx < len(it.s); it.idx++ {
		if it.idx != -1 && it.s[it.idx].T() >= t {
			return it.s[it.idx].Type()
		}
	}

	return chunkenc.ValNone
}

func (it *mockSampleIterator) At() (int64, float64) {
	return it.s[it.idx].T(), it.s[it.idx].F()
}

func (it *mockSampleIterator) AtHistogram(*histogram.Histogram) (int64, *histogram.Histogram) {
	return it.s[it.idx].T(), it.s[it.idx].H()
}

func (it *mockSampleIterator) AtFloatHistogram(*histogram.FloatHistogram) (int64, *histogram.FloatHistogram) {
	return it.s[it.idx].T(), it.s[it.idx].FH()
}

func (it *mockSampleIterator) AtT() int64 {
	return it.s[it.idx].T()
}

func (it *mockSampleIterator) Next() chunkenc.ValueType {
	if it.idx < len(it.s)-1 {
		it.idx++
		return it.s[it.idx].Type()
	}

	return chunkenc.ValNone
}

func (it *mockSampleIterator) Err() error { return nil }

func TestPopulateWithTombSeriesIterators(t *testing.T) {
	type minMaxTimes struct {
		minTime, maxTime int64
	}
	cases := []struct {
		name    string
		samples [][]chunks.Sample

		expected            []chunks.Sample
		expectedChks        []chunks.Meta
		expectedMinMaxTimes []minMaxTimes

		intervals tombstones.Intervals

		// Seek being zero means do not test seek.
		seek        int64
		seekSuccess bool

		// Set this to true if a sample slice will form multiple chunks.
		skipChunkTest bool

		skipIterableTest bool
	}{
		{
			name:    "no chunk",
			samples: [][]chunks.Sample{},
		},
		{
			name:    "one empty chunk", // This should never happen.
			samples: [][]chunks.Sample{{}},

			expectedChks: []chunks.Meta{
				assureChunkFromSamples(t, []chunks.Sample{}),
			},
			expectedMinMaxTimes: []minMaxTimes{{0, 0}},
			// iterables with no samples will return no chunks instead of empty chunks
			skipIterableTest: true,
		},
		{
			name:    "one empty iterable",
			samples: [][]chunks.Sample{{}},

			// iterables with no samples will return no chunks
			expectedChks:  nil,
			skipChunkTest: true,
		},
		{
			name:    "three empty chunks", // This should never happen.
			samples: [][]chunks.Sample{{}, {}, {}},

			expectedChks: []chunks.Meta{
				assureChunkFromSamples(t, []chunks.Sample{}),
				assureChunkFromSamples(t, []chunks.Sample{}),
				assureChunkFromSamples(t, []chunks.Sample{}),
			},
			expectedMinMaxTimes: []minMaxTimes{{0, 0}, {0, 0}, {0, 0}},
			// iterables with no samples will return no chunks instead of empty chunks
			skipIterableTest: true,
		},
		{
			name:    "three empty iterables",
			samples: [][]chunks.Sample{{}, {}, {}},

			// iterables with no samples will return no chunks
			expectedChks:  nil,
			skipChunkTest: true,
		},
		{
			name: "one chunk",
			samples: [][]chunks.Sample{
				{sample{1, 2, nil, nil}, sample{2, 3, nil, nil}, sample{3, 5, nil, nil}, sample{6, 1, nil, nil}},
			},

			expected: []chunks.Sample{
				sample{1, 2, nil, nil}, sample{2, 3, nil, nil}, sample{3, 5, nil, nil}, sample{6, 1, nil, nil},
			},
			expectedChks: []chunks.Meta{
				assureChunkFromSamples(t, []chunks.Sample{
					sample{1, 2, nil, nil}, sample{2, 3, nil, nil}, sample{3, 5, nil, nil}, sample{6, 1, nil, nil},
				}),
			},
			expectedMinMaxTimes: []minMaxTimes{{1, 6}},
		},
		{
			name: "two full chunks",
			samples: [][]chunks.Sample{
				{sample{1, 2, nil, nil}, sample{2, 3, nil, nil}, sample{3, 5, nil, nil}, sample{6, 1, nil, nil}},
				{sample{7, 89, nil, nil}, sample{9, 8, nil, nil}},
			},

			expected: []chunks.Sample{
				sample{1, 2, nil, nil}, sample{2, 3, nil, nil}, sample{3, 5, nil, nil}, sample{6, 1, nil, nil}, sample{7, 89, nil, nil}, sample{9, 8, nil, nil},
			},
			expectedChks: []chunks.Meta{
				assureChunkFromSamples(t, []chunks.Sample{
					sample{1, 2, nil, nil}, sample{2, 3, nil, nil}, sample{3, 5, nil, nil}, sample{6, 1, nil, nil},
				}),
				assureChunkFromSamples(t, []chunks.Sample{
					sample{7, 89, nil, nil}, sample{9, 8, nil, nil},
				}),
			},
			expectedMinMaxTimes: []minMaxTimes{{1, 6}, {7, 9}},
		},
		{
			name: "three full chunks",
			samples: [][]chunks.Sample{
				{sample{1, 2, nil, nil}, sample{2, 3, nil, nil}, sample{3, 5, nil, nil}, sample{6, 1, nil, nil}},
				{sample{7, 89, nil, nil}, sample{9, 8, nil, nil}},
				{sample{10, 22, nil, nil}, sample{203, 3493, nil, nil}},
			},

			expected: []chunks.Sample{
				sample{1, 2, nil, nil}, sample{2, 3, nil, nil}, sample{3, 5, nil, nil}, sample{6, 1, nil, nil}, sample{7, 89, nil, nil}, sample{9, 8, nil, nil}, sample{10, 22, nil, nil}, sample{203, 3493, nil, nil},
			},
			expectedChks: []chunks.Meta{
				assureChunkFromSamples(t, []chunks.Sample{
					sample{1, 2, nil, nil}, sample{2, 3, nil, nil}, sample{3, 5, nil, nil}, sample{6, 1, nil, nil},
				}),
				assureChunkFromSamples(t, []chunks.Sample{
					sample{7, 89, nil, nil}, sample{9, 8, nil, nil},
				}),
				assureChunkFromSamples(t, []chunks.Sample{
					sample{10, 22, nil, nil}, sample{203, 3493, nil, nil},
				}),
			},
			expectedMinMaxTimes: []minMaxTimes{{1, 6}, {7, 9}, {10, 203}},
		},
		// Seek cases.
		{
			name:    "three empty chunks and seek", // This should never happen.
			samples: [][]chunks.Sample{{}, {}, {}},
			seek:    1,

			seekSuccess: false,
		},
		{
			name: "two chunks and seek beyond chunks",
			samples: [][]chunks.Sample{
				{sample{1, 2, nil, nil}, sample{3, 5, nil, nil}, sample{6, 1, nil, nil}},
				{sample{7, 89, nil, nil}, sample{9, 8, nil, nil}},
			},
			seek: 10,

			seekSuccess: false,
		},
		{
			name: "two chunks and seek on middle of first chunk",
			samples: [][]chunks.Sample{
				{sample{1, 2, nil, nil}, sample{3, 5, nil, nil}, sample{6, 1, nil, nil}},
				{sample{7, 89, nil, nil}, sample{9, 8, nil, nil}},
			},
			seek: 2,

			seekSuccess: true,
			expected: []chunks.Sample{
				sample{3, 5, nil, nil}, sample{6, 1, nil, nil}, sample{7, 89, nil, nil}, sample{9, 8, nil, nil},
			},
		},
		{
			name: "two chunks and seek before first chunk",
			samples: [][]chunks.Sample{
				{sample{1, 2, nil, nil}, sample{3, 5, nil, nil}, sample{6, 1, nil, nil}},
				{sample{7, 89, nil, nil}, sample{9, 8, nil, nil}},
			},
			seek: -32,

			seekSuccess: true,
			expected: []chunks.Sample{
				sample{1, 2, nil, nil}, sample{3, 5, nil, nil}, sample{6, 1, nil, nil}, sample{7, 89, nil, nil}, sample{9, 8, nil, nil},
			},
		},
		// Deletion / Trim cases.
		{
			name:      "no chunk with deletion interval",
			samples:   [][]chunks.Sample{},
			intervals: tombstones.Intervals{{Mint: 20, Maxt: 21}},
		},
		{
			name: "two chunks with trimmed first and last samples from edge chunks",
			samples: [][]chunks.Sample{
				{sample{1, 2, nil, nil}, sample{2, 3, nil, nil}, sample{3, 5, nil, nil}, sample{6, 1, nil, nil}},
				{sample{7, 89, nil, nil}, sample{9, 8, nil, nil}},
			},
			intervals: tombstones.Intervals{{Mint: math.MinInt64, Maxt: 2}}.Add(tombstones.Interval{Mint: 9, Maxt: math.MaxInt64}),

			expected: []chunks.Sample{
				sample{3, 5, nil, nil}, sample{6, 1, nil, nil}, sample{7, 89, nil, nil},
			},
			expectedChks: []chunks.Meta{
				assureChunkFromSamples(t, []chunks.Sample{
					sample{3, 5, nil, nil}, sample{6, 1, nil, nil},
				}),
				assureChunkFromSamples(t, []chunks.Sample{
					sample{7, 89, nil, nil},
				}),
			},
			expectedMinMaxTimes: []minMaxTimes{{3, 6}, {7, 7}},
		},
		{
			name: "two chunks with trimmed middle sample of first chunk",
			samples: [][]chunks.Sample{
				{sample{1, 2, nil, nil}, sample{2, 3, nil, nil}, sample{3, 5, nil, nil}, sample{6, 1, nil, nil}},
				{sample{7, 89, nil, nil}, sample{9, 8, nil, nil}},
			},
			intervals: tombstones.Intervals{{Mint: 2, Maxt: 3}},

			expected: []chunks.Sample{
				sample{1, 2, nil, nil}, sample{6, 1, nil, nil}, sample{7, 89, nil, nil}, sample{9, 8, nil, nil},
			},
			expectedChks: []chunks.Meta{
				assureChunkFromSamples(t, []chunks.Sample{
					sample{1, 2, nil, nil}, sample{6, 1, nil, nil},
				}),
				assureChunkFromSamples(t, []chunks.Sample{
					sample{7, 89, nil, nil}, sample{9, 8, nil, nil},
				}),
			},
			expectedMinMaxTimes: []minMaxTimes{{1, 6}, {7, 9}},
		},
		{
			name: "two chunks with deletion across two chunks",
			samples: [][]chunks.Sample{
				{sample{1, 2, nil, nil}, sample{2, 3, nil, nil}, sample{3, 5, nil, nil}, sample{6, 1, nil, nil}},
				{sample{7, 89, nil, nil}, sample{9, 8, nil, nil}},
			},
			intervals: tombstones.Intervals{{Mint: 6, Maxt: 7}},

			expected: []chunks.Sample{
				sample{1, 2, nil, nil}, sample{2, 3, nil, nil}, sample{3, 5, nil, nil}, sample{9, 8, nil, nil},
			},
			expectedChks: []chunks.Meta{
				assureChunkFromSamples(t, []chunks.Sample{
					sample{1, 2, nil, nil}, sample{2, 3, nil, nil}, sample{3, 5, nil, nil},
				}),
				assureChunkFromSamples(t, []chunks.Sample{
					sample{9, 8, nil, nil},
				}),
			},
			expectedMinMaxTimes: []minMaxTimes{{1, 3}, {9, 9}},
		},
		{
			name: "two chunks with first chunk deleted",
			samples: [][]chunks.Sample{
				{sample{1, 2, nil, nil}, sample{2, 3, nil, nil}, sample{3, 5, nil, nil}, sample{6, 1, nil, nil}},
				{sample{7, 89, nil, nil}, sample{9, 8, nil, nil}},
			},
			intervals: tombstones.Intervals{{Mint: 1, Maxt: 6}},

			expected: []chunks.Sample{
				sample{7, 89, nil, nil}, sample{9, 8, nil, nil},
			},
			expectedChks: []chunks.Meta{
				assureChunkFromSamples(t, []chunks.Sample{
					sample{7, 89, nil, nil}, sample{9, 8, nil, nil},
				}),
			},
			expectedMinMaxTimes: []minMaxTimes{{7, 9}},
		},
		// Deletion with seek.
		{
			name: "two chunks with trimmed first and last samples from edge chunks, seek from middle of first chunk",
			samples: [][]chunks.Sample{
				{sample{1, 2, nil, nil}, sample{2, 3, nil, nil}, sample{3, 5, nil, nil}, sample{6, 1, nil, nil}},
				{sample{7, 89, nil, nil}, sample{9, 8, nil, nil}},
			},
			intervals: tombstones.Intervals{{Mint: math.MinInt64, Maxt: 2}}.Add(tombstones.Interval{Mint: 9, Maxt: math.MaxInt64}),

			seek:        3,
			seekSuccess: true,
			expected: []chunks.Sample{
				sample{3, 5, nil, nil}, sample{6, 1, nil, nil}, sample{7, 89, nil, nil},
			},
		},
		{
			name: "one chunk where all samples are trimmed",
			samples: [][]chunks.Sample{
				{sample{2, 3, nil, nil}, sample{3, 5, nil, nil}, sample{6, 1, nil, nil}},
				{sample{7, 89, nil, nil}, sample{9, 8, nil, nil}},
			},
			intervals: tombstones.Intervals{{Mint: math.MinInt64, Maxt: 3}}.Add(tombstones.Interval{Mint: 4, Maxt: math.MaxInt64}),

			expected:     nil,
			expectedChks: nil,
		},
		{
			name: "one histogram chunk",
			samples: [][]chunks.Sample{
				{
					sample{1, 0, tsdbutil.GenerateTestHistogram(1), nil},
					sample{2, 0, tsdbutil.GenerateTestHistogram(2), nil},
					sample{3, 0, tsdbutil.GenerateTestHistogram(3), nil},
					sample{6, 0, tsdbutil.GenerateTestHistogram(6), nil},
				},
			},
			expected: []chunks.Sample{
				sample{1, 0, tsdbutil.GenerateTestHistogram(1), nil},
				sample{2, 0, tsdbutil.SetHistogramNotCounterReset(tsdbutil.GenerateTestHistogram(2)), nil},
				sample{3, 0, tsdbutil.SetHistogramNotCounterReset(tsdbutil.GenerateTestHistogram(3)), nil},
				sample{6, 0, tsdbutil.SetHistogramNotCounterReset(tsdbutil.GenerateTestHistogram(6)), nil},
			},
			expectedChks: []chunks.Meta{
				assureChunkFromSamples(t, []chunks.Sample{
					sample{1, 0, tsdbutil.GenerateTestHistogram(1), nil},
					sample{2, 0, tsdbutil.SetHistogramNotCounterReset(tsdbutil.GenerateTestHistogram(2)), nil},
					sample{3, 0, tsdbutil.SetHistogramNotCounterReset(tsdbutil.GenerateTestHistogram(3)), nil},
					sample{6, 0, tsdbutil.SetHistogramNotCounterReset(tsdbutil.GenerateTestHistogram(6)), nil},
				}),
			},
			expectedMinMaxTimes: []minMaxTimes{{1, 6}},
		},
		{
			name: "one histogram chunk intersect with earlier deletion interval",
			samples: [][]chunks.Sample{
				{
					sample{1, 0, tsdbutil.GenerateTestHistogram(1), nil},
					sample{2, 0, tsdbutil.GenerateTestHistogram(2), nil},
					sample{3, 0, tsdbutil.GenerateTestHistogram(3), nil},
					sample{6, 0, tsdbutil.GenerateTestHistogram(6), nil},
				},
			},
			intervals: tombstones.Intervals{{Mint: 1, Maxt: 2}},
			expected: []chunks.Sample{
				sample{3, 0, tsdbutil.SetHistogramNotCounterReset(tsdbutil.GenerateTestHistogram(3)), nil},
				sample{6, 0, tsdbutil.SetHistogramNotCounterReset(tsdbutil.GenerateTestHistogram(6)), nil},
			},
			expectedChks: []chunks.Meta{
				assureChunkFromSamples(t, []chunks.Sample{
					sample{3, 0, tsdbutil.SetHistogramNotCounterReset(tsdbutil.GenerateTestHistogram(3)), nil},
					sample{6, 0, tsdbutil.SetHistogramNotCounterReset(tsdbutil.GenerateTestHistogram(6)), nil},
				}),
			},
			expectedMinMaxTimes: []minMaxTimes{{3, 6}},
		},
		{
			name: "one histogram chunk intersect with later deletion interval",
			samples: [][]chunks.Sample{
				{
					sample{1, 0, tsdbutil.GenerateTestHistogram(1), nil},
					sample{2, 0, tsdbutil.GenerateTestHistogram(2), nil},
					sample{3, 0, tsdbutil.GenerateTestHistogram(3), nil},
					sample{6, 0, tsdbutil.GenerateTestHistogram(6), nil},
				},
			},
			intervals: tombstones.Intervals{{Mint: 5, Maxt: 20}},
			expected: []chunks.Sample{
				sample{1, 0, tsdbutil.GenerateTestHistogram(1), nil},
				sample{2, 0, tsdbutil.SetHistogramNotCounterReset(tsdbutil.GenerateTestHistogram(2)), nil},
				sample{3, 0, tsdbutil.SetHistogramNotCounterReset(tsdbutil.GenerateTestHistogram(3)), nil},
			},
			expectedChks: []chunks.Meta{
				assureChunkFromSamples(t, []chunks.Sample{
					sample{1, 0, tsdbutil.GenerateTestHistogram(1), nil},
					sample{2, 0, tsdbutil.SetHistogramNotCounterReset(tsdbutil.GenerateTestHistogram(2)), nil},
					sample{3, 0, tsdbutil.SetHistogramNotCounterReset(tsdbutil.GenerateTestHistogram(3)), nil},
				}),
			},
			expectedMinMaxTimes: []minMaxTimes{{1, 3}},
		},
		{
			name: "one float histogram chunk",
			samples: [][]chunks.Sample{
				{
					sample{1, 0, nil, tsdbutil.GenerateTestFloatHistogram(1)},
					sample{2, 0, nil, tsdbutil.GenerateTestFloatHistogram(2)},
					sample{3, 0, nil, tsdbutil.GenerateTestFloatHistogram(3)},
					sample{6, 0, nil, tsdbutil.GenerateTestFloatHistogram(6)},
				},
			},
			expected: []chunks.Sample{
				sample{1, 0, nil, tsdbutil.GenerateTestFloatHistogram(1)},
				sample{2, 0, nil, tsdbutil.SetFloatHistogramNotCounterReset(tsdbutil.GenerateTestFloatHistogram(2))},
				sample{3, 0, nil, tsdbutil.SetFloatHistogramNotCounterReset(tsdbutil.GenerateTestFloatHistogram(3))},
				sample{6, 0, nil, tsdbutil.SetFloatHistogramNotCounterReset(tsdbutil.GenerateTestFloatHistogram(6))},
			},
			expectedChks: []chunks.Meta{
				assureChunkFromSamples(t, []chunks.Sample{
					sample{1, 0, nil, tsdbutil.GenerateTestFloatHistogram(1)},
					sample{2, 0, nil, tsdbutil.SetFloatHistogramNotCounterReset(tsdbutil.GenerateTestFloatHistogram(2))},
					sample{3, 0, nil, tsdbutil.SetFloatHistogramNotCounterReset(tsdbutil.GenerateTestFloatHistogram(3))},
					sample{6, 0, nil, tsdbutil.SetFloatHistogramNotCounterReset(tsdbutil.GenerateTestFloatHistogram(6))},
				}),
			},
			expectedMinMaxTimes: []minMaxTimes{{1, 6}},
		},
		{
			name: "one float histogram chunk intersect with earlier deletion interval",
			samples: [][]chunks.Sample{
				{
					sample{1, 0, nil, tsdbutil.GenerateTestFloatHistogram(1)},
					sample{2, 0, nil, tsdbutil.GenerateTestFloatHistogram(2)},
					sample{3, 0, nil, tsdbutil.GenerateTestFloatHistogram(3)},
					sample{6, 0, nil, tsdbutil.GenerateTestFloatHistogram(6)},
				},
			},
			intervals: tombstones.Intervals{{Mint: 1, Maxt: 2}},
			expected: []chunks.Sample{
				sample{3, 0, nil, tsdbutil.SetFloatHistogramNotCounterReset(tsdbutil.GenerateTestFloatHistogram(3))},
				sample{6, 0, nil, tsdbutil.SetFloatHistogramNotCounterReset(tsdbutil.GenerateTestFloatHistogram(6))},
			},
			expectedChks: []chunks.Meta{
				assureChunkFromSamples(t, []chunks.Sample{
					sample{3, 0, nil, tsdbutil.SetFloatHistogramNotCounterReset(tsdbutil.GenerateTestFloatHistogram(3))},
					sample{6, 0, nil, tsdbutil.SetFloatHistogramNotCounterReset(tsdbutil.GenerateTestFloatHistogram(6))},
				}),
			},
			expectedMinMaxTimes: []minMaxTimes{{3, 6}},
		},
		{
			name: "one float histogram chunk intersect with later deletion interval",
			samples: [][]chunks.Sample{
				{
					sample{1, 0, nil, tsdbutil.GenerateTestFloatHistogram(1)},
					sample{2, 0, nil, tsdbutil.GenerateTestFloatHistogram(2)},
					sample{3, 0, nil, tsdbutil.GenerateTestFloatHistogram(3)},
					sample{6, 0, nil, tsdbutil.GenerateTestFloatHistogram(6)},
				},
			},
			intervals: tombstones.Intervals{{Mint: 5, Maxt: 20}},
			expected: []chunks.Sample{
				sample{1, 0, nil, tsdbutil.GenerateTestFloatHistogram(1)},
				sample{2, 0, nil, tsdbutil.SetFloatHistogramNotCounterReset(tsdbutil.GenerateTestFloatHistogram(2))},
				sample{3, 0, nil, tsdbutil.SetFloatHistogramNotCounterReset(tsdbutil.GenerateTestFloatHistogram(3))},
			},
			expectedChks: []chunks.Meta{
				assureChunkFromSamples(t, []chunks.Sample{
					sample{1, 0, nil, tsdbutil.GenerateTestFloatHistogram(1)},
					sample{2, 0, nil, tsdbutil.SetFloatHistogramNotCounterReset(tsdbutil.GenerateTestFloatHistogram(2))},
					sample{3, 0, nil, tsdbutil.SetFloatHistogramNotCounterReset(tsdbutil.GenerateTestFloatHistogram(3))},
				}),
			},
			expectedMinMaxTimes: []minMaxTimes{{1, 3}},
		},
		{
			name: "one gauge histogram chunk",
			samples: [][]chunks.Sample{
				{
					sample{1, 0, tsdbutil.GenerateTestGaugeHistogram(1), nil},
					sample{2, 0, tsdbutil.GenerateTestGaugeHistogram(2), nil},
					sample{3, 0, tsdbutil.GenerateTestGaugeHistogram(3), nil},
					sample{6, 0, tsdbutil.GenerateTestGaugeHistogram(6), nil},
				},
			},
			expected: []chunks.Sample{
				sample{1, 0, tsdbutil.GenerateTestGaugeHistogram(1), nil},
				sample{2, 0, tsdbutil.GenerateTestGaugeHistogram(2), nil},
				sample{3, 0, tsdbutil.GenerateTestGaugeHistogram(3), nil},
				sample{6, 0, tsdbutil.GenerateTestGaugeHistogram(6), nil},
			},
			expectedChks: []chunks.Meta{
				assureChunkFromSamples(t, []chunks.Sample{
					sample{1, 0, tsdbutil.GenerateTestGaugeHistogram(1), nil},
					sample{2, 0, tsdbutil.GenerateTestGaugeHistogram(2), nil},
					sample{3, 0, tsdbutil.GenerateTestGaugeHistogram(3), nil},
					sample{6, 0, tsdbutil.GenerateTestGaugeHistogram(6), nil},
				}),
			},
			expectedMinMaxTimes: []minMaxTimes{{1, 6}},
		},
		{
			name: "one gauge histogram chunk intersect with earlier deletion interval",
			samples: [][]chunks.Sample{
				{
					sample{1, 0, tsdbutil.GenerateTestGaugeHistogram(1), nil},
					sample{2, 0, tsdbutil.GenerateTestGaugeHistogram(2), nil},
					sample{3, 0, tsdbutil.GenerateTestGaugeHistogram(3), nil},
					sample{6, 0, tsdbutil.GenerateTestGaugeHistogram(6), nil},
				},
			},
			intervals: tombstones.Intervals{{Mint: 1, Maxt: 2}},
			expected: []chunks.Sample{
				sample{3, 0, tsdbutil.GenerateTestGaugeHistogram(3), nil},
				sample{6, 0, tsdbutil.GenerateTestGaugeHistogram(6), nil},
			},
			expectedChks: []chunks.Meta{
				assureChunkFromSamples(t, []chunks.Sample{
					sample{3, 0, tsdbutil.GenerateTestGaugeHistogram(3), nil},
					sample{6, 0, tsdbutil.GenerateTestGaugeHistogram(6), nil},
				}),
			},
			expectedMinMaxTimes: []minMaxTimes{{3, 6}},
		},
		{
			name: "one gauge histogram chunk intersect with later deletion interval",
			samples: [][]chunks.Sample{
				{
					sample{1, 0, tsdbutil.GenerateTestGaugeHistogram(1), nil},
					sample{2, 0, tsdbutil.GenerateTestGaugeHistogram(2), nil},
					sample{3, 0, tsdbutil.GenerateTestGaugeHistogram(3), nil},
					sample{6, 0, tsdbutil.GenerateTestGaugeHistogram(6), nil},
				},
			},
			intervals: tombstones.Intervals{{Mint: 5, Maxt: 20}},
			expected: []chunks.Sample{
				sample{1, 0, tsdbutil.GenerateTestGaugeHistogram(1), nil},
				sample{2, 0, tsdbutil.GenerateTestGaugeHistogram(2), nil},
				sample{3, 0, tsdbutil.GenerateTestGaugeHistogram(3), nil},
			},
			expectedChks: []chunks.Meta{
				assureChunkFromSamples(t, []chunks.Sample{
					sample{1, 0, tsdbutil.GenerateTestGaugeHistogram(1), nil},
					sample{2, 0, tsdbutil.GenerateTestGaugeHistogram(2), nil},
					sample{3, 0, tsdbutil.GenerateTestGaugeHistogram(3), nil},
				}),
			},
			expectedMinMaxTimes: []minMaxTimes{{1, 3}},
		},
		{
			name: "one gauge float histogram",
			samples: [][]chunks.Sample{
				{
					sample{1, 0, nil, tsdbutil.GenerateTestGaugeFloatHistogram(1)},
					sample{2, 0, nil, tsdbutil.GenerateTestGaugeFloatHistogram(2)},
					sample{3, 0, nil, tsdbutil.GenerateTestGaugeFloatHistogram(3)},
					sample{6, 0, nil, tsdbutil.GenerateTestGaugeFloatHistogram(6)},
				},
			},
			expected: []chunks.Sample{
				sample{1, 0, nil, tsdbutil.GenerateTestGaugeFloatHistogram(1)},
				sample{2, 0, nil, tsdbutil.GenerateTestGaugeFloatHistogram(2)},
				sample{3, 0, nil, tsdbutil.GenerateTestGaugeFloatHistogram(3)},
				sample{6, 0, nil, tsdbutil.GenerateTestGaugeFloatHistogram(6)},
			},
			expectedChks: []chunks.Meta{
				assureChunkFromSamples(t, []chunks.Sample{
					sample{1, 0, nil, tsdbutil.GenerateTestGaugeFloatHistogram(1)},
					sample{2, 0, nil, tsdbutil.GenerateTestGaugeFloatHistogram(2)},
					sample{3, 0, nil, tsdbutil.GenerateTestGaugeFloatHistogram(3)},
					sample{6, 0, nil, tsdbutil.GenerateTestGaugeFloatHistogram(6)},
				}),
			},
			expectedMinMaxTimes: []minMaxTimes{{1, 6}},
		},
		{
			name: "one gauge float histogram chunk intersect with earlier deletion interval",
			samples: [][]chunks.Sample{
				{
					sample{1, 0, nil, tsdbutil.GenerateTestGaugeFloatHistogram(1)},
					sample{2, 0, nil, tsdbutil.GenerateTestGaugeFloatHistogram(2)},
					sample{3, 0, nil, tsdbutil.GenerateTestGaugeFloatHistogram(3)},
					sample{6, 0, nil, tsdbutil.GenerateTestGaugeFloatHistogram(6)},
				},
			},
			intervals: tombstones.Intervals{{Mint: 1, Maxt: 2}},
			expected: []chunks.Sample{
				sample{3, 0, nil, tsdbutil.GenerateTestGaugeFloatHistogram(3)},
				sample{6, 0, nil, tsdbutil.GenerateTestGaugeFloatHistogram(6)},
			},
			expectedChks: []chunks.Meta{
				assureChunkFromSamples(t, []chunks.Sample{
					sample{3, 0, nil, tsdbutil.GenerateTestGaugeFloatHistogram(3)},
					sample{6, 0, nil, tsdbutil.GenerateTestGaugeFloatHistogram(6)},
				}),
			},
			expectedMinMaxTimes: []minMaxTimes{{3, 6}},
		},
		{
			name: "one gauge float histogram chunk intersect with later deletion interval",
			samples: [][]chunks.Sample{
				{
					sample{1, 0, nil, tsdbutil.GenerateTestGaugeFloatHistogram(1)},
					sample{2, 0, nil, tsdbutil.GenerateTestGaugeFloatHistogram(2)},
					sample{3, 0, nil, tsdbutil.GenerateTestGaugeFloatHistogram(3)},
					sample{6, 0, nil, tsdbutil.GenerateTestGaugeFloatHistogram(6)},
				},
			},
			intervals: tombstones.Intervals{{Mint: 5, Maxt: 20}},
			expected: []chunks.Sample{
				sample{1, 0, nil, tsdbutil.GenerateTestGaugeFloatHistogram(1)},
				sample{2, 0, nil, tsdbutil.GenerateTestGaugeFloatHistogram(2)},
				sample{3, 0, nil, tsdbutil.GenerateTestGaugeFloatHistogram(3)},
			},
			expectedChks: []chunks.Meta{
				assureChunkFromSamples(t, []chunks.Sample{
					sample{1, 0, nil, tsdbutil.GenerateTestGaugeFloatHistogram(1)},
					sample{2, 0, nil, tsdbutil.GenerateTestGaugeFloatHistogram(2)},
					sample{3, 0, nil, tsdbutil.GenerateTestGaugeFloatHistogram(3)},
				}),
			},
			expectedMinMaxTimes: []minMaxTimes{{1, 3}},
		},
		{
			name: "three full mixed chunks",
			samples: [][]chunks.Sample{
				{sample{1, 2, nil, nil}, sample{2, 3, nil, nil}, sample{3, 5, nil, nil}, sample{6, 1, nil, nil}},
				{
					sample{7, 0, tsdbutil.GenerateTestGaugeHistogram(89), nil},
					sample{9, 0, tsdbutil.GenerateTestGaugeHistogram(8), nil},
				},
				{
					sample{10, 0, nil, tsdbutil.GenerateTestGaugeFloatHistogram(22)},
					sample{203, 0, nil, tsdbutil.GenerateTestGaugeFloatHistogram(3493)},
				},
			},

			expected: []chunks.Sample{
				sample{1, 2, nil, nil}, sample{2, 3, nil, nil}, sample{3, 5, nil, nil}, sample{6, 1, nil, nil}, sample{7, 0, tsdbutil.GenerateTestGaugeHistogram(89), nil}, sample{9, 0, tsdbutil.GenerateTestGaugeHistogram(8), nil}, sample{10, 0, nil, tsdbutil.GenerateTestGaugeFloatHistogram(22)}, sample{203, 0, nil, tsdbutil.GenerateTestGaugeFloatHistogram(3493)},
			},
			expectedChks: []chunks.Meta{
				assureChunkFromSamples(t, []chunks.Sample{
					sample{1, 2, nil, nil}, sample{2, 3, nil, nil}, sample{3, 5, nil, nil}, sample{6, 1, nil, nil},
				}),
				assureChunkFromSamples(t, []chunks.Sample{
					sample{7, 0, tsdbutil.GenerateTestGaugeHistogram(89), nil},
					sample{9, 0, tsdbutil.GenerateTestGaugeHistogram(8), nil},
				}),
				assureChunkFromSamples(t, []chunks.Sample{
					sample{10, 0, nil, tsdbutil.GenerateTestGaugeFloatHistogram(22)},
					sample{203, 0, nil, tsdbutil.GenerateTestGaugeFloatHistogram(3493)},
				}),
			},
			expectedMinMaxTimes: []minMaxTimes{{1, 6}, {7, 9}, {10, 203}},
		},
		{
			name: "three full mixed chunks in different order",
			samples: [][]chunks.Sample{
				{
					sample{7, 0, tsdbutil.GenerateTestGaugeHistogram(89), nil},
					sample{9, 0, tsdbutil.GenerateTestGaugeHistogram(8), nil},
				},
				{sample{11, 2, nil, nil}, sample{12, 3, nil, nil}, sample{13, 5, nil, nil}, sample{16, 1, nil, nil}},
				{
					sample{100, 0, nil, tsdbutil.GenerateTestGaugeFloatHistogram(22)},
					sample{203, 0, nil, tsdbutil.GenerateTestGaugeFloatHistogram(3493)},
				},
			},

			expected: []chunks.Sample{
				sample{7, 0, tsdbutil.GenerateTestGaugeHistogram(89), nil}, sample{9, 0, tsdbutil.GenerateTestGaugeHistogram(8), nil}, sample{11, 2, nil, nil}, sample{12, 3, nil, nil}, sample{13, 5, nil, nil}, sample{16, 1, nil, nil}, sample{100, 0, nil, tsdbutil.GenerateTestGaugeFloatHistogram(22)}, sample{203, 0, nil, tsdbutil.GenerateTestGaugeFloatHistogram(3493)},
			},
			expectedChks: []chunks.Meta{
				assureChunkFromSamples(t, []chunks.Sample{
					sample{7, 0, tsdbutil.GenerateTestGaugeHistogram(89), nil},
					sample{9, 0, tsdbutil.GenerateTestGaugeHistogram(8), nil},
				}),
				assureChunkFromSamples(t, []chunks.Sample{
					sample{11, 2, nil, nil}, sample{12, 3, nil, nil}, sample{13, 5, nil, nil}, sample{16, 1, nil, nil},
				}),
				assureChunkFromSamples(t, []chunks.Sample{
					sample{100, 0, nil, tsdbutil.GenerateTestGaugeFloatHistogram(22)},
					sample{203, 0, nil, tsdbutil.GenerateTestGaugeFloatHistogram(3493)},
				}),
			},
			expectedMinMaxTimes: []minMaxTimes{{7, 9}, {11, 16}, {100, 203}},
		},
		{
			name: "three full mixed chunks in different order intersect with deletion interval",
			samples: [][]chunks.Sample{
				{
					sample{7, 0, tsdbutil.GenerateTestGaugeHistogram(89), nil},
					sample{9, 0, tsdbutil.GenerateTestGaugeHistogram(8), nil},
				},
				{sample{11, 2, nil, nil}, sample{12, 3, nil, nil}, sample{13, 5, nil, nil}, sample{16, 1, nil, nil}},
				{
					sample{100, 0, nil, tsdbutil.GenerateTestGaugeFloatHistogram(22)},
					sample{203, 0, nil, tsdbutil.GenerateTestGaugeFloatHistogram(3493)},
				},
			},
			intervals: tombstones.Intervals{{Mint: 8, Maxt: 11}, {Mint: 15, Maxt: 150}},

			expected: []chunks.Sample{
				sample{7, 0, tsdbutil.GenerateTestGaugeHistogram(89), nil}, sample{12, 3, nil, nil}, sample{13, 5, nil, nil}, sample{203, 0, nil, tsdbutil.GenerateTestGaugeFloatHistogram(3493)},
			},
			expectedChks: []chunks.Meta{
				assureChunkFromSamples(t, []chunks.Sample{
					sample{7, 0, tsdbutil.GenerateTestGaugeHistogram(89), nil},
				}),
				assureChunkFromSamples(t, []chunks.Sample{
					sample{12, 3, nil, nil}, sample{13, 5, nil, nil},
				}),
				assureChunkFromSamples(t, []chunks.Sample{
					sample{203, 0, nil, tsdbutil.GenerateTestGaugeFloatHistogram(3493)},
				}),
			},
			expectedMinMaxTimes: []minMaxTimes{{7, 7}, {12, 13}, {203, 203}},
		},
		{
			name: "three full mixed chunks overlapping",
			samples: [][]chunks.Sample{
				{
					sample{7, 0, tsdbutil.GenerateTestGaugeHistogram(89), nil},
					sample{12, 0, tsdbutil.GenerateTestGaugeHistogram(8), nil},
				},
				{sample{11, 2, nil, nil}, sample{12, 3, nil, nil}, sample{13, 5, nil, nil}, sample{16, 1, nil, nil}},
				{
					sample{10, 0, nil, tsdbutil.GenerateTestGaugeFloatHistogram(22)},
					sample{203, 0, nil, tsdbutil.GenerateTestGaugeFloatHistogram(3493)},
				},
			},

			expected: []chunks.Sample{
				sample{7, 0, tsdbutil.GenerateTestGaugeHistogram(89), nil}, sample{12, 0, tsdbutil.GenerateTestGaugeHistogram(8), nil}, sample{11, 2, nil, nil}, sample{12, 3, nil, nil}, sample{13, 5, nil, nil}, sample{16, 1, nil, nil}, sample{10, 0, nil, tsdbutil.GenerateTestGaugeFloatHistogram(22)}, sample{203, 0, nil, tsdbutil.GenerateTestGaugeFloatHistogram(3493)},
			},
			expectedChks: []chunks.Meta{
				assureChunkFromSamples(t, []chunks.Sample{
					sample{7, 0, tsdbutil.GenerateTestGaugeHistogram(89), nil},
					sample{12, 0, tsdbutil.GenerateTestGaugeHistogram(8), nil},
				}),
				assureChunkFromSamples(t, []chunks.Sample{
					sample{11, 2, nil, nil}, sample{12, 3, nil, nil}, sample{13, 5, nil, nil}, sample{16, 1, nil, nil},
				}),
				assureChunkFromSamples(t, []chunks.Sample{
					sample{10, 0, nil, tsdbutil.GenerateTestGaugeFloatHistogram(22)},
					sample{203, 0, nil, tsdbutil.GenerateTestGaugeFloatHistogram(3493)},
				}),
			},
			expectedMinMaxTimes: []minMaxTimes{{7, 12}, {11, 16}, {10, 203}},
		},
		{
			// This case won't actually happen until OOO native histograms is implemented.
			// Issue: https://github.com/prometheus/prometheus/issues/11220.
			name: "int histogram iterables with counter resets",
			samples: [][]chunks.Sample{
				{
					sample{7, 0, tsdbutil.GenerateTestHistogram(8), nil},
					sample{8, 0, tsdbutil.GenerateTestHistogram(9), nil},
					// Counter reset should be detected when chunks are created from the iterable.
					sample{12, 0, tsdbutil.GenerateTestHistogram(5), nil},
					sample{15, 0, tsdbutil.GenerateTestHistogram(6), nil},
					sample{16, 0, tsdbutil.GenerateTestHistogram(7), nil},
					// Counter reset should be detected when chunks are created from the iterable.
					sample{17, 0, tsdbutil.GenerateTestHistogram(5), nil},
				},
				{
					sample{18, 0, tsdbutil.GenerateTestHistogram(6), nil},
					sample{19, 0, tsdbutil.GenerateTestHistogram(7), nil},
					// Counter reset should be detected when chunks are created from the iterable.
					sample{20, 0, tsdbutil.GenerateTestHistogram(5), nil},
					sample{21, 0, tsdbutil.GenerateTestHistogram(6), nil},
				},
			},

			expected: []chunks.Sample{
				sample{7, 0, tsdbutil.GenerateTestHistogram(8), nil},
				sample{8, 0, tsdbutil.GenerateTestHistogram(9), nil},
				sample{12, 0, tsdbutil.GenerateTestHistogram(5), nil},
				sample{15, 0, tsdbutil.GenerateTestHistogram(6), nil},
				sample{16, 0, tsdbutil.GenerateTestHistogram(7), nil},
				sample{17, 0, tsdbutil.GenerateTestHistogram(5), nil},
				sample{18, 0, tsdbutil.GenerateTestHistogram(6), nil},
				sample{19, 0, tsdbutil.GenerateTestHistogram(7), nil},
				sample{20, 0, tsdbutil.GenerateTestHistogram(5), nil},
				sample{21, 0, tsdbutil.GenerateTestHistogram(6), nil},
			},
			expectedChks: []chunks.Meta{
				assureChunkFromSamples(t, []chunks.Sample{
					sample{7, 0, tsdbutil.GenerateTestHistogram(8), nil},
					sample{8, 0, tsdbutil.SetHistogramNotCounterReset(tsdbutil.GenerateTestHistogram(9)), nil},
				}),
				assureChunkFromSamples(t, []chunks.Sample{
					sample{12, 0, tsdbutil.SetHistogramCounterReset(tsdbutil.GenerateTestHistogram(5)), nil},
					sample{15, 0, tsdbutil.SetHistogramNotCounterReset(tsdbutil.GenerateTestHistogram(6)), nil},
					sample{16, 0, tsdbutil.SetHistogramNotCounterReset(tsdbutil.GenerateTestHistogram(7)), nil},
				}),
				assureChunkFromSamples(t, []chunks.Sample{
					sample{17, 0, tsdbutil.SetHistogramCounterReset(tsdbutil.GenerateTestHistogram(5)), nil},
				}),
				assureChunkFromSamples(t, []chunks.Sample{
					sample{18, 0, tsdbutil.GenerateTestHistogram(6), nil},
					sample{19, 0, tsdbutil.SetHistogramNotCounterReset(tsdbutil.GenerateTestHistogram(7)), nil},
				}),
				assureChunkFromSamples(t, []chunks.Sample{
					sample{20, 0, tsdbutil.SetHistogramCounterReset(tsdbutil.GenerateTestHistogram(5)), nil},
					sample{21, 0, tsdbutil.SetHistogramNotCounterReset(tsdbutil.GenerateTestHistogram(6)), nil},
				}),
			},
			expectedMinMaxTimes: []minMaxTimes{
				{7, 8},
				{12, 16},
				{17, 17},
				{18, 19},
				{20, 21},
			},

			// Skipping chunk test - can't create a single chunk for each
			// sample slice since there are counter resets in the middle of
			// the slices.
			skipChunkTest: true,
		},
		{
			// This case won't actually happen until OOO native histograms is implemented.
			// Issue: https://github.com/prometheus/prometheus/issues/11220.
			name: "float histogram iterables with counter resets",
			samples: [][]chunks.Sample{
				{
					sample{7, 0, nil, tsdbutil.GenerateTestFloatHistogram(8)},
					sample{8, 0, nil, tsdbutil.GenerateTestFloatHistogram(9)},
					// Counter reset should be detected when chunks are created from the iterable.
					sample{12, 0, nil, tsdbutil.GenerateTestFloatHistogram(5)},
					sample{15, 0, nil, tsdbutil.GenerateTestFloatHistogram(6)},
					sample{16, 0, nil, tsdbutil.GenerateTestFloatHistogram(7)},
					// Counter reset should be detected when chunks are created from the iterable.
					sample{17, 0, nil, tsdbutil.GenerateTestFloatHistogram(5)},
				},
				{
					sample{18, 0, nil, tsdbutil.GenerateTestFloatHistogram(6)},
					sample{19, 0, nil, tsdbutil.GenerateTestFloatHistogram(7)},
					// Counter reset should be detected when chunks are created from the iterable.
					sample{20, 0, nil, tsdbutil.GenerateTestFloatHistogram(5)},
					sample{21, 0, nil, tsdbutil.GenerateTestFloatHistogram(6)},
				},
			},

			expected: []chunks.Sample{
				sample{7, 0, nil, tsdbutil.GenerateTestFloatHistogram(8)},
				sample{8, 0, nil, tsdbutil.GenerateTestFloatHistogram(9)},
				sample{12, 0, nil, tsdbutil.GenerateTestFloatHistogram(5)},
				sample{15, 0, nil, tsdbutil.GenerateTestFloatHistogram(6)},
				sample{16, 0, nil, tsdbutil.GenerateTestFloatHistogram(7)},
				sample{17, 0, nil, tsdbutil.GenerateTestFloatHistogram(5)},
				sample{18, 0, nil, tsdbutil.GenerateTestFloatHistogram(6)},
				sample{19, 0, nil, tsdbutil.GenerateTestFloatHistogram(7)},
				sample{20, 0, nil, tsdbutil.GenerateTestFloatHistogram(5)},
				sample{21, 0, nil, tsdbutil.GenerateTestFloatHistogram(6)},
			},
			expectedChks: []chunks.Meta{
				assureChunkFromSamples(t, []chunks.Sample{
					sample{7, 0, nil, tsdbutil.GenerateTestFloatHistogram(8)},
					sample{8, 0, nil, tsdbutil.SetFloatHistogramNotCounterReset(tsdbutil.GenerateTestFloatHistogram(9))},
				}),
				assureChunkFromSamples(t, []chunks.Sample{
					sample{12, 0, nil, tsdbutil.SetFloatHistogramCounterReset(tsdbutil.GenerateTestFloatHistogram(5))},
					sample{15, 0, nil, tsdbutil.SetFloatHistogramNotCounterReset(tsdbutil.GenerateTestFloatHistogram(6))},
					sample{16, 0, nil, tsdbutil.SetFloatHistogramNotCounterReset(tsdbutil.GenerateTestFloatHistogram(7))},
				}),
				assureChunkFromSamples(t, []chunks.Sample{
					sample{17, 0, nil, tsdbutil.SetFloatHistogramCounterReset(tsdbutil.GenerateTestFloatHistogram(5))},
				}),
				assureChunkFromSamples(t, []chunks.Sample{
					sample{18, 0, nil, tsdbutil.GenerateTestFloatHistogram(6)},
					sample{19, 0, nil, tsdbutil.SetFloatHistogramNotCounterReset(tsdbutil.GenerateTestFloatHistogram(7))},
				}),
				assureChunkFromSamples(t, []chunks.Sample{
					sample{20, 0, nil, tsdbutil.SetFloatHistogramCounterReset(tsdbutil.GenerateTestFloatHistogram(5))},
					sample{21, 0, nil, tsdbutil.SetFloatHistogramNotCounterReset(tsdbutil.GenerateTestFloatHistogram(6))},
				}),
			},
			expectedMinMaxTimes: []minMaxTimes{
				{7, 8},
				{12, 16},
				{17, 17},
				{18, 19},
				{20, 21},
			},

			// Skipping chunk test - can't create a single chunk for each
			// sample slice since there are counter resets in the middle of
			// the slices.
			skipChunkTest: true,
		},
		{
			// This case won't actually happen until OOO native histograms is implemented.
			// Issue: https://github.com/prometheus/prometheus/issues/11220.
			name: "iterables with mixed encodings and counter resets",
			samples: [][]chunks.Sample{
				{
					sample{7, 0, tsdbutil.GenerateTestHistogram(8), nil},
					sample{8, 0, tsdbutil.GenerateTestHistogram(9), nil},
					sample{9, 0, nil, tsdbutil.GenerateTestFloatHistogram(10)},
					sample{10, 0, nil, tsdbutil.GenerateTestFloatHistogram(11)},
					sample{11, 0, nil, tsdbutil.GenerateTestFloatHistogram(12)},
					sample{12, 13, nil, nil},
					sample{13, 14, nil, nil},
					sample{14, 0, tsdbutil.GenerateTestHistogram(8), nil},
					// Counter reset should be detected when chunks are created from the iterable.
					sample{15, 0, tsdbutil.GenerateTestHistogram(7), nil},
				},
				{
					sample{18, 0, tsdbutil.GenerateTestHistogram(6), nil},
					sample{19, 45, nil, nil},
				},
			},

			expected: []chunks.Sample{
				sample{7, 0, tsdbutil.GenerateTestHistogram(8), nil},
				sample{8, 0, tsdbutil.GenerateTestHistogram(9), nil},
				sample{9, 0, nil, tsdbutil.GenerateTestFloatHistogram(10)},
				sample{10, 0, nil, tsdbutil.GenerateTestFloatHistogram(11)},
				sample{11, 0, nil, tsdbutil.GenerateTestFloatHistogram(12)},
				sample{12, 13, nil, nil},
				sample{13, 14, nil, nil},
				sample{14, 0, tsdbutil.GenerateTestHistogram(8), nil},
				sample{15, 0, tsdbutil.GenerateTestHistogram(7), nil},
				sample{18, 0, tsdbutil.GenerateTestHistogram(6), nil},
				sample{19, 45, nil, nil},
			},
			expectedChks: []chunks.Meta{
				assureChunkFromSamples(t, []chunks.Sample{
					sample{7, 0, tsdbutil.GenerateTestHistogram(8), nil},
					sample{8, 0, tsdbutil.GenerateTestHistogram(9), nil},
				}),
				assureChunkFromSamples(t, []chunks.Sample{
					sample{9, 0, nil, tsdbutil.GenerateTestFloatHistogram(10)},
					sample{10, 0, nil, tsdbutil.GenerateTestFloatHistogram(11)},
					sample{11, 0, nil, tsdbutil.GenerateTestFloatHistogram(12)},
				}),
				assureChunkFromSamples(t, []chunks.Sample{
					sample{12, 13, nil, nil},
					sample{13, 14, nil, nil},
				}),
				assureChunkFromSamples(t, []chunks.Sample{
					sample{14, 0, tsdbutil.GenerateTestHistogram(8), nil},
				}),
				assureChunkFromSamples(t, []chunks.Sample{
					sample{15, 0, tsdbutil.SetHistogramCounterReset(tsdbutil.GenerateTestHistogram(7)), nil},
				}),
				assureChunkFromSamples(t, []chunks.Sample{
					sample{18, 0, tsdbutil.GenerateTestHistogram(6), nil},
				}),
				assureChunkFromSamples(t, []chunks.Sample{
					sample{19, 45, nil, nil},
				}),
			},
			expectedMinMaxTimes: []minMaxTimes{
				{7, 8},
				{9, 11},
				{12, 13},
				{14, 14},
				{15, 15},
				{18, 18},
				{19, 19},
			},

			skipChunkTest: true,
		},
	}
	for _, tc := range cases {
		t.Run(tc.name, func(t *testing.T) {
			t.Run("sample", func(t *testing.T) {
				var f *fakeChunksReader
				var chkMetas []chunks.Meta
				// If the test case wants to skip the chunks test, it probably
				// means you can't create valid chunks from sample slices,
				// therefore create iterables over the samples instead.
				if tc.skipChunkTest {
					f, chkMetas = createFakeReaderAndIterables(tc.samples...)
				} else {
					f, chkMetas = createFakeReaderAndNotPopulatedChunks(tc.samples...)
				}
				it := &populateWithDelSeriesIterator{}
				it.reset(ulid.ULID{}, f, chkMetas, tc.intervals)

				var r []chunks.Sample
				if tc.seek != 0 {
					require.Equal(t, tc.seekSuccess, it.Seek(tc.seek) == chunkenc.ValFloat)
					require.Equal(t, tc.seekSuccess, it.Seek(tc.seek) == chunkenc.ValFloat) // Next one should be noop.

					if tc.seekSuccess {
						// After successful seek iterator is ready. Grab the value.
						t, v := it.At()
						r = append(r, sample{t: t, f: v})
					}
				}
				expandedResult, err := storage.ExpandSamples(it, newSample)
				require.NoError(t, err)
				r = append(r, expandedResult...)
				require.Equal(t, tc.expected, r)
			})
			t.Run("chunk", func(t *testing.T) {
				if tc.skipChunkTest {
					t.Skip()
				}
				f, chkMetas := createFakeReaderAndNotPopulatedChunks(tc.samples...)
				it := &populateWithDelChunkSeriesIterator{}
				it.reset(ulid.ULID{}, f, chkMetas, tc.intervals)

				if tc.seek != 0 {
					// Chunk iterator does not have Seek method.
					return
				}
				expandedResult, err := storage.ExpandChunks(it)
				require.NoError(t, err)

				// We don't care about ref IDs for comparison, only chunk's samples matters.
				rmChunkRefs(expandedResult)
				rmChunkRefs(tc.expectedChks)
				require.Equal(t, tc.expectedChks, expandedResult)

				for i, meta := range expandedResult {
					require.Equal(t, tc.expectedMinMaxTimes[i].minTime, meta.MinTime)
					require.Equal(t, tc.expectedMinMaxTimes[i].maxTime, meta.MaxTime)
				}
			})
			t.Run("iterables", func(t *testing.T) {
				if tc.skipIterableTest {
					t.Skip()
				}
				f, chkMetas := createFakeReaderAndIterables(tc.samples...)
				it := &populateWithDelChunkSeriesIterator{}
				it.reset(ulid.ULID{}, f, chkMetas, tc.intervals)

				if tc.seek != 0 {
					// Chunk iterator does not have Seek method.
					return
				}
				expandedResult, err := storage.ExpandChunks(it)
				require.NoError(t, err)

				// We don't care about ref IDs for comparison, only chunk's samples matters.
				rmChunkRefs(expandedResult)
				rmChunkRefs(tc.expectedChks)
				require.Equal(t, tc.expectedChks, expandedResult)

				for i, meta := range expandedResult {
					require.Equal(t, tc.expectedMinMaxTimes[i].minTime, meta.MinTime)
					require.Equal(t, tc.expectedMinMaxTimes[i].maxTime, meta.MaxTime)
				}
			})
		})
	}
}

func rmChunkRefs(chks []chunks.Meta) {
	for i := range chks {
		chks[i].Ref = 0
	}
}

func checkCurrVal(t *testing.T, valType chunkenc.ValueType, it *populateWithDelSeriesIterator, expectedTs, expectedValue int) {
	switch valType {
	case chunkenc.ValFloat:
		ts, v := it.At()
		require.Equal(t, int64(expectedTs), ts)
		require.Equal(t, float64(expectedValue), v)
	case chunkenc.ValHistogram:
		ts, h := it.AtHistogram(nil)
		require.Equal(t, int64(expectedTs), ts)
		h.CounterResetHint = histogram.UnknownCounterReset
		require.Equal(t, tsdbutil.GenerateTestHistogram(expectedValue), h)
	case chunkenc.ValFloatHistogram:
		ts, h := it.AtFloatHistogram(nil)
		require.Equal(t, int64(expectedTs), ts)
		h.CounterResetHint = histogram.UnknownCounterReset
		require.Equal(t, tsdbutil.GenerateTestFloatHistogram(expectedValue), h)
	default:
		panic("unexpected value type")
	}
}

// Regression for: https://github.com/prometheus/tsdb/pull/97
func TestPopulateWithDelSeriesIterator_DoubleSeek(t *testing.T) {
	cases := []struct {
		name    string
		valType chunkenc.ValueType
		chks    [][]chunks.Sample
	}{
		{
			name:    "float",
			valType: chunkenc.ValFloat,
			chks: [][]chunks.Sample{
				{},
				{sample{1, 1, nil, nil}, sample{2, 2, nil, nil}, sample{3, 3, nil, nil}},
				{sample{4, 4, nil, nil}, sample{5, 5, nil, nil}},
			},
		},
		{
			name:    "histogram",
			valType: chunkenc.ValHistogram,
			chks: [][]chunks.Sample{
				{},
				{sample{1, 0, tsdbutil.GenerateTestHistogram(1), nil}, sample{2, 0, tsdbutil.GenerateTestHistogram(2), nil}, sample{3, 0, tsdbutil.GenerateTestHistogram(3), nil}},
				{sample{4, 0, tsdbutil.GenerateTestHistogram(4), nil}, sample{5, 0, tsdbutil.GenerateTestHistogram(5), nil}},
			},
		},
		{
			name:    "float histogram",
			valType: chunkenc.ValFloatHistogram,
			chks: [][]chunks.Sample{
				{},
				{sample{1, 0, nil, tsdbutil.GenerateTestFloatHistogram(1)}, sample{2, 0, nil, tsdbutil.GenerateTestFloatHistogram(2)}, sample{3, 0, nil, tsdbutil.GenerateTestFloatHistogram(3)}},
				{sample{4, 0, nil, tsdbutil.GenerateTestFloatHistogram(4)}, sample{5, 0, nil, tsdbutil.GenerateTestFloatHistogram(5)}},
			},
		},
	}

	for _, tc := range cases {
		t.Run(tc.name, func(t *testing.T) {
			f, chkMetas := createFakeReaderAndNotPopulatedChunks(tc.chks...)
			it := &populateWithDelSeriesIterator{}
			it.reset(ulid.ULID{}, f, chkMetas, nil)
			require.Equal(t, tc.valType, it.Seek(1))
			require.Equal(t, tc.valType, it.Seek(2))
			require.Equal(t, tc.valType, it.Seek(2))
			checkCurrVal(t, tc.valType, it, 2, 2)
			require.Equal(t, int64(0), chkMetas[0].MinTime)
			require.Equal(t, int64(1), chkMetas[1].MinTime)
			require.Equal(t, int64(4), chkMetas[2].MinTime)
		})
	}
}

// Regression when seeked chunks were still found via binary search and we always
// skipped to the end when seeking a value in the current chunk.
func TestPopulateWithDelSeriesIterator_SeekInCurrentChunk(t *testing.T) {
	cases := []struct {
		name    string
		valType chunkenc.ValueType
		chks    [][]chunks.Sample
	}{
		{
			name:    "float",
			valType: chunkenc.ValFloat,
			chks: [][]chunks.Sample{
				{},
				{sample{1, 2, nil, nil}, sample{3, 4, nil, nil}, sample{5, 6, nil, nil}, sample{7, 8, nil, nil}},
				{},
			},
		},
		{
			name:    "histogram",
			valType: chunkenc.ValHistogram,
			chks: [][]chunks.Sample{
				{},
				{sample{1, 0, tsdbutil.GenerateTestHistogram(2), nil}, sample{3, 0, tsdbutil.GenerateTestHistogram(4), nil}, sample{5, 0, tsdbutil.GenerateTestHistogram(6), nil}, sample{7, 0, tsdbutil.GenerateTestHistogram(8), nil}},
				{},
			},
		},
		{
			name:    "float histogram",
			valType: chunkenc.ValFloatHistogram,
			chks: [][]chunks.Sample{
				{},
				{sample{1, 0, nil, tsdbutil.GenerateTestFloatHistogram(2)}, sample{3, 0, nil, tsdbutil.GenerateTestFloatHistogram(4)}, sample{5, 0, nil, tsdbutil.GenerateTestFloatHistogram(6)}, sample{7, 0, nil, tsdbutil.GenerateTestFloatHistogram(8)}},
				{},
			},
		},
	}

	for _, tc := range cases {
		t.Run(tc.name, func(t *testing.T) {
			f, chkMetas := createFakeReaderAndNotPopulatedChunks(tc.chks...)
			it := &populateWithDelSeriesIterator{}
			it.reset(ulid.ULID{}, f, chkMetas, nil)
			require.Equal(t, tc.valType, it.Next())
			checkCurrVal(t, tc.valType, it, 1, 2)
			require.Equal(t, tc.valType, it.Seek(4))
			checkCurrVal(t, tc.valType, it, 5, 6)
			require.Equal(t, int64(0), chkMetas[0].MinTime)
			require.Equal(t, int64(1), chkMetas[1].MinTime)
			require.Equal(t, int64(0), chkMetas[2].MinTime)
		})
	}
}

func TestPopulateWithDelSeriesIterator_SeekWithMinTime(t *testing.T) {
	cases := []struct {
		name    string
		valType chunkenc.ValueType
		chks    [][]chunks.Sample
	}{
		{
			name:    "float",
			valType: chunkenc.ValFloat,
			chks: [][]chunks.Sample{
				{sample{1, 6, nil, nil}, sample{5, 6, nil, nil}, sample{6, 8, nil, nil}},
			},
		},
		{
			name:    "histogram",
			valType: chunkenc.ValHistogram,
			chks: [][]chunks.Sample{
				{sample{1, 0, tsdbutil.GenerateTestHistogram(6), nil}, sample{5, 0, tsdbutil.GenerateTestHistogram(6), nil}, sample{6, 0, tsdbutil.GenerateTestHistogram(8), nil}},
			},
		},
		{
			name:    "float histogram",
			valType: chunkenc.ValFloatHistogram,
			chks: [][]chunks.Sample{
				{sample{1, 0, nil, tsdbutil.GenerateTestFloatHistogram(6)}, sample{5, 0, nil, tsdbutil.GenerateTestFloatHistogram(6)}, sample{6, 0, nil, tsdbutil.GenerateTestFloatHistogram(8)}},
			},
		},
	}

	for _, tc := range cases {
		t.Run(tc.name, func(t *testing.T) {
			f, chkMetas := createFakeReaderAndNotPopulatedChunks(tc.chks...)
			it := &populateWithDelSeriesIterator{}
			it.reset(ulid.ULID{}, f, chkMetas, nil)
			require.Equal(t, chunkenc.ValNone, it.Seek(7))
			require.Equal(t, tc.valType, it.Seek(3))
			require.Equal(t, int64(1), chkMetas[0].MinTime)
		})
	}
}

// Regression when calling Next() with a time bounded to fit within two samples.
// Seek gets called and advances beyond the max time, which was just accepted as a valid sample.
func TestPopulateWithDelSeriesIterator_NextWithMinTime(t *testing.T) {
	cases := []struct {
		name    string
		valType chunkenc.ValueType
		chks    [][]chunks.Sample
	}{
		{
			name:    "float",
			valType: chunkenc.ValFloat,
			chks: [][]chunks.Sample{
				{sample{1, 6, nil, nil}, sample{5, 6, nil, nil}, sample{7, 8, nil, nil}},
			},
		},
		{
			name:    "histogram",
			valType: chunkenc.ValHistogram,
			chks: [][]chunks.Sample{
				{sample{1, 0, tsdbutil.GenerateTestHistogram(6), nil}, sample{5, 0, tsdbutil.GenerateTestHistogram(6), nil}, sample{7, 0, tsdbutil.GenerateTestHistogram(8), nil}},
			},
		},
		{
			name:    "float histogram",
			valType: chunkenc.ValFloatHistogram,
			chks: [][]chunks.Sample{
				{sample{1, 0, nil, tsdbutil.GenerateTestFloatHistogram(6)}, sample{5, 0, nil, tsdbutil.GenerateTestFloatHistogram(6)}, sample{7, 0, nil, tsdbutil.GenerateTestFloatHistogram(8)}},
			},
		},
	}

	for _, tc := range cases {
		t.Run(tc.name, func(t *testing.T) {
			f, chkMetas := createFakeReaderAndNotPopulatedChunks(tc.chks...)
			it := &populateWithDelSeriesIterator{}
			it.reset(ulid.ULID{}, f, chkMetas, tombstones.Intervals{{Mint: math.MinInt64, Maxt: 2}}.Add(tombstones.Interval{Mint: 4, Maxt: math.MaxInt64}))
			require.Equal(t, chunkenc.ValNone, it.Next())
			require.Equal(t, int64(1), chkMetas[0].MinTime)
		})
	}
}

// Test the cost of merging series sets for different number of merged sets and their size.
// The subset are all equivalent so this does not capture merging of partial or non-overlapping sets well.
// TODO(bwplotka): Merge with storage merged series set benchmark.
func BenchmarkMergedSeriesSet(b *testing.B) {
	sel := func(sets []storage.SeriesSet) storage.SeriesSet {
		return storage.NewMergeSeriesSet(sets, storage.ChainedSeriesMerge)
	}

	for _, k := range []int{
		100,
		1000,
		10000,
		20000,
	} {
		for _, j := range []int{1, 2, 4, 8, 16, 32} {
			b.Run(fmt.Sprintf("series=%d,blocks=%d", k, j), func(b *testing.B) {
				lbls, err := labels.ReadLabels(filepath.Join("testdata", "20kseries.json"), k)
				require.NoError(b, err)

				sort.Sort(labels.Slice(lbls))

				in := make([][]storage.Series, j)

				for _, l := range lbls {
					l2 := l
					for j := range in {
						in[j] = append(in[j], storage.NewListSeries(l2, nil))
					}
				}

				b.ResetTimer()

				for i := 0; i < b.N; i++ {
					var sets []storage.SeriesSet
					for _, s := range in {
						sets = append(sets, newMockSeriesSet(s))
					}
					ms := sel(sets)

					i := 0
					for ms.Next() {
						i++
					}
					require.NoError(b, ms.Err())
					require.Len(b, lbls, i)
				}
			})
		}
	}
}

type mockChunkReader map[chunks.ChunkRef]chunkenc.Chunk

func (cr mockChunkReader) ChunkOrIterable(meta chunks.Meta) (chunkenc.Chunk, chunkenc.Iterable, error) {
	chk, ok := cr[meta.Ref]
	if ok {
		return chk, nil, nil
	}

	return nil, nil, errors.New("Chunk with ref not found")
}

func (cr mockChunkReader) Close() error {
	return nil
}

func TestDeletedIterator(t *testing.T) {
	chk := chunkenc.NewXORChunk()
	app, err := chk.Appender()
	require.NoError(t, err)
	// Insert random stuff from (0, 1000).
	act := make([]sample, 1000)
	for i := 0; i < 1000; i++ {
		act[i].t = int64(i)
		act[i].f = rand.Float64()
		app.Append(act[i].t, act[i].f)
	}

	cases := []struct {
		r tombstones.Intervals
	}{
		{r: tombstones.Intervals{{Mint: 1, Maxt: 20}}},
		{r: tombstones.Intervals{{Mint: 1, Maxt: 10}, {Mint: 12, Maxt: 20}, {Mint: 21, Maxt: 23}, {Mint: 25, Maxt: 30}}},
		{r: tombstones.Intervals{{Mint: 1, Maxt: 10}, {Mint: 12, Maxt: 20}, {Mint: 20, Maxt: 30}}},
		{r: tombstones.Intervals{{Mint: 1, Maxt: 10}, {Mint: 12, Maxt: 23}, {Mint: 25, Maxt: 30}}},
		{r: tombstones.Intervals{{Mint: 1, Maxt: 23}, {Mint: 12, Maxt: 20}, {Mint: 25, Maxt: 30}}},
		{r: tombstones.Intervals{{Mint: 1, Maxt: 23}, {Mint: 12, Maxt: 20}, {Mint: 25, Maxt: 3000}}},
		{r: tombstones.Intervals{{Mint: 0, Maxt: 2000}}},
		{r: tombstones.Intervals{{Mint: 500, Maxt: 2000}}},
		{r: tombstones.Intervals{{Mint: 0, Maxt: 200}}},
		{r: tombstones.Intervals{{Mint: 1000, Maxt: 20000}}},
	}

	for _, c := range cases {
		i := int64(-1)
		it := &DeletedIterator{Iter: chk.Iterator(nil), Intervals: c.r[:]}
		ranges := c.r[:]
		for it.Next() == chunkenc.ValFloat {
			i++
			for _, tr := range ranges {
				if tr.InBounds(i) {
					i = tr.Maxt + 1
					ranges = ranges[1:]
				}
			}

			require.Less(t, i, int64(1000))

			ts, v := it.At()
			require.Equal(t, act[i].t, ts)
			require.Equal(t, act[i].f, v)
		}
		// There has been an extra call to Next().
		i++
		for _, tr := range ranges {
			if tr.InBounds(i) {
				i = tr.Maxt + 1
				ranges = ranges[1:]
			}
		}

		require.GreaterOrEqual(t, i, int64(1000))
		require.NoError(t, it.Err())
	}
}

func TestDeletedIterator_WithSeek(t *testing.T) {
	chk := chunkenc.NewXORChunk()
	app, err := chk.Appender()
	require.NoError(t, err)
	// Insert random stuff from (0, 1000).
	act := make([]sample, 1000)
	for i := 0; i < 1000; i++ {
		act[i].t = int64(i)
		act[i].f = float64(i)
		app.Append(act[i].t, act[i].f)
	}

	cases := []struct {
		r        tombstones.Intervals
		seek     int64
		ok       bool
		seekedTs int64
	}{
		{r: tombstones.Intervals{{Mint: 1, Maxt: 20}}, seek: 1, ok: true, seekedTs: 21},
		{r: tombstones.Intervals{{Mint: 1, Maxt: 20}}, seek: 20, ok: true, seekedTs: 21},
		{r: tombstones.Intervals{{Mint: 1, Maxt: 20}}, seek: 10, ok: true, seekedTs: 21},
		{r: tombstones.Intervals{{Mint: 1, Maxt: 20}}, seek: 999, ok: true, seekedTs: 999},
		{r: tombstones.Intervals{{Mint: 1, Maxt: 20}}, seek: 1000, ok: false},
		{r: tombstones.Intervals{{Mint: 1, Maxt: 23}, {Mint: 24, Maxt: 40}, {Mint: 45, Maxt: 3000}}, seek: 1, ok: true, seekedTs: 41},
		{r: tombstones.Intervals{{Mint: 5, Maxt: 23}, {Mint: 24, Maxt: 40}, {Mint: 41, Maxt: 3000}}, seek: 5, ok: false},
		{r: tombstones.Intervals{{Mint: 0, Maxt: 2000}}, seek: 10, ok: false},
		{r: tombstones.Intervals{{Mint: 500, Maxt: 2000}}, seek: 10, ok: true, seekedTs: 10},
		{r: tombstones.Intervals{{Mint: 500, Maxt: 2000}}, seek: 501, ok: false},
	}

	for _, c := range cases {
		it := &DeletedIterator{Iter: chk.Iterator(nil), Intervals: c.r[:]}

		require.Equal(t, c.ok, it.Seek(c.seek) == chunkenc.ValFloat)
		if c.ok {
			ts := it.AtT()
			require.Equal(t, c.seekedTs, ts)
		}
	}
}

type series struct {
	l      labels.Labels
	chunks []chunks.Meta
}

type mockIndex struct {
	series   map[storage.SeriesRef]series
	postings map[labels.Label][]storage.SeriesRef
	symbols  map[string]struct{}
}

func newMockIndex() mockIndex {
	ix := mockIndex{
		series:   make(map[storage.SeriesRef]series),
		postings: make(map[labels.Label][]storage.SeriesRef),
		symbols:  make(map[string]struct{}),
	}
	return ix
}

func (m mockIndex) Symbols() index.StringIter {
	l := []string{}
	for s := range m.symbols {
		l = append(l, s)
	}
	sort.Strings(l)
	return index.NewStringListIter(l)
}

func (m *mockIndex) AddSeries(ref storage.SeriesRef, l labels.Labels, chunks ...chunks.Meta) error {
	if _, ok := m.series[ref]; ok {
		return fmt.Errorf("series with reference %d already added", ref)
	}
	l.Range(func(lbl labels.Label) {
		m.symbols[lbl.Name] = struct{}{}
		m.symbols[lbl.Value] = struct{}{}
	})

	s := series{l: l}
	// Actual chunk data is not stored in the index.
	for _, c := range chunks {
		c.Chunk = nil
		s.chunks = append(s.chunks, c)
	}
	m.series[ref] = s

	return nil
}

func (m mockIndex) WritePostings(name, value string, it index.Postings) error {
	l := labels.Label{Name: name, Value: value}
	if _, ok := m.postings[l]; ok {
		return fmt.Errorf("postings for %s already added", l)
	}
	ep, err := index.ExpandPostings(it)
	if err != nil {
		return err
	}
	m.postings[l] = ep
	return nil
}

func (m mockIndex) Close() error {
	return nil
}

func (m mockIndex) SortedLabelValues(ctx context.Context, name string, matchers ...*labels.Matcher) ([]string, error) {
	values, _ := m.LabelValues(ctx, name, matchers...)
	sort.Strings(values)
	return values, nil
}

func (m mockIndex) LabelValues(_ context.Context, name string, matchers ...*labels.Matcher) ([]string, error) {
	var values []string

	if len(matchers) == 0 {
		for l := range m.postings {
			if l.Name == name {
				values = append(values, l.Value)
			}
		}
		return values, nil
	}

	for _, series := range m.series {
		for _, matcher := range matchers {
			if matcher.Matches(series.l.Get(matcher.Name)) {
				// TODO(colega): shouldn't we check all the matchers before adding this to the values?
				values = append(values, series.l.Get(name))
			}
		}
	}

	return values, nil
}

func (m mockIndex) LabelValueFor(_ context.Context, id storage.SeriesRef, label string) (string, error) {
	return m.series[id].l.Get(label), nil
}

func (m mockIndex) LabelNamesFor(ctx context.Context, ids ...storage.SeriesRef) ([]string, error) {
	namesMap := make(map[string]bool)
	for _, id := range ids {
		m.series[id].l.Range(func(lbl labels.Label) {
			namesMap[lbl.Name] = true
		})
	}
	names := make([]string, 0, len(namesMap))
	for name := range namesMap {
		names = append(names, name)
	}
	return names, nil
}

func (m mockIndex) Postings(ctx context.Context, name string, values ...string) (index.Postings, error) {
	res := make([]index.Postings, 0, len(values))
	for _, value := range values {
		l := labels.Label{Name: name, Value: value}
		res = append(res, index.NewListPostings(m.postings[l]))
	}
	return index.Merge(ctx, res...), nil
}

func (m mockIndex) SortedPostings(p index.Postings) index.Postings {
	ep, err := index.ExpandPostings(p)
	if err != nil {
		return index.ErrPostings(fmt.Errorf("expand postings: %w", err))
	}

	sort.Slice(ep, func(i, j int) bool {
		return labels.Compare(m.series[ep[i]].l, m.series[ep[j]].l) < 0
	})
	return index.NewListPostings(ep)
}

<<<<<<< HEAD
func (m mockIndex) PostingsForMatchers(_ context.Context, concurrent bool, ms ...*labels.Matcher) (index.Postings, error) {
	var ps []storage.SeriesRef
	for p, s := range m.series {
		if matches(ms, s.l) {
			ps = append(ps, p)
		}
	}
	sort.Slice(ps, func(i, j int) bool { return ps[i] < ps[j] })
	return index.NewListPostings(ps), nil
}

func matches(ms []*labels.Matcher, lbls labels.Labels) bool {
	lm := lbls.Map()
	for _, m := range ms {
		if !m.Matches(lm[m.Name]) {
			return false
		}
	}
	return true
=======
func (m mockIndex) PostingsForLabelMatching(ctx context.Context, name string, match func(string) bool) index.Postings {
	var res []index.Postings
	for l, srs := range m.postings {
		if l.Name == name && match(l.Value) {
			res = append(res, index.NewListPostings(srs))
		}
	}
	return index.Merge(ctx, res...)
>>>>>>> 3b8b5770
}

func (m mockIndex) ShardedPostings(p index.Postings, shardIndex, shardCount uint64) index.Postings {
	out := make([]storage.SeriesRef, 0, 128)

	for p.Next() {
		ref := p.At()
		s, ok := m.series[ref]
		if !ok {
			continue
		}

		// Check if the series belong to the shard.
		if s.l.Hash()%shardCount != shardIndex {
			continue
		}

		out = append(out, ref)
	}

	return index.NewListPostings(out)
}

func (mockIndex) LabelValuesFor(index.Postings, string) storage.LabelValues {
	return storage.ErrLabelValues(fmt.Errorf("not implemented"))
}

func (mockIndex) LabelValuesExcluding(index.Postings, string) storage.LabelValues {
	return storage.ErrLabelValues(fmt.Errorf("not implemented"))
}

func (m mockIndex) Series(ref storage.SeriesRef, builder *labels.ScratchBuilder, chks *[]chunks.Meta) error {
	s, ok := m.series[ref]
	if !ok {
		return storage.ErrNotFound
	}
	builder.Assign(s.l)
	*chks = append((*chks)[:0], s.chunks...)

	return nil
}

func (m mockIndex) LabelNames(_ context.Context, matchers ...*labels.Matcher) ([]string, error) {
	names := map[string]struct{}{}
	if len(matchers) == 0 {
		for l := range m.postings {
			names[l.Name] = struct{}{}
		}
	} else {
		for _, series := range m.series {
			matches := true
			for _, matcher := range matchers {
				matches = matches || matcher.Matches(series.l.Get(matcher.Name))
				if !matches {
					break
				}
			}
			if matches {
				series.l.Range(func(lbl labels.Label) {
					names[lbl.Name] = struct{}{}
				})
			}
		}
	}
	l := make([]string, 0, len(names))
	for name := range names {
		l = append(l, name)
	}
	sort.Strings(l)
	return l, nil
}

func BenchmarkQueryIterator(b *testing.B) {
	cases := []struct {
		numBlocks                   int
		numSeries                   int
		numSamplesPerSeriesPerBlock int
		overlapPercentages          []int // >=0, <=100, this is w.r.t. the previous block.
	}{
		{
			numBlocks:                   20,
			numSeries:                   1000,
			numSamplesPerSeriesPerBlock: 20000,
			overlapPercentages:          []int{0, 10, 30},
		},
	}

	for _, c := range cases {
		for _, overlapPercentage := range c.overlapPercentages {
			benchMsg := fmt.Sprintf("nBlocks=%d,nSeries=%d,numSamplesPerSeriesPerBlock=%d,overlap=%d%%",
				c.numBlocks, c.numSeries, c.numSamplesPerSeriesPerBlock, overlapPercentage)

			b.Run(benchMsg, func(b *testing.B) {
				dir := b.TempDir()

				var (
					blocks          []*Block
					overlapDelta    = int64(overlapPercentage * c.numSamplesPerSeriesPerBlock / 100)
					prefilledLabels []map[string]string
					generatedSeries []storage.Series
				)
				for i := int64(0); i < int64(c.numBlocks); i++ {
					offset := i * overlapDelta
					mint := i*int64(c.numSamplesPerSeriesPerBlock) - offset
					maxt := mint + int64(c.numSamplesPerSeriesPerBlock) - 1
					if len(prefilledLabels) == 0 {
						generatedSeries = genSeries(c.numSeries, 10, mint, maxt)
						for _, s := range generatedSeries {
							prefilledLabels = append(prefilledLabels, s.Labels().Map())
						}
					} else {
						generatedSeries = populateSeries(prefilledLabels, mint, maxt)
					}
					block, err := OpenBlock(nil, createBlock(b, dir, generatedSeries), nil)
					require.NoError(b, err)
					blocks = append(blocks, block)
					defer block.Close()
				}

				qblocks := make([]storage.Querier, 0, len(blocks))
				for _, blk := range blocks {
					q, err := NewBlockQuerier(blk, math.MinInt64, math.MaxInt64)
					require.NoError(b, err)
					qblocks = append(qblocks, q)
				}

				sq := storage.NewMergeQuerier(qblocks, nil, storage.ChainedSeriesMerge)
				defer sq.Close()

				benchQuery(b, c.numSeries, sq, labels.Selector{labels.MustNewMatcher(labels.MatchRegexp, "__name__", ".*")})
			})
		}
	}
}

func BenchmarkQuerySeek(b *testing.B) {
	cases := []struct {
		numBlocks                   int
		numSeries                   int
		numSamplesPerSeriesPerBlock int
		overlapPercentages          []int // >=0, <=100, this is w.r.t. the previous block.
	}{
		{
			numBlocks:                   20,
			numSeries:                   100,
			numSamplesPerSeriesPerBlock: 2000,
			overlapPercentages:          []int{0, 10, 30, 50},
		},
	}

	for _, c := range cases {
		for _, overlapPercentage := range c.overlapPercentages {
			benchMsg := fmt.Sprintf("nBlocks=%d,nSeries=%d,numSamplesPerSeriesPerBlock=%d,overlap=%d%%",
				c.numBlocks, c.numSeries, c.numSamplesPerSeriesPerBlock, overlapPercentage)

			b.Run(benchMsg, func(b *testing.B) {
				dir := b.TempDir()

				var (
					blocks          []*Block
					overlapDelta    = int64(overlapPercentage * c.numSamplesPerSeriesPerBlock / 100)
					prefilledLabels []map[string]string
					generatedSeries []storage.Series
				)
				for i := int64(0); i < int64(c.numBlocks); i++ {
					offset := i * overlapDelta
					mint := i*int64(c.numSamplesPerSeriesPerBlock) - offset
					maxt := mint + int64(c.numSamplesPerSeriesPerBlock) - 1
					if len(prefilledLabels) == 0 {
						generatedSeries = genSeries(c.numSeries, 10, mint, maxt)
						for _, s := range generatedSeries {
							prefilledLabels = append(prefilledLabels, s.Labels().Map())
						}
					} else {
						generatedSeries = populateSeries(prefilledLabels, mint, maxt)
					}
					block, err := OpenBlock(nil, createBlock(b, dir, generatedSeries), nil)
					require.NoError(b, err)
					blocks = append(blocks, block)
					defer block.Close()
				}

				qblocks := make([]storage.Querier, 0, len(blocks))
				for _, blk := range blocks {
					q, err := NewBlockQuerier(blk, math.MinInt64, math.MaxInt64)
					require.NoError(b, err)
					qblocks = append(qblocks, q)
				}

				sq := storage.NewMergeQuerier(qblocks, nil, storage.ChainedSeriesMerge)
				defer sq.Close()

				mint := blocks[0].meta.MinTime
				maxt := blocks[len(blocks)-1].meta.MaxTime

				b.ResetTimer()
				b.ReportAllocs()

				var it chunkenc.Iterator
				ss := sq.Select(context.Background(), false, nil, labels.MustNewMatcher(labels.MatchRegexp, "__name__", ".*"))
				for ss.Next() {
					it = ss.At().Iterator(it)
					for t := mint; t <= maxt; t++ {
						it.Seek(t)
					}
					require.NoError(b, it.Err())
				}
				require.NoError(b, ss.Err())
				require.Empty(b, ss.Warnings())
			})
		}
	}
}

// Refer to https://github.com/prometheus/prometheus/issues/2651.
func BenchmarkSetMatcher(b *testing.B) {
	cases := []struct {
		numBlocks                   int
		numSeries                   int
		numSamplesPerSeriesPerBlock int
		cardinality                 int
		pattern                     string
	}{
		// The first three cases are to find out whether the set
		// matcher is always faster than regex matcher.
		{
			numBlocks:                   1,
			numSeries:                   1,
			numSamplesPerSeriesPerBlock: 10,
			cardinality:                 100,
			pattern:                     "1|2|3|4|5|6|7|8|9|10",
		},
		{
			numBlocks:                   1,
			numSeries:                   15,
			numSamplesPerSeriesPerBlock: 10,
			cardinality:                 100,
			pattern:                     "1|2|3|4|5|6|7|8|9|10",
		},
		{
			numBlocks:                   1,
			numSeries:                   15,
			numSamplesPerSeriesPerBlock: 10,
			cardinality:                 100,
			pattern:                     "1|2|3",
		},
		// Big data sizes benchmarks.
		{
			numBlocks:                   20,
			numSeries:                   1000,
			numSamplesPerSeriesPerBlock: 10,
			cardinality:                 100,
			pattern:                     "1|2|3",
		},
		{
			numBlocks:                   20,
			numSeries:                   1000,
			numSamplesPerSeriesPerBlock: 10,
			cardinality:                 100,
			pattern:                     "1|2|3|4|5|6|7|8|9|10",
		},
		// Increase cardinality.
		{
			numBlocks:                   1,
			numSeries:                   100000,
			numSamplesPerSeriesPerBlock: 10,
			cardinality:                 100000,
			pattern:                     "1|2|3|4|5|6|7|8|9|10",
		},
		{
			numBlocks:                   1,
			numSeries:                   500000,
			numSamplesPerSeriesPerBlock: 10,
			cardinality:                 500000,
			pattern:                     "1|2|3|4|5|6|7|8|9|10",
		},
		{
			numBlocks:                   10,
			numSeries:                   500000,
			numSamplesPerSeriesPerBlock: 10,
			cardinality:                 500000,
			pattern:                     "1|2|3|4|5|6|7|8|9|10",
		},
		{
			numBlocks:                   1,
			numSeries:                   1000000,
			numSamplesPerSeriesPerBlock: 10,
			cardinality:                 1000000,
			pattern:                     "1|2|3|4|5|6|7|8|9|10",
		},
	}

	for _, c := range cases {
		dir := b.TempDir()

		var (
			blocks          []*Block
			prefilledLabels []map[string]string
			generatedSeries []storage.Series
		)
		for i := int64(0); i < int64(c.numBlocks); i++ {
			mint := i * int64(c.numSamplesPerSeriesPerBlock)
			maxt := mint + int64(c.numSamplesPerSeriesPerBlock) - 1
			if len(prefilledLabels) == 0 {
				generatedSeries = genSeries(c.numSeries, 10, mint, maxt)
				for _, s := range generatedSeries {
					prefilledLabels = append(prefilledLabels, s.Labels().Map())
				}
			} else {
				generatedSeries = populateSeries(prefilledLabels, mint, maxt)
			}
			block, err := OpenBlock(nil, createBlock(b, dir, generatedSeries), nil)
			require.NoError(b, err)
			blocks = append(blocks, block)
			defer block.Close()
		}

		qblocks := make([]storage.Querier, 0, len(blocks))
		for _, blk := range blocks {
			q, err := NewBlockQuerier(blk, math.MinInt64, math.MaxInt64)
			require.NoError(b, err)
			qblocks = append(qblocks, q)
		}

		sq := storage.NewMergeQuerier(qblocks, nil, storage.ChainedSeriesMerge)
		defer sq.Close()

		benchMsg := fmt.Sprintf("nSeries=%d,nBlocks=%d,cardinality=%d,pattern=\"%s\"", c.numSeries, c.numBlocks, c.cardinality, c.pattern)
		b.Run(benchMsg, func(b *testing.B) {
			b.ResetTimer()
			b.ReportAllocs()
			for n := 0; n < b.N; n++ {
				ss := sq.Select(context.Background(), false, nil, labels.MustNewMatcher(labels.MatchRegexp, "test", c.pattern))
				for ss.Next() {
				}
				require.NoError(b, ss.Err())
				require.Empty(b, ss.Warnings())
			}
		})
	}
}

func TestPostingsForMatchers(t *testing.T) {
	ctx := context.Background()

	chunkDir := t.TempDir()
	opts := DefaultHeadOptions()
	opts.ChunkRange = 1000
	opts.ChunkDirRoot = chunkDir
	h, err := NewHead(nil, nil, nil, nil, opts, nil)
	require.NoError(t, err)
	defer func() {
		require.NoError(t, h.Close())
	}()

	app := h.Appender(context.Background())
	app.Append(0, labels.FromStrings("n", "1"), 0, 0)
	app.Append(0, labels.FromStrings("n", "1", "i", "a"), 0, 0)
	app.Append(0, labels.FromStrings("n", "1", "i", "b"), 0, 0)
	app.Append(0, labels.FromStrings("n", "2"), 0, 0)
	app.Append(0, labels.FromStrings("n", "2.5"), 0, 0)
	require.NoError(t, app.Commit())

	cases := []struct {
		matchers []*labels.Matcher
		exp      []labels.Labels
	}{
		// Simple equals.
		{
			matchers: []*labels.Matcher{labels.MustNewMatcher(labels.MatchEqual, "n", "1")},
			exp: []labels.Labels{
				labels.FromStrings("n", "1"),
				labels.FromStrings("n", "1", "i", "a"),
				labels.FromStrings("n", "1", "i", "b"),
			},
		},
		{
			matchers: []*labels.Matcher{labels.MustNewMatcher(labels.MatchEqual, "n", "1"), labels.MustNewMatcher(labels.MatchEqual, "i", "a")},
			exp: []labels.Labels{
				labels.FromStrings("n", "1", "i", "a"),
			},
		},
		{
			matchers: []*labels.Matcher{labels.MustNewMatcher(labels.MatchEqual, "n", "1"), labels.MustNewMatcher(labels.MatchEqual, "i", "missing")},
			exp:      []labels.Labels{},
		},
		{
			matchers: []*labels.Matcher{labels.MustNewMatcher(labels.MatchEqual, "missing", "")},
			exp: []labels.Labels{
				labels.FromStrings("n", "1"),
				labels.FromStrings("n", "1", "i", "a"),
				labels.FromStrings("n", "1", "i", "b"),
				labels.FromStrings("n", "2"),
				labels.FromStrings("n", "2.5"),
			},
		},
		// Not equals.
		{
			matchers: []*labels.Matcher{labels.MustNewMatcher(labels.MatchNotEqual, "n", "1")},
			exp: []labels.Labels{
				labels.FromStrings("n", "2"),
				labels.FromStrings("n", "2.5"),
			},
		},
		{
			matchers: []*labels.Matcher{labels.MustNewMatcher(labels.MatchNotEqual, "i", "")},
			exp: []labels.Labels{
				labels.FromStrings("n", "1", "i", "a"),
				labels.FromStrings("n", "1", "i", "b"),
			},
		},
		{
			matchers: []*labels.Matcher{labels.MustNewMatcher(labels.MatchNotEqual, "missing", "")},
			exp:      []labels.Labels{},
		},
		{
			matchers: []*labels.Matcher{labels.MustNewMatcher(labels.MatchEqual, "n", "1"), labels.MustNewMatcher(labels.MatchNotEqual, "i", "a")},
			exp: []labels.Labels{
				labels.FromStrings("n", "1"),
				labels.FromStrings("n", "1", "i", "b"),
			},
		},
		{
			matchers: []*labels.Matcher{labels.MustNewMatcher(labels.MatchEqual, "n", "1"), labels.MustNewMatcher(labels.MatchNotEqual, "i", "")},
			exp: []labels.Labels{
				labels.FromStrings("n", "1", "i", "a"),
				labels.FromStrings("n", "1", "i", "b"),
			},
		},
		// Regex.
		{
			matchers: []*labels.Matcher{labels.MustNewMatcher(labels.MatchRegexp, "n", "^1$")},
			exp: []labels.Labels{
				labels.FromStrings("n", "1"),
				labels.FromStrings("n", "1", "i", "a"),
				labels.FromStrings("n", "1", "i", "b"),
			},
		},
		{
			matchers: []*labels.Matcher{labels.MustNewMatcher(labels.MatchEqual, "n", "1"), labels.MustNewMatcher(labels.MatchRegexp, "i", "^a$")},
			exp: []labels.Labels{
				labels.FromStrings("n", "1", "i", "a"),
			},
		},
		{
			matchers: []*labels.Matcher{labels.MustNewMatcher(labels.MatchEqual, "n", "1"), labels.MustNewMatcher(labels.MatchRegexp, "i", "^a?$")},
			exp: []labels.Labels{
				labels.FromStrings("n", "1"),
				labels.FromStrings("n", "1", "i", "a"),
			},
		},
		{
			matchers: []*labels.Matcher{labels.MustNewMatcher(labels.MatchRegexp, "i", "^$")},
			exp: []labels.Labels{
				labels.FromStrings("n", "1"),
				labels.FromStrings("n", "2"),
				labels.FromStrings("n", "2.5"),
			},
		},
		{
			matchers: []*labels.Matcher{labels.MustNewMatcher(labels.MatchEqual, "n", "1"), labels.MustNewMatcher(labels.MatchRegexp, "i", "^$")},
			exp: []labels.Labels{
				labels.FromStrings("n", "1"),
			},
		},
		{
			matchers: []*labels.Matcher{labels.MustNewMatcher(labels.MatchEqual, "n", "1"), labels.MustNewMatcher(labels.MatchRegexp, "i", "^.*$")},
			exp: []labels.Labels{
				labels.FromStrings("n", "1"),
				labels.FromStrings("n", "1", "i", "a"),
				labels.FromStrings("n", "1", "i", "b"),
			},
		},
		{
			matchers: []*labels.Matcher{labels.MustNewMatcher(labels.MatchEqual, "n", "1"), labels.MustNewMatcher(labels.MatchRegexp, "i", "^.+$")},
			exp: []labels.Labels{
				labels.FromStrings("n", "1", "i", "a"),
				labels.FromStrings("n", "1", "i", "b"),
			},
		},
		// Not regex.
		{
			matchers: []*labels.Matcher{labels.MustNewMatcher(labels.MatchNotRegexp, "n", "^1$")},
			exp: []labels.Labels{
				labels.FromStrings("n", "2"),
				labels.FromStrings("n", "2.5"),
			},
		},
		{
			matchers: []*labels.Matcher{labels.MustNewMatcher(labels.MatchNotRegexp, "n", "1")},
			exp: []labels.Labels{
				labels.FromStrings("n", "2"),
				labels.FromStrings("n", "2.5"),
			},
		},
		{
			matchers: []*labels.Matcher{labels.MustNewMatcher(labels.MatchNotRegexp, "n", "1|2.5")},
			exp: []labels.Labels{
				labels.FromStrings("n", "2"),
			},
		},
		{
			matchers: []*labels.Matcher{labels.MustNewMatcher(labels.MatchNotRegexp, "n", "(1|2.5)")},
			exp: []labels.Labels{
				labels.FromStrings("n", "2"),
			},
		},
		{
			matchers: []*labels.Matcher{labels.MustNewMatcher(labels.MatchEqual, "n", "1"), labels.MustNewMatcher(labels.MatchNotRegexp, "i", "^a$")},
			exp: []labels.Labels{
				labels.FromStrings("n", "1"),
				labels.FromStrings("n", "1", "i", "b"),
			},
		},
		{
			matchers: []*labels.Matcher{labels.MustNewMatcher(labels.MatchEqual, "n", "1"), labels.MustNewMatcher(labels.MatchNotRegexp, "i", "^a?$")},
			exp: []labels.Labels{
				labels.FromStrings("n", "1", "i", "b"),
			},
		},
		{
			matchers: []*labels.Matcher{labels.MustNewMatcher(labels.MatchEqual, "n", "1"), labels.MustNewMatcher(labels.MatchNotRegexp, "i", "^$")},
			exp: []labels.Labels{
				labels.FromStrings("n", "1", "i", "a"),
				labels.FromStrings("n", "1", "i", "b"),
			},
		},
		{
			matchers: []*labels.Matcher{labels.MustNewMatcher(labels.MatchEqual, "n", "1"), labels.MustNewMatcher(labels.MatchNotRegexp, "i", "^.*$")},
			exp:      []labels.Labels{},
		},
		{
			matchers: []*labels.Matcher{labels.MustNewMatcher(labels.MatchEqual, "n", "1"), labels.MustNewMatcher(labels.MatchNotRegexp, "i", "^.+$")},
			exp: []labels.Labels{
				labels.FromStrings("n", "1"),
			},
		},
		// Combinations.
		{
			matchers: []*labels.Matcher{labels.MustNewMatcher(labels.MatchEqual, "n", "1"), labels.MustNewMatcher(labels.MatchNotEqual, "i", ""), labels.MustNewMatcher(labels.MatchEqual, "i", "a")},
			exp: []labels.Labels{
				labels.FromStrings("n", "1", "i", "a"),
			},
		},
		{
			matchers: []*labels.Matcher{labels.MustNewMatcher(labels.MatchEqual, "n", "1"), labels.MustNewMatcher(labels.MatchNotEqual, "i", "b"), labels.MustNewMatcher(labels.MatchRegexp, "i", "^(b|a).*$")},
			exp: []labels.Labels{
				labels.FromStrings("n", "1", "i", "a"),
			},
		},
		// Set optimization for Regex.
		// Refer to https://github.com/prometheus/prometheus/issues/2651.
		{
			matchers: []*labels.Matcher{labels.MustNewMatcher(labels.MatchRegexp, "n", "1|2")},
			exp: []labels.Labels{
				labels.FromStrings("n", "1"),
				labels.FromStrings("n", "1", "i", "a"),
				labels.FromStrings("n", "1", "i", "b"),
				labels.FromStrings("n", "2"),
			},
		},
		{
			matchers: []*labels.Matcher{labels.MustNewMatcher(labels.MatchRegexp, "i", "a|b")},
			exp: []labels.Labels{
				labels.FromStrings("n", "1", "i", "a"),
				labels.FromStrings("n", "1", "i", "b"),
			},
		},
		{
			matchers: []*labels.Matcher{labels.MustNewMatcher(labels.MatchRegexp, "i", "(a|b)")},
			exp: []labels.Labels{
				labels.FromStrings("n", "1", "i", "a"),
				labels.FromStrings("n", "1", "i", "b"),
			},
		},
		{
			matchers: []*labels.Matcher{labels.MustNewMatcher(labels.MatchRegexp, "n", "x1|2")},
			exp: []labels.Labels{
				labels.FromStrings("n", "2"),
			},
		},
		{
			matchers: []*labels.Matcher{labels.MustNewMatcher(labels.MatchRegexp, "n", "2|2\\.5")},
			exp: []labels.Labels{
				labels.FromStrings("n", "2"),
				labels.FromStrings("n", "2.5"),
			},
		},
		// Empty value.
		{
			matchers: []*labels.Matcher{labels.MustNewMatcher(labels.MatchRegexp, "i", "c||d")},
			exp: []labels.Labels{
				labels.FromStrings("n", "1"),
				labels.FromStrings("n", "2"),
				labels.FromStrings("n", "2.5"),
			},
		},
		{
			matchers: []*labels.Matcher{labels.MustNewMatcher(labels.MatchRegexp, "i", "(c||d)")},
			exp: []labels.Labels{
				labels.FromStrings("n", "1"),
				labels.FromStrings("n", "2"),
				labels.FromStrings("n", "2.5"),
			},
		},
	}

	ir, err := h.Index()
	require.NoError(t, err)

	for _, c := range cases {
		name := ""
		for i, matcher := range c.matchers {
			if i > 0 {
				name += ","
			}
			name += matcher.String()
		}
		t.Run(name, func(t *testing.T) {
			exp := map[string]struct{}{}
			for _, l := range c.exp {
				exp[l.String()] = struct{}{}
			}
			p, err := PostingsForMatchers(ctx, ir, c.matchers...)
			require.NoError(t, err)

			var builder labels.ScratchBuilder
			for p.Next() {
				require.NoError(t, ir.Series(p.At(), &builder, &[]chunks.Meta{}))
				lbls := builder.Labels()
				if _, ok := exp[lbls.String()]; !ok {
					t.Errorf("Evaluating %v, unexpected result %s", c.matchers, lbls.String())
				} else {
					delete(exp, lbls.String())
				}
			}
			require.NoError(t, p.Err())
			require.Empty(t, exp, "Evaluating %v", c.matchers)
		})
	}
}

// TestQuerierIndexQueriesRace tests the index queries with racing appends.
func TestQuerierIndexQueriesRace(t *testing.T) {
	const testRepeats = 1000

	testCases := []struct {
		matchers []*labels.Matcher
	}{
		{
			matchers: []*labels.Matcher{
				// This matcher should involve the AllPostings posting list in calculating the posting lists.
				labels.MustNewMatcher(labels.MatchNotEqual, labels.MetricName, "metric"),
			},
		},
		{
			matchers: []*labels.Matcher{
				// The first matcher should be effectively the same as AllPostings, because all series have always_0=0
				// If it is evaluated first, then __name__=metric will contain more series than always_0=0.
				labels.MustNewMatcher(labels.MatchNotEqual, "always_0", "0"),
				labels.MustNewMatcher(labels.MatchEqual, labels.MetricName, "metric"),
			},
		},
	}

	for _, c := range testCases {
		c := c
		t.Run(fmt.Sprintf("%v", c.matchers), func(t *testing.T) {
			t.Parallel()
			db := openTestDB(t, DefaultOptions(), nil)
			h := db.Head()
			t.Cleanup(func() {
				require.NoError(t, db.Close())
			})
			ctx, cancel := context.WithCancel(context.Background())
			wg := &sync.WaitGroup{}
			wg.Add(1)
			go appendSeries(t, ctx, wg, h)
			t.Cleanup(wg.Wait)
			t.Cleanup(cancel)

			for i := 0; i < testRepeats; i++ {
				q, err := db.Querier(math.MinInt64, math.MaxInt64)
				require.NoError(t, err)

				values, _, err := q.LabelValues(ctx, "seq", c.matchers...)
				require.NoError(t, err)
				require.Emptyf(t, values, `label values for label "seq" should be empty`)

				// Sleep to give the appends some change to run.
				time.Sleep(time.Millisecond)
			}
		})
	}
}

func appendSeries(t *testing.T, ctx context.Context, wg *sync.WaitGroup, h *Head) {
	defer wg.Done()

	for i := 0; ctx.Err() == nil; i++ {
		app := h.Appender(context.Background())
		_, err := app.Append(0, labels.FromStrings(labels.MetricName, "metric", "seq", strconv.Itoa(i), "always_0", "0"), 0, 0)
		require.NoError(t, err)
		err = app.Commit()
		require.NoError(t, err)

		// Throttle down the appends to keep the test somewhat nimble.
		// Otherwise, we end up appending thousands or millions of samples.
		time.Sleep(time.Millisecond)
	}
}

// TestClose ensures that calling Close more than once doesn't block and doesn't panic.
func TestClose(t *testing.T) {
	dir := t.TempDir()

	createBlock(t, dir, genSeries(1, 1, 0, 10))
	createBlock(t, dir, genSeries(1, 1, 10, 20))

	db, err := Open(dir, nil, nil, DefaultOptions(), nil)
	require.NoError(t, err, "Opening test storage failed: %s")
	defer func() {
		require.NoError(t, db.Close())
	}()

	q, err := db.Querier(0, 20)
	require.NoError(t, err)
	require.NoError(t, q.Close())
	require.Error(t, q.Close())
}

func BenchmarkQueries(b *testing.B) {
	cases := map[string]labels.Selector{
		"Eq Matcher: Expansion - 1": {
			labels.MustNewMatcher(labels.MatchEqual, "la", "va"),
		},
		"Eq Matcher: Expansion - 2": {
			labels.MustNewMatcher(labels.MatchEqual, "la", "va"),
			labels.MustNewMatcher(labels.MatchEqual, "lb", "vb"),
		},

		"Eq Matcher: Expansion - 3": {
			labels.MustNewMatcher(labels.MatchEqual, "la", "va"),
			labels.MustNewMatcher(labels.MatchEqual, "lb", "vb"),
			labels.MustNewMatcher(labels.MatchEqual, "lc", "vc"),
		},
		"Regex Matcher: Expansion - 1": {
			labels.MustNewMatcher(labels.MatchRegexp, "la", ".*va"),
		},
		"Regex Matcher: Expansion - 2": {
			labels.MustNewMatcher(labels.MatchRegexp, "la", ".*va"),
			labels.MustNewMatcher(labels.MatchRegexp, "lb", ".*vb"),
		},
		"Regex Matcher: Expansion - 3": {
			labels.MustNewMatcher(labels.MatchRegexp, "la", ".*va"),
			labels.MustNewMatcher(labels.MatchRegexp, "lb", ".*vb"),
			labels.MustNewMatcher(labels.MatchRegexp, "lc", ".*vc"),
		},
	}

	type qt struct {
		typ     string
		querier storage.Querier
	}
	var queryTypes []qt // We use a slice instead of map to keep the order of test cases consistent.
	defer func() {
		for _, q := range queryTypes {
			// Can't run a check for error here as some of these will fail as
			// queryTypes is using the same slice for the different block queriers
			// and would have been closed in the previous iteration.
			q.querier.Close()
		}
	}()

	for title, selectors := range cases {
		for _, nSeries := range []int{10} {
			for _, nSamples := range []int64{1000, 10000, 100000} {
				dir := b.TempDir()

				series := genSeries(nSeries, 5, 1, nSamples)

				// Add some common labels to make the matchers select these series.
				{
					var commonLbls []labels.Label
					for _, selector := range selectors {
						switch selector.Type {
						case labels.MatchEqual:
							commonLbls = append(commonLbls, labels.Label{Name: selector.Name, Value: selector.Value})
						case labels.MatchRegexp:
							commonLbls = append(commonLbls, labels.Label{Name: selector.Name, Value: selector.Value})
						}
					}
					for i := range commonLbls {
						s := series[i].(*storage.SeriesEntry)
						allLabels := commonLbls
						s.Labels().Range(func(l labels.Label) {
							allLabels = append(allLabels, l)
						})
						newS := storage.NewListSeries(labels.New(allLabels...), nil)
						newS.SampleIteratorFn = s.SampleIteratorFn

						series[i] = newS
					}
				}

				qs := make([]storage.Querier, 0, 10)
				for x := 0; x <= 10; x++ {
					block, err := OpenBlock(nil, createBlock(b, dir, series), nil)
					require.NoError(b, err)
					q, err := NewBlockQuerier(block, 1, nSamples)
					require.NoError(b, err)
					qs = append(qs, q)
				}

				queryTypes = append(queryTypes, qt{"_1-Block", storage.NewMergeQuerier(qs[:1], nil, storage.ChainedSeriesMerge)})
				queryTypes = append(queryTypes, qt{"_3-Blocks", storage.NewMergeQuerier(qs[0:3], nil, storage.ChainedSeriesMerge)})
				queryTypes = append(queryTypes, qt{"_10-Blocks", storage.NewMergeQuerier(qs, nil, storage.ChainedSeriesMerge)})

				chunkDir := b.TempDir()
				head := createHead(b, nil, series, chunkDir)
				qHead, err := NewBlockQuerier(NewRangeHead(head, 1, nSamples), 1, nSamples)
				require.NoError(b, err)
				queryTypes = append(queryTypes, qt{"_Head", qHead})

				for _, oooPercentage := range []int{1, 3, 5, 10} {
					chunkDir := b.TempDir()
					totalOOOSamples := oooPercentage * int(nSamples) / 100
					oooSampleFrequency := int(nSamples) / totalOOOSamples
					head := createHeadWithOOOSamples(b, nil, series, chunkDir, oooSampleFrequency)

					qHead, err := NewBlockQuerier(NewRangeHead(head, 1, nSamples), 1, nSamples)
					require.NoError(b, err)
					qOOOHead, err := NewBlockQuerier(NewOOORangeHead(head, 1, nSamples, 0), 1, nSamples)
					require.NoError(b, err)

					queryTypes = append(queryTypes, qt{
						fmt.Sprintf("_Head_oooPercent:%d", oooPercentage),
						storage.NewMergeQuerier([]storage.Querier{qHead, qOOOHead}, nil, storage.ChainedSeriesMerge),
					})
				}

				for _, q := range queryTypes {
					b.Run(title+q.typ+"_nSeries:"+strconv.Itoa(nSeries)+"_nSamples:"+strconv.Itoa(int(nSamples)), func(b *testing.B) {
						expExpansions, err := strconv.Atoi(string(title[len(title)-1]))
						require.NoError(b, err)
						benchQuery(b, expExpansions, q.querier, selectors)
					})
				}
				require.NoError(b, head.Close())
			}
		}
	}
}

func benchQuery(b *testing.B, expExpansions int, q storage.Querier, selectors labels.Selector) {
	b.ResetTimer()
	b.ReportAllocs()
	for i := 0; i < b.N; i++ {
		ss := q.Select(context.Background(), false, nil, selectors...)
		var actualExpansions int
		var it chunkenc.Iterator
		for ss.Next() {
			s := ss.At()
			s.Labels()
			it = s.Iterator(it)
			for it.Next() != chunkenc.ValNone {
				_, _ = it.At()
			}
			actualExpansions++
		}
		require.NoError(b, ss.Err())
		require.Empty(b, ss.Warnings())
		require.Equal(b, expExpansions, actualExpansions)
		require.NoError(b, ss.Err())
	}
}

// mockMatcherIndex is used to check if the regex matcher works as expected.
type mockMatcherIndex struct{}

func (m mockMatcherIndex) Symbols() index.StringIter { return nil }

func (m mockMatcherIndex) Close() error { return nil }

// SortedLabelValues will return error if it is called.
func (m mockMatcherIndex) SortedLabelValues(context.Context, string, ...*labels.Matcher) ([]string, error) {
	return []string{}, errors.New("sorted label values called")
}

// LabelValues will return error if it is called.
func (m mockMatcherIndex) LabelValues(context.Context, string, ...*labels.Matcher) ([]string, error) {
	return []string{}, errors.New("label values called")
}

func (m mockMatcherIndex) LabelValueFor(context.Context, storage.SeriesRef, string) (string, error) {
	return "", errors.New("label value for called")
}

func (m mockMatcherIndex) LabelNamesFor(ctx context.Context, ids ...storage.SeriesRef) ([]string, error) {
	return nil, errors.New("label names for for called")
}

func (m mockMatcherIndex) Postings(context.Context, string, ...string) (index.Postings, error) {
	return index.EmptyPostings(), nil
}

func (m mockMatcherIndex) PostingsForMatchers(bool, ...*labels.Matcher) (index.Postings, error) {
	return index.EmptyPostings(), nil
}

func (m mockMatcherIndex) SortedPostings(p index.Postings) index.Postings {
	return index.EmptyPostings()
}

func (m mockMatcherIndex) ShardedPostings(ps index.Postings, shardIndex, shardCount uint64) index.Postings {
	return ps
}

func (m mockMatcherIndex) Series(ref storage.SeriesRef, builder *labels.ScratchBuilder, chks *[]chunks.Meta) error {
	return nil
}

func (m mockMatcherIndex) LabelNames(context.Context, ...*labels.Matcher) ([]string, error) {
	return []string{}, nil
}

func (m mockMatcherIndex) PostingsForLabelMatching(context.Context, string, func(string) bool) index.Postings {
	return index.ErrPostings(fmt.Errorf("PostingsForLabelMatching called"))
}

func TestPostingsForMatcher(t *testing.T) {
	ctx := context.Background()

	cases := []struct {
		matcher  *labels.Matcher
		hasError bool
	}{
		{
			// Equal label matcher will just return.
			matcher:  labels.MustNewMatcher(labels.MatchEqual, "test", "test"),
			hasError: false,
		},
		{
			// Regex matcher which doesn't have '|' will call Labelvalues()
			matcher:  labels.MustNewMatcher(labels.MatchRegexp, "test", ".*"),
			hasError: true,
		},
		{
			matcher:  labels.MustNewMatcher(labels.MatchRegexp, "test", "a|b"),
			hasError: false,
		},
		{
			// Test case for double quoted regex matcher
			matcher:  labels.MustNewMatcher(labels.MatchRegexp, "test", "^(?:a|b)$"),
			hasError: false,
		},
	}

	for _, tc := range cases {
		t.Run(tc.matcher.String(), func(t *testing.T) {
			ir := &mockMatcherIndex{}
			_, err := postingsForMatcher(ctx, ir, tc.matcher)
			if tc.hasError {
				require.Error(t, err)
			} else {
				require.NoError(t, err)
			}
		})
	}
}

func TestBlockBaseSeriesSet(t *testing.T) {
	type refdSeries struct {
		lset   labels.Labels
		chunks []chunks.Meta

		ref storage.SeriesRef
	}

	cases := []struct {
		series []refdSeries
		// Postings should be in the sorted order of the series
		postings []storage.SeriesRef

		expIdxs []int
	}{
		{
			series: []refdSeries{
				{
					lset: labels.FromStrings("a", "a"),
					chunks: []chunks.Meta{
						{Ref: 29},
						{Ref: 45},
						{Ref: 245},
						{Ref: 123},
						{Ref: 4232},
						{Ref: 5344},
						{Ref: 121},
					},
					ref: 12,
				},
				{
					lset: labels.FromStrings("a", "a", "b", "b"),
					chunks: []chunks.Meta{
						{Ref: 82}, {Ref: 23}, {Ref: 234}, {Ref: 65}, {Ref: 26},
					},
					ref: 10,
				},
				{
					lset:   labels.FromStrings("b", "c"),
					chunks: []chunks.Meta{{Ref: 8282}},
					ref:    1,
				},
				{
					lset: labels.FromStrings("b", "b"),
					chunks: []chunks.Meta{
						{Ref: 829}, {Ref: 239}, {Ref: 2349}, {Ref: 659}, {Ref: 269},
					},
					ref: 108,
				},
			},
			postings: []storage.SeriesRef{12, 13, 10, 108}, // 13 doesn't exist and should just be skipped over.
			expIdxs:  []int{0, 1, 3},
		},
		{
			series: []refdSeries{
				{
					lset: labels.FromStrings("a", "a", "b", "b"),
					chunks: []chunks.Meta{
						{Ref: 82}, {Ref: 23}, {Ref: 234}, {Ref: 65}, {Ref: 26},
					},
					ref: 10,
				},
				{
					lset:   labels.FromStrings("b", "c"),
					chunks: []chunks.Meta{{Ref: 8282}},
					ref:    3,
				},
			},
			postings: []storage.SeriesRef{},
			expIdxs:  []int{},
		},
	}

	for _, tc := range cases {
		mi := newMockIndex()
		for _, s := range tc.series {
			require.NoError(t, mi.AddSeries(s.ref, s.lset, s.chunks...))
		}

		bcs := &blockBaseSeriesSet{
			p:          index.NewListPostings(tc.postings),
			index:      mi,
			tombstones: tombstones.NewMemTombstones(),
		}

		i := 0
		for bcs.Next() {
			si := populateWithDelGenericSeriesIterator{}
			si.reset(bcs.blockID, bcs.chunks, bcs.curr.chks, bcs.curr.intervals)
			idx := tc.expIdxs[i]

			require.Equal(t, tc.series[idx].lset, bcs.curr.labels)
			require.Equal(t, tc.series[idx].chunks, si.metas)

			i++
		}
		require.Len(t, tc.expIdxs, i)
		require.NoError(t, bcs.Err())
	}
}

func BenchmarkHeadChunkQuerier(b *testing.B) {
	db := openTestDB(b, nil, nil)
	defer func() {
		require.NoError(b, db.Close())
	}()

	// 3h of data.
	numTimeseries := 100
	app := db.Appender(context.Background())
	for i := 0; i < 120*6; i++ {
		for j := 0; j < numTimeseries; j++ {
			lbls := labels.FromStrings("foo", fmt.Sprintf("bar%d", j))
			if i%10 == 0 {
				require.NoError(b, app.Commit())
				app = db.Appender(context.Background())
			}
			_, err := app.Append(0, lbls, int64(i*15)*time.Second.Milliseconds(), float64(i*100))
			require.NoError(b, err)
		}
	}
	require.NoError(b, app.Commit())

	querier, err := db.ChunkQuerier(math.MinInt64, math.MaxInt64)
	require.NoError(b, err)
	defer func(q storage.ChunkQuerier) {
		require.NoError(b, q.Close())
	}(querier)
	b.ReportAllocs()
	b.ResetTimer()
	for i := 0; i < b.N; i++ {
		ss := querier.Select(context.Background(), false, nil, labels.MustNewMatcher(labels.MatchRegexp, "foo", "bar.*"))
		total := 0
		for ss.Next() {
			cs := ss.At()
			it := cs.Iterator(nil)
			for it.Next() {
				m := it.At()
				total += m.Chunk.NumSamples()
			}
		}
		_ = total
		require.NoError(b, ss.Err())
	}
}

func BenchmarkHeadQuerier(b *testing.B) {
	db := openTestDB(b, nil, nil)
	defer func() {
		require.NoError(b, db.Close())
	}()

	// 3h of data.
	numTimeseries := 100
	app := db.Appender(context.Background())
	for i := 0; i < 120*6; i++ {
		for j := 0; j < numTimeseries; j++ {
			lbls := labels.FromStrings("foo", fmt.Sprintf("bar%d", j))
			if i%10 == 0 {
				require.NoError(b, app.Commit())
				app = db.Appender(context.Background())
			}
			_, err := app.Append(0, lbls, int64(i*15)*time.Second.Milliseconds(), float64(i*100))
			require.NoError(b, err)
		}
	}
	require.NoError(b, app.Commit())

	querier, err := db.Querier(math.MinInt64, math.MaxInt64)
	require.NoError(b, err)
	defer func(q storage.Querier) {
		require.NoError(b, q.Close())
	}(querier)
	b.ReportAllocs()
	b.ResetTimer()
	for i := 0; i < b.N; i++ {
		ss := querier.Select(context.Background(), false, nil, labels.MustNewMatcher(labels.MatchRegexp, "foo", "bar.*"))
		total := int64(0)
		for ss.Next() {
			cs := ss.At()
			it := cs.Iterator(nil)
			for it.Next() != chunkenc.ValNone {
				ts, _ := it.At()
				total += ts
			}
		}
		_ = total
		require.NoError(b, ss.Err())
	}
}

// This is a regression test for the case where gauge histograms were not handled by
// populateWithDelChunkSeriesIterator correctly.
func TestQueryWithDeletedHistograms(t *testing.T) {
	ctx := context.Background()
	testcases := map[string]func(int) (*histogram.Histogram, *histogram.FloatHistogram){
		"intCounter": func(i int) (*histogram.Histogram, *histogram.FloatHistogram) {
			return tsdbutil.GenerateTestHistogram(i), nil
		},
		"intgauge": func(i int) (*histogram.Histogram, *histogram.FloatHistogram) {
			return tsdbutil.GenerateTestGaugeHistogram(rand.Int() % 1000), nil
		},
		"floatCounter": func(i int) (*histogram.Histogram, *histogram.FloatHistogram) {
			return nil, tsdbutil.GenerateTestFloatHistogram(i)
		},
		"floatGauge": func(i int) (*histogram.Histogram, *histogram.FloatHistogram) {
			return nil, tsdbutil.GenerateTestGaugeFloatHistogram(rand.Int() % 1000)
		},
	}

	for name, tc := range testcases {
		t.Run(name, func(t *testing.T) {
			db := openTestDB(t, nil, nil)
			defer func() {
				require.NoError(t, db.Close())
			}()

			db.EnableNativeHistograms()
			appender := db.Appender(context.Background())

			var (
				err       error
				seriesRef storage.SeriesRef
			)
			lbs := labels.FromStrings("__name__", "test", "type", name)

			for i := 0; i < 100; i++ {
				h, fh := tc(i)
				seriesRef, err = appender.AppendHistogram(seriesRef, lbs, int64(i), h, fh)
				require.NoError(t, err)
			}

			err = appender.Commit()
			require.NoError(t, err)

			matcher, err := labels.NewMatcher(labels.MatchEqual, "__name__", "test")
			require.NoError(t, err)

			// Delete the last 20.
			err = db.Delete(ctx, 80, 100, matcher)
			require.NoError(t, err)

			chunkQuerier, err := db.ChunkQuerier(0, 100)
			require.NoError(t, err)

			css := chunkQuerier.Select(context.Background(), false, nil, matcher)

			seriesCount := 0
			for css.Next() {
				seriesCount++
				series := css.At()

				sampleCount := 0
				it := series.Iterator(nil)
				for it.Next() {
					chk := it.At()
					for cit := chk.Chunk.Iterator(nil); cit.Next() != chunkenc.ValNone; {
						sampleCount++
					}
				}
				require.NoError(t, it.Err())
				require.Equal(t, 80, sampleCount)
			}
			require.NoError(t, css.Err())
			require.Equal(t, 1, seriesCount)
		})
	}
}

func TestPrependPostings(t *testing.T) {
	t.Run("empty", func(t *testing.T) {
		p := newPrependPostings(nil, index.NewListPostings(nil))
		require.False(t, p.Next())
	})

	t.Run("next+At", func(t *testing.T) {
		p := newPrependPostings([]storage.SeriesRef{10, 20, 30}, index.NewListPostings([]storage.SeriesRef{200, 300, 500}))

		for _, s := range []storage.SeriesRef{10, 20, 30, 200, 300, 500} {
			require.True(t, p.Next())
			require.Equal(t, s, p.At())
			require.Equal(t, s, p.At()) // Multiple calls return same value.
		}
		require.False(t, p.Next())
	})

	t.Run("seek+At", func(t *testing.T) {
		p := newPrependPostings([]storage.SeriesRef{10, 20, 30}, index.NewListPostings([]storage.SeriesRef{200, 300, 500}))

		require.True(t, p.Seek(5))
		require.Equal(t, storage.SeriesRef(10), p.At())
		require.Equal(t, storage.SeriesRef(10), p.At())

		require.True(t, p.Seek(15))
		require.Equal(t, storage.SeriesRef(20), p.At())
		require.Equal(t, storage.SeriesRef(20), p.At())

		require.True(t, p.Seek(20)) // Seeking to "current" value doesn't move postings iterator.
		require.Equal(t, storage.SeriesRef(20), p.At())
		require.Equal(t, storage.SeriesRef(20), p.At())

		require.True(t, p.Seek(50))
		require.Equal(t, storage.SeriesRef(200), p.At())
		require.Equal(t, storage.SeriesRef(200), p.At())

		require.False(t, p.Seek(1000))
		require.False(t, p.Next())
	})

	t.Run("err", func(t *testing.T) {
		err := fmt.Errorf("error")
		p := newPrependPostings([]storage.SeriesRef{10, 20, 30}, index.ErrPostings(err))

		for _, s := range []storage.SeriesRef{10, 20, 30} {
			require.True(t, p.Next())
			require.Equal(t, s, p.At())
			require.NoError(t, p.Err())
		}
		// Advancing after prepended values returns false, and gives us access to error.
		require.False(t, p.Next())
		require.Equal(t, err, p.Err())
	})
}

func TestLabelsValuesWithMatchersOptimization(t *testing.T) {
	dir := t.TempDir()
	opts := DefaultHeadOptions()
	opts.ChunkRange = 1000
	opts.ChunkDirRoot = dir
	h, err := NewHead(nil, nil, nil, nil, opts, nil)
	require.NoError(t, err)
	defer func() {
		require.NoError(t, h.Close())
	}()

	ctx := context.Background()

	app := h.Appender(ctx)
	addSeries := func(l labels.Labels) {
		app.Append(0, l, 0, 0)
	}

	const maxI = 10 * maxExpandedPostingsFactor

	allValuesOfI := make([]string, 0, maxI)
	for i := 0; i < maxI; i++ {
		allValuesOfI = append(allValuesOfI, strconv.Itoa(i))
	}

	for n := 0; n < 10; n++ {
		for i := 0; i < maxI; i++ {
			addSeries(labels.FromStrings("i", allValuesOfI[i], "n", strconv.Itoa(n), "j", "foo", "i_times_n", strconv.Itoa(i*n)))
		}
	}
	require.NoError(t, app.Commit())

	ir, err := h.Index()
	require.NoError(t, err)

	primesTimes := labels.MustNewMatcher(labels.MatchEqual, "i_times_n", "23") // It will match single i*n combination (n < 10)
	nonPrimesTimes := labels.MustNewMatcher(labels.MatchEqual, "i_times_n", "20")
	n3 := labels.MustNewMatcher(labels.MatchEqual, "n", "3")

	cases := []struct {
		name            string
		labelName       string
		matchers        []*labels.Matcher
		expectedResults []string
	}{
		{name: `i with i_times_n=23`, labelName: "i", matchers: []*labels.Matcher{primesTimes}, expectedResults: []string{"23"}},
		{name: `i with i_times_n=20`, labelName: "i", matchers: []*labels.Matcher{nonPrimesTimes}, expectedResults: []string{"4", "5", "10", "20"}},
		{name: `n with n="3"`, labelName: "i", matchers: []*labels.Matcher{n3}, expectedResults: allValuesOfI},
	}

	for _, c := range cases {
		t.Run(c.name, func(t *testing.T) {
			cir := &indexReaderCountingPostingsForMatchersCalls{IndexReader: ir}
			values, err := labelValuesWithMatchers(ctx, cir, c.labelName, c.matchers...)
			require.NoError(t, err)
			require.ElementsMatch(t, c.expectedResults, values)
			require.Equal(t, 1, cir.postingsForMatchersCalls,
				"expected PostingsForMatchers to be called once. "+
					"labelValuesWithMatchers should call the IndexReader.PostingsForMatchers instead of calling the package function PostingsForMatchers "+
					"because IndexReader may use the cached version of the PostingsForMatchers",
			)
		})
	}
}

type indexReaderCountingPostingsForMatchersCalls struct {
	IndexReader
	postingsForMatchersCalls int
}

func (f *indexReaderCountingPostingsForMatchersCalls) PostingsForMatchers(ctx context.Context, concurrent bool, ms ...*labels.Matcher) (index.Postings, error) {
	f.postingsForMatchersCalls++
	return f.IndexReader.PostingsForMatchers(ctx, concurrent, ms...)
}

func TestQueryWithOneChunkCompletelyDeleted(t *testing.T) {
	ctx := context.Background()
	db := openTestDB(t, nil, nil)
	defer func() {
		require.NoError(t, db.Close())
	}()

	db.EnableNativeHistograms()
	appender := db.Appender(context.Background())

	var (
		err       error
		seriesRef storage.SeriesRef
	)
	lbs := labels.FromStrings("__name__", "test")

	// Create an int histogram chunk with samples between 0 - 20 and 30 - 40.
	for i := 0; i < 20; i++ {
		h := tsdbutil.GenerateTestHistogram(1)
		seriesRef, err = appender.AppendHistogram(seriesRef, lbs, int64(i), h, nil)
		require.NoError(t, err)
	}
	for i := 30; i < 40; i++ {
		h := tsdbutil.GenerateTestHistogram(1)
		seriesRef, err = appender.AppendHistogram(seriesRef, lbs, int64(i), h, nil)
		require.NoError(t, err)
	}

	// Append some float histograms - float histograms are a different encoding
	// type from int histograms so a new chunk is created.
	for i := 60; i < 100; i++ {
		fh := tsdbutil.GenerateTestFloatHistogram(1)
		seriesRef, err = appender.AppendHistogram(seriesRef, lbs, int64(i), nil, fh)
		require.NoError(t, err)
	}

	err = appender.Commit()
	require.NoError(t, err)

	matcher, err := labels.NewMatcher(labels.MatchEqual, "__name__", "test")
	require.NoError(t, err)

	// Delete all samples from the int histogram chunk. The deletion intervals
	// doesn't cover the entire histogram chunk, but does cover all the samples
	// in the chunk. This case was previously not handled properly.
	err = db.Delete(ctx, 0, 20, matcher)
	require.NoError(t, err)
	err = db.Delete(ctx, 30, 40, matcher)
	require.NoError(t, err)

	chunkQuerier, err := db.ChunkQuerier(0, 100)
	require.NoError(t, err)

	css := chunkQuerier.Select(context.Background(), false, nil, matcher)

	seriesCount := 0
	for css.Next() {
		seriesCount++
		series := css.At()

		sampleCount := 0
		it := series.Iterator(nil)
		for it.Next() {
			chk := it.At()
			cit := chk.Chunk.Iterator(nil)
			for vt := cit.Next(); vt != chunkenc.ValNone; vt = cit.Next() {
				require.Equal(t, chunkenc.ValFloatHistogram, vt, "Only float histograms expected, other sample types should have been deleted.")
				sampleCount++
			}
		}
		require.NoError(t, it.Err())
		require.Equal(t, 40, sampleCount)
	}
	require.NoError(t, css.Err())
	require.Equal(t, 1, seriesCount)
}<|MERGE_RESOLUTION|>--- conflicted
+++ resolved
@@ -2366,7 +2366,16 @@
 	return index.NewListPostings(ep)
 }
 
-<<<<<<< HEAD
+func (m mockIndex) PostingsForLabelMatching(ctx context.Context, name string, match func(string) bool) index.Postings {
+	var res []index.Postings
+	for l, srs := range m.postings {
+		if l.Name == name && match(l.Value) {
+			res = append(res, index.NewListPostings(srs))
+		}
+	}
+	return index.Merge(ctx, res...)
+}
+
 func (m mockIndex) PostingsForMatchers(_ context.Context, concurrent bool, ms ...*labels.Matcher) (index.Postings, error) {
 	var ps []storage.SeriesRef
 	for p, s := range m.series {
@@ -2386,16 +2395,6 @@
 		}
 	}
 	return true
-=======
-func (m mockIndex) PostingsForLabelMatching(ctx context.Context, name string, match func(string) bool) index.Postings {
-	var res []index.Postings
-	for l, srs := range m.postings {
-		if l.Name == name && match(l.Value) {
-			res = append(res, index.NewListPostings(srs))
-		}
-	}
-	return index.Merge(ctx, res...)
->>>>>>> 3b8b5770
 }
 
 func (m mockIndex) ShardedPostings(p index.Postings, shardIndex, shardCount uint64) index.Postings {

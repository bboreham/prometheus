--- conflicted
+++ resolved
@@ -1267,9 +1267,8 @@
 	return index.NewListPostings(ep)
 }
 
-<<<<<<< HEAD
 func (m mockIndex) PostingsForMatchers(concurrent bool, ms ...*labels.Matcher) (index.Postings, error) {
-	var ps []uint64
+	var ps []storage.SeriesRef
 	for p, s := range m.series {
 		if matches(ms, s.l) {
 			ps = append(ps, p)
@@ -1290,7 +1289,7 @@
 }
 
 func (m mockIndex) ShardedPostings(p index.Postings, shardIndex, shardCount uint64) index.Postings {
-	out := make([]uint64, 0, 128)
+	out := make([]storage.SeriesRef, 0, 128)
 
 	for p.Next() {
 		ref := p.At()
@@ -1310,10 +1309,7 @@
 	return index.NewListPostings(out)
 }
 
-func (m mockIndex) Series(ref uint64, lset *labels.Labels, chks *[]chunks.Meta) error {
-=======
 func (m mockIndex) Series(ref storage.SeriesRef, lset *labels.Labels, chks *[]chunks.Meta) error {
->>>>>>> 86b600f5
 	s, ok := m.series[ref]
 	if !ok {
 		return storage.ErrNotFound
@@ -2088,15 +2084,11 @@
 	return index.EmptyPostings()
 }
 
-<<<<<<< HEAD
 func (m mockMatcherIndex) ShardedPostings(ps index.Postings, shardIndex, shardCount uint64) index.Postings {
 	return ps
 }
 
-func (m mockMatcherIndex) Series(ref uint64, lset *labels.Labels, chks *[]chunks.Meta) error {
-=======
 func (m mockMatcherIndex) Series(ref storage.SeriesRef, lset *labels.Labels, chks *[]chunks.Meta) error {
->>>>>>> 86b600f5
 	return nil
 }
 

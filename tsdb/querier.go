// Copyright 2017 The Prometheus Authors
// Licensed under the Apache License, Version 2.0 (the "License");
// you may not use this file except in compliance with the License.
// You may obtain a copy of the License at
//
// http://www.apache.org/licenses/LICENSE-2.0
//
// Unless required by applicable law or agreed to in writing, software
// distributed under the License is distributed on an "AS IS" BASIS,
// WITHOUT WARRANTIES OR CONDITIONS OF ANY KIND, either express or implied.
// See the License for the specific language governing permissions and
// limitations under the License.

package tsdb

import (
	"context"
	"errors"
	"fmt"
	"math"

	"github.com/oklog/ulid"
	"golang.org/x/exp/slices"

	"github.com/prometheus/prometheus/model/histogram"
	"github.com/prometheus/prometheus/model/labels"
	"github.com/prometheus/prometheus/storage"
	"github.com/prometheus/prometheus/tsdb/chunkenc"
	"github.com/prometheus/prometheus/tsdb/chunks"
	tsdb_errors "github.com/prometheus/prometheus/tsdb/errors"
	"github.com/prometheus/prometheus/tsdb/index"
	"github.com/prometheus/prometheus/tsdb/tombstones"
	"github.com/prometheus/prometheus/util/annotations"
)

type blockBaseQuerier struct {
	blockID    ulid.ULID
	index      IndexReader
	chunks     ChunkReader
	tombstones tombstones.Reader

	closed bool

	mint, maxt int64
}

func newBlockBaseQuerier(b BlockReader, mint, maxt int64) (*blockBaseQuerier, error) {
	indexr, err := b.Index()
	if err != nil {
		return nil, fmt.Errorf("open index reader: %w", err)
	}
	chunkr, err := b.Chunks()
	if err != nil {
		indexr.Close()
		return nil, fmt.Errorf("open chunk reader: %w", err)
	}
	tombsr, err := b.Tombstones()
	if err != nil {
		indexr.Close()
		chunkr.Close()
		return nil, fmt.Errorf("open tombstone reader: %w", err)
	}

	if tombsr == nil {
		tombsr = tombstones.NewMemTombstones()
	}
	return &blockBaseQuerier{
		blockID:    b.Meta().ULID,
		mint:       mint,
		maxt:       maxt,
		index:      indexr,
		chunks:     chunkr,
		tombstones: tombsr,
	}, nil
}

func (q *blockBaseQuerier) LabelValues(ctx context.Context, name string, matchers ...*labels.Matcher) ([]string, annotations.Annotations, error) {
	res, err := q.index.SortedLabelValues(ctx, name, matchers...)
	return res, nil, err
}

func (q *blockBaseQuerier) LabelNames(ctx context.Context, matchers ...*labels.Matcher) ([]string, annotations.Annotations, error) {
	res, err := q.index.LabelNames(ctx, matchers...)
	return res, nil, err
}

func (q *blockBaseQuerier) Close() error {
	if q.closed {
		return errors.New("block querier already closed")
	}

	errs := tsdb_errors.NewMulti(
		q.index.Close(),
		q.chunks.Close(),
		q.tombstones.Close(),
	)
	q.closed = true
	return errs.Err()
}

type blockQuerier struct {
	*blockBaseQuerier
}

// NewBlockQuerier returns a querier against the block reader and requested min and max time range.
func NewBlockQuerier(b BlockReader, mint, maxt int64) (storage.Querier, error) {
	q, err := newBlockBaseQuerier(b, mint, maxt)
	if err != nil {
		return nil, err
	}
	return &blockQuerier{blockBaseQuerier: q}, nil
}

func (q *blockQuerier) Select(ctx context.Context, sortSeries bool, hints *storage.SelectHints, ms ...*labels.Matcher) storage.SeriesSet {
	mint := q.mint
	maxt := q.maxt
	disableTrimming := false
	sharded := hints != nil && hints.ShardCount > 0
<<<<<<< HEAD
	p, err := q.index.PostingsForMatchers(ctx, sharded, ms...)
=======

	p, err := PostingsForMatchers(ctx, q.index, ms...)
>>>>>>> 501bc641
	if err != nil {
		return storage.ErrSeriesSet(err)
	}
	if sharded {
		p = q.index.ShardedPostings(p, hints.ShardIndex, hints.ShardCount)
	}
	if sortSeries {
		p = q.index.SortedPostings(p)
	}

	if hints != nil {
		mint = hints.Start
		maxt = hints.End
		disableTrimming = hints.DisableTrimming
		if hints.Func == "series" {
			// When you're only looking up metadata (for example series API), you don't need to load any chunks.
			return newBlockSeriesSet(q.index, newNopChunkReader(), q.tombstones, p, mint, maxt, disableTrimming)
		}
	}

	return newBlockSeriesSet(q.index, q.chunks, q.tombstones, p, mint, maxt, disableTrimming)
}

// blockChunkQuerier provides chunk querying access to a single block database.
type blockChunkQuerier struct {
	*blockBaseQuerier
}

// NewBlockChunkQuerier returns a chunk querier against the block reader and requested min and max time range.
func NewBlockChunkQuerier(b BlockReader, mint, maxt int64) (storage.ChunkQuerier, error) {
	q, err := newBlockBaseQuerier(b, mint, maxt)
	if err != nil {
		return nil, err
	}
	return &blockChunkQuerier{blockBaseQuerier: q}, nil
}

func (q *blockChunkQuerier) Select(ctx context.Context, sortSeries bool, hints *storage.SelectHints, ms ...*labels.Matcher) storage.ChunkSeriesSet {
	mint := q.mint
	maxt := q.maxt
	disableTrimming := false
	sharded := hints != nil && hints.ShardCount > 0

	if hints != nil {
		mint = hints.Start
		maxt = hints.End
		disableTrimming = hints.DisableTrimming
	}
	sharded := hints != nil && hints.ShardCount > 0
	p, err := q.index.PostingsForMatchers(ctx, sharded, ms...)
	if err != nil {
		return storage.ErrChunkSeriesSet(err)
	}
	if sharded {
		p = q.index.ShardedPostings(p, hints.ShardIndex, hints.ShardCount)
	}
	if sortSeries {
		p = q.index.SortedPostings(p)
	}
	return NewBlockChunkSeriesSet(q.blockID, q.index, q.chunks, q.tombstones, p, mint, maxt, disableTrimming)
}

// PostingsForMatchers assembles a single postings iterator against the index reader
// based on the given matchers. The resulting postings are not ordered by series.
func PostingsForMatchers(ctx context.Context, ix IndexPostingsReader, ms ...*labels.Matcher) (index.Postings, error) {
	var its, notIts []index.Postings
	// See which label must be non-empty.
	// Optimization for case like {l=~".", l!="1"}.
	labelMustBeSet := make(map[string]bool, len(ms))
	for _, m := range ms {
		if !m.Matches("") {
			labelMustBeSet[m.Name] = true
		}
	}
	isSubtractingMatcher := func(m *labels.Matcher) bool {
		if !labelMustBeSet[m.Name] {
			return true
		}
		return (m.Type == labels.MatchNotEqual || m.Type == labels.MatchNotRegexp) && m.Matches("")
	}
	hasSubtractingMatchers, hasIntersectingMatchers := false, false
	for _, m := range ms {
		if isSubtractingMatcher(m) {
			hasSubtractingMatchers = true
		} else {
			hasIntersectingMatchers = true
		}
	}

	if hasSubtractingMatchers && !hasIntersectingMatchers {
		// If there's nothing to subtract from, add in everything and remove the notIts later.
		// We prefer to get AllPostings so that the base of subtraction (i.e. allPostings)
		// doesn't include series that may be added to the index reader during this function call.
		k, v := index.AllPostingsKey()
		allPostings, err := ix.Postings(ctx, k, v)
		if err != nil {
			return nil, err
		}
		its = append(its, allPostings)
	}

	// Sort matchers to have the intersecting matchers first.
	// This way the base for subtraction is smaller and
	// there is no chance that the set we subtract from
	// contains postings of series that didn't exist when
	// we constructed the set we subtract by.
	slices.SortStableFunc(ms, func(i, j *labels.Matcher) int {
		if !isSubtractingMatcher(i) && isSubtractingMatcher(j) {
			return -1
		}

		return +1
	})

	for _, m := range ms {
		if ctx.Err() != nil {
			return nil, ctx.Err()
		}
		switch {
		case m.Name == "" && m.Value == "": // Special-case for AllPostings, used in tests at least.
			k, v := index.AllPostingsKey()
			allPostings, err := ix.Postings(ctx, k, v)
			if err != nil {
				return nil, err
			}
			its = append(its, allPostings)
		case labelMustBeSet[m.Name]:
			// If this matcher must be non-empty, we can be smarter.
			matchesEmpty := m.Matches("")
			isNot := m.Type == labels.MatchNotEqual || m.Type == labels.MatchNotRegexp
			switch {
			case isNot && matchesEmpty: // l!="foo"
				// If the label can't be empty and is a Not and the inner matcher
				// doesn't match empty, then subtract it out at the end.
				inverse, err := m.Inverse()
				if err != nil {
					return nil, err
				}

				it, err := postingsForMatcher(ctx, ix, inverse)
				if err != nil {
					return nil, err
				}
				notIts = append(notIts, it)
			case isNot && !matchesEmpty: // l!=""
				// If the label can't be empty and is a Not, but the inner matcher can
				// be empty we need to use inversePostingsForMatcher.
				inverse, err := m.Inverse()
				if err != nil {
					return nil, err
				}

				it, err := inversePostingsForMatcher(ctx, ix, inverse)
				if err != nil {
					return nil, err
				}
				if index.IsEmptyPostingsType(it) {
					return index.EmptyPostings(), nil
				}
				its = append(its, it)
			default: // l="a"
				// Non-Not matcher, use normal postingsForMatcher.
				it, err := postingsForMatcher(ctx, ix, m)
				if err != nil {
					return nil, err
				}
				if index.IsEmptyPostingsType(it) {
					return index.EmptyPostings(), nil
				}
				its = append(its, it)
			}
		default: // l=""
			// If the matchers for a labelname selects an empty value, it selects all
			// the series which don't have the label name set too. See:
			// https://github.com/prometheus/prometheus/issues/3575 and
			// https://github.com/prometheus/prometheus/pull/3578#issuecomment-351653555
			it, err := inversePostingsForMatcher(ctx, ix, m)
			if err != nil {
				return nil, err
			}
			notIts = append(notIts, it)
		}
	}

	it := index.Intersect(its...)

	for _, n := range notIts {
		it = index.Without(it, n)
	}

	return it, nil
}

func postingsForMatcher(ctx context.Context, ix IndexPostingsReader, m *labels.Matcher) (index.Postings, error) {
	// This method will not return postings for missing labels.

	// Fast-path for equal matching.
	if m.Type == labels.MatchEqual {
		return ix.Postings(ctx, m.Name, m.Value)
	}

	// Fast-path for set matching.
	if m.Type == labels.MatchRegexp {
		setMatches := m.SetMatches()
		if len(setMatches) > 0 {
			return ix.Postings(ctx, m.Name, setMatches...)
		}
	}

	vals, err := ix.LabelValues(ctx, m.Name)
	if err != nil {
		return nil, err
	}

	var res []string
	for _, val := range vals {
		if m.Matches(val) {
			res = append(res, val)
		}
	}

	if len(res) == 0 {
		return index.EmptyPostings(), nil
	}

	return ix.Postings(ctx, m.Name, res...)
}

// inversePostingsForMatcher returns the postings for the series with the label name set but not matching the matcher.
func inversePostingsForMatcher(ctx context.Context, ix IndexPostingsReader, m *labels.Matcher) (index.Postings, error) {
	// Fast-path for MatchNotRegexp matching.
	// Inverse of a MatchNotRegexp is MatchRegexp (double negation).
	// Fast-path for set matching.
	if m.Type == labels.MatchNotRegexp {
		setMatches := m.SetMatches()
		if len(setMatches) > 0 {
			return ix.Postings(ctx, m.Name, setMatches...)
		}
	}

	// Fast-path for MatchNotEqual matching.
	// Inverse of a MatchNotEqual is MatchEqual (double negation).
	if m.Type == labels.MatchNotEqual {
		return ix.Postings(ctx, m.Name, m.Value)
	}

	vals, err := ix.LabelValues(ctx, m.Name)
	if err != nil {
		return nil, err
	}

	var res []string
	// If the inverse match is ="", we just want all the values.
	if m.Type == labels.MatchEqual && m.Value == "" {
		res = vals
	} else {
		for _, val := range vals {
			if !m.Matches(val) {
				res = append(res, val)
			}
		}
	}

	return ix.Postings(ctx, m.Name, res...)
}

const maxExpandedPostingsFactor = 100 // Division factor for maximum number of matched series.

func labelValuesWithMatchers(ctx context.Context, r IndexReader, name string, matchers ...*labels.Matcher) ([]string, error) {
	allValues, err := r.LabelValues(ctx, name)
	if err != nil {
		return nil, fmt.Errorf("fetching values of label %s: %w", name, err)
	}

	// If we have a matcher for the label name, we can filter out values that don't match
	// before we fetch postings. This is especially useful for labels with many values.
	// e.g. __name__ with a selector like {__name__="xyz"}
	hasMatchersForOtherLabels := false
	for _, m := range matchers {
		if m.Name != name {
			hasMatchersForOtherLabels = true
			continue
		}

		// re-use the allValues slice to avoid allocations
		// this is safe because the iteration is always ahead of the append
		filteredValues := allValues[:0]
		for _, v := range allValues {
			if m.Matches(v) {
				filteredValues = append(filteredValues, v)
			}
		}
		allValues = filteredValues
	}

	if len(allValues) == 0 {
		return nil, nil
	}

	// If we don't have any matchers for other labels, then we're done.
	if !hasMatchersForOtherLabels {
		return allValues, nil
	}

	p, err := r.PostingsForMatchers(ctx, false, matchers...)
	if err != nil {
		return nil, fmt.Errorf("fetching postings for matchers: %w", err)
	}

	// Let's see if expanded postings for matchers have smaller cardinality than label values.
	// Since computing label values from series is expensive, we apply a limit on number of expanded
	// postings (and series).
	maxExpandedPostings := len(allValues) / maxExpandedPostingsFactor
	if maxExpandedPostings > 0 {
		// Add space for one extra posting when checking if we expanded all postings.
		expanded := make([]storage.SeriesRef, 0, maxExpandedPostings+1)

		// Call p.Next() even if len(expanded) == maxExpandedPostings. This tells us if there are more postings or not.
		for len(expanded) <= maxExpandedPostings && p.Next() {
			expanded = append(expanded, p.At())
		}

		if len(expanded) <= maxExpandedPostings {
			// When we're here, p.Next() must have returned false, so we need to check for errors.
			if err := p.Err(); err != nil {
				return nil, fmt.Errorf("expanding postings for matchers: %w", err)
			}

			// We have expanded all the postings -- all returned label values will be from these series only.
			// (We supply allValues as a buffer for storing results. It should be big enough already, since it holds all possible label values.)
			return labelValuesFromSeries(r, name, expanded, allValues)
		}

		// If we haven't reached end of postings, we prepend our expanded postings to "p", and continue.
		p = newPrependPostings(expanded, p)
	}

	valuesPostings := make([]index.Postings, len(allValues))
	for i, value := range allValues {
		valuesPostings[i], err = r.Postings(ctx, name, value)
		if err != nil {
			return nil, fmt.Errorf("fetching postings for %s=%q: %w", name, value, err)
		}
	}
	indexes, err := index.FindIntersectingPostings(p, valuesPostings)
	if err != nil {
		return nil, fmt.Errorf("intersecting postings: %w", err)
	}

	values := make([]string, 0, len(indexes))
	for _, idx := range indexes {
		values = append(values, allValues[idx])
	}

	return values, nil
}

// labelValuesFromSeries returns all unique label values from for given label name from supplied series. Values are not sorted.
// buf is space for holding result (if it isn't big enough, it will be ignored), may be nil.
func labelValuesFromSeries(r IndexReader, labelName string, refs []storage.SeriesRef, buf []string) ([]string, error) {
	values := map[string]struct{}{}

	var builder labels.ScratchBuilder
	for _, ref := range refs {
		err := r.Series(ref, &builder, nil)
		// Postings may be stale. Skip if no underlying series exists.
		if errors.Is(err, storage.ErrNotFound) {
			continue
		}
		if err != nil {
			return nil, fmt.Errorf("label values for label %s: %w", labelName, err)
		}

		v := builder.Labels().Get(labelName)
		if v != "" {
			values[v] = struct{}{}
		}
	}

	if cap(buf) >= len(values) {
		buf = buf[:0]
	} else {
		buf = make([]string, 0, len(values))
	}
	for v := range values {
		buf = append(buf, v)
	}
	return buf, nil
}

func newPrependPostings(a []storage.SeriesRef, b index.Postings) index.Postings {
	return &prependPostings{
		ix:     -1,
		prefix: a,
		rest:   b,
	}
}

// prependPostings returns series references from "prefix" before using "rest" postings.
type prependPostings struct {
	ix     int
	prefix []storage.SeriesRef
	rest   index.Postings
}

func (p *prependPostings) Next() bool {
	p.ix++
	if p.ix < len(p.prefix) {
		return true
	}
	return p.rest.Next()
}

func (p *prependPostings) Seek(v storage.SeriesRef) bool {
	for p.ix < len(p.prefix) {
		if p.ix >= 0 && p.prefix[p.ix] >= v {
			return true
		}
		p.ix++
	}

	return p.rest.Seek(v)
}

func (p *prependPostings) At() storage.SeriesRef {
	if p.ix >= 0 && p.ix < len(p.prefix) {
		return p.prefix[p.ix]
	}
	return p.rest.At()
}

func (p *prependPostings) Err() error {
	if p.ix >= 0 && p.ix < len(p.prefix) {
		return nil
	}
	return p.rest.Err()
}

func labelNamesWithMatchers(ctx context.Context, r IndexReader, matchers ...*labels.Matcher) ([]string, error) {
	p, err := r.PostingsForMatchers(ctx, false, matchers...)
	if err != nil {
		return nil, err
	}

	var postings []storage.SeriesRef
	for p.Next() {
		postings = append(postings, p.At())
	}
	if err := p.Err(); err != nil {
		return nil, fmt.Errorf("postings for label names with matchers: %w", err)
	}

	return r.LabelNamesFor(ctx, postings...)
}

// seriesData, used inside other iterators, are updated when we move from one series to another.
type seriesData struct {
	chks      []chunks.Meta
	intervals tombstones.Intervals
	labels    labels.Labels
}

// Labels implements part of storage.Series and storage.ChunkSeries.
func (s *seriesData) Labels() labels.Labels { return s.labels }

// blockBaseSeriesSet allows to iterate over all series in the single block.
// Iterated series are trimmed with given min and max time as well as tombstones.
// See newBlockSeriesSet and NewBlockChunkSeriesSet to use it for either sample or chunk iterating.
type blockBaseSeriesSet struct {
	blockID         ulid.ULID
	p               index.Postings
	index           IndexReader
	chunks          ChunkReader
	tombstones      tombstones.Reader
	mint, maxt      int64
	disableTrimming bool

	curr seriesData

	bufChks []chunks.Meta
	builder labels.ScratchBuilder
	err     error
}

func (b *blockBaseSeriesSet) Next() bool {
	for b.p.Next() {
		if err := b.index.Series(b.p.At(), &b.builder, &b.bufChks); err != nil {
			// Postings may be stale. Skip if no underlying series exists.
			if errors.Is(err, storage.ErrNotFound) {
				continue
			}
			b.err = fmt.Errorf("get series %d: %w", b.p.At(), err)
			return false
		}

		if len(b.bufChks) == 0 {
			continue
		}

		intervals, err := b.tombstones.Get(b.p.At())
		if err != nil {
			b.err = fmt.Errorf("get tombstones: %w", err)
			return false
		}

		// NOTE:
		// * block time range is half-open: [meta.MinTime, meta.MaxTime).
		// * chunks are both closed: [chk.MinTime, chk.MaxTime].
		// * requested time ranges are closed: [req.Start, req.End].

		var trimFront, trimBack bool

		// Copy chunks as iterables are reusable.
		// Count those in range to size allocation (roughly - ignoring tombstones).
		nChks := 0
		for _, chk := range b.bufChks {
			if !(chk.MaxTime < b.mint || chk.MinTime > b.maxt) {
				nChks++
			}
		}
		chks := make([]chunks.Meta, 0, nChks)

		// Prefilter chunks and pick those which are not entirely deleted or totally outside of the requested range.
		for _, chk := range b.bufChks {
			if chk.MaxTime < b.mint {
				continue
			}
			if chk.MinTime > b.maxt {
				continue
			}
			if (tombstones.Interval{Mint: chk.MinTime, Maxt: chk.MaxTime}.IsSubrange(intervals)) {
				continue
			}
			chks = append(chks, chk)

			// If still not entirely deleted, check if trim is needed based on requested time range.
			if !b.disableTrimming {
				if chk.MinTime < b.mint {
					trimFront = true
				}
				if chk.MaxTime > b.maxt {
					trimBack = true
				}
			}
		}

		if len(chks) == 0 {
			continue
		}

		if trimFront {
			intervals = intervals.Add(tombstones.Interval{Mint: math.MinInt64, Maxt: b.mint - 1})
		}
		if trimBack {
			intervals = intervals.Add(tombstones.Interval{Mint: b.maxt + 1, Maxt: math.MaxInt64})
		}

		b.curr.labels = b.builder.Labels()
		b.curr.chks = chks
		b.curr.intervals = intervals
		return true
	}
	return false
}

func (b *blockBaseSeriesSet) Err() error {
	if b.err != nil {
		return b.err
	}
	return b.p.Err()
}

func (b *blockBaseSeriesSet) Warnings() annotations.Annotations { return nil }

// populateWithDelGenericSeriesIterator allows to iterate over given chunk
// metas. In each iteration it ensures that chunks are trimmed based on given
// tombstones interval if any.
//
// populateWithDelGenericSeriesIterator assumes that chunks that would be fully
// removed by intervals are filtered out in previous phase.
//
// On each iteration currMeta is available. If currDelIter is not nil, it
// means that the chunk in currMeta is invalid and a chunk rewrite is needed,
// for which currDelIter should be used.
type populateWithDelGenericSeriesIterator struct {
	blockID ulid.ULID
	cr      ChunkReader
	// metas are expected to be sorted by minTime and should be related to
	// the same, single series.
	// It's possible for a single chunks.Meta to refer to multiple chunks.
	// cr.ChunkOrIterator() would return an iterable and a nil chunk in this
	// case.
	metas []chunks.Meta

	i         int // Index into metas; -1 if not started yet.
	err       error
	bufIter   DeletedIterator // Retained for memory re-use. currDelIter may point here.
	intervals tombstones.Intervals

	currDelIter chunkenc.Iterator
	// currMeta is the current chunks.Meta from metas. currMeta.Chunk is set to
	// the chunk returned from cr.ChunkOrIterable(). As that can return a nil
	// chunk, currMeta.Chunk is not always guaranteed to be set.
	currMeta chunks.Meta
}

func (p *populateWithDelGenericSeriesIterator) reset(blockID ulid.ULID, cr ChunkReader, chks []chunks.Meta, intervals tombstones.Intervals) {
	p.blockID = blockID
	p.cr = cr
	p.metas = chks
	p.i = -1
	p.err = nil
	// Note we don't touch p.bufIter.Iter; it is holding on to an iterator we might reuse in next().
	p.bufIter.Intervals = p.bufIter.Intervals[:0]
	p.intervals = intervals
	p.currDelIter = nil
	p.currMeta = chunks.Meta{}
}

// If copyHeadChunk is true, then the head chunk (i.e. the in-memory chunk of the TSDB)
// is deep copied to avoid races between reads and copying chunk bytes.
// However, if the deletion intervals overlaps with the head chunk, then the head chunk is
// not copied irrespective of copyHeadChunk because it will be re-encoded later anyway.
func (p *populateWithDelGenericSeriesIterator) next(copyHeadChunk bool) bool {
	if p.err != nil || p.i >= len(p.metas)-1 {
		return false
	}

	p.i++
	p.currMeta = p.metas[p.i]

	p.bufIter.Intervals = p.bufIter.Intervals[:0]
	for _, interval := range p.intervals {
		if p.currMeta.OverlapsClosedInterval(interval.Mint, interval.Maxt) {
			p.bufIter.Intervals = p.bufIter.Intervals.Add(interval)
		}
	}

	hcr, ok := p.cr.(*headChunkReader)
	var iterable chunkenc.Iterable
	if ok && copyHeadChunk && len(p.bufIter.Intervals) == 0 {
		// ChunkWithCopy will copy the head chunk.
		var maxt int64
		p.currMeta.Chunk, maxt, p.err = hcr.ChunkWithCopy(p.currMeta)
		// For the in-memory head chunk the index reader sets maxt as MaxInt64. We fix it here.
		p.currMeta.MaxTime = maxt
	} else {
		p.currMeta.Chunk, iterable, p.err = p.cr.ChunkOrIterable(p.currMeta)
	}

	if p.err != nil {
		p.err = fmt.Errorf("cannot populate chunk %d from block %s: %w", p.currMeta.Ref, p.blockID.String(), p.err)
		return false
	}

	// Use the single chunk if possible.
	if p.currMeta.Chunk != nil {
		if len(p.bufIter.Intervals) == 0 {
			// If there is no overlap with deletion intervals and a single chunk is
			// returned, we can take chunk as it is.
			p.currDelIter = nil
			return true
		}
		// Otherwise we need to iterate over the samples in the single chunk
		// and create new chunks.
		p.bufIter.Iter = p.currMeta.Chunk.Iterator(p.bufIter.Iter)
		p.currDelIter = &p.bufIter
		return true
	}

	// Otherwise, use the iterable to create an iterator.
	p.bufIter.Iter = iterable.Iterator(p.bufIter.Iter)
	p.currDelIter = &p.bufIter
	return true
}

func (p *populateWithDelGenericSeriesIterator) Err() error { return p.err }

type blockSeriesEntry struct {
	chunks  ChunkReader
	blockID ulid.ULID
	seriesData
}

func (s *blockSeriesEntry) Iterator(it chunkenc.Iterator) chunkenc.Iterator {
	pi, ok := it.(*populateWithDelSeriesIterator)
	if !ok {
		pi = &populateWithDelSeriesIterator{}
	}
	pi.reset(s.blockID, s.chunks, s.chks, s.intervals)
	return pi
}

type chunkSeriesEntry struct {
	chunks  ChunkReader
	blockID ulid.ULID
	seriesData
}

func (s *chunkSeriesEntry) Iterator(it chunks.Iterator) chunks.Iterator {
	pi, ok := it.(*populateWithDelChunkSeriesIterator)
	if !ok {
		pi = &populateWithDelChunkSeriesIterator{}
	}
	pi.reset(s.blockID, s.chunks, s.chks, s.intervals)
	return pi
}

func (s *chunkSeriesEntry) ChunkCount() (int, error) {
	return len(s.chks), nil
}

// populateWithDelSeriesIterator allows to iterate over samples for the single series.
type populateWithDelSeriesIterator struct {
	populateWithDelGenericSeriesIterator

	curr chunkenc.Iterator
}

func (p *populateWithDelSeriesIterator) reset(blockID ulid.ULID, cr ChunkReader, chks []chunks.Meta, intervals tombstones.Intervals) {
	p.populateWithDelGenericSeriesIterator.reset(blockID, cr, chks, intervals)
	p.curr = nil
}

func (p *populateWithDelSeriesIterator) Next() chunkenc.ValueType {
	if p.curr != nil {
		if valueType := p.curr.Next(); valueType != chunkenc.ValNone {
			return valueType
		}
	}

	for p.next(false) {
		if p.currDelIter != nil {
			p.curr = p.currDelIter
		} else {
			p.curr = p.currMeta.Chunk.Iterator(p.curr)
		}
		if valueType := p.curr.Next(); valueType != chunkenc.ValNone {
			return valueType
		}
	}
	return chunkenc.ValNone
}

func (p *populateWithDelSeriesIterator) Seek(t int64) chunkenc.ValueType {
	if p.curr != nil {
		if valueType := p.curr.Seek(t); valueType != chunkenc.ValNone {
			return valueType
		}
	}
	for p.Next() != chunkenc.ValNone {
		if valueType := p.curr.Seek(t); valueType != chunkenc.ValNone {
			return valueType
		}
	}
	return chunkenc.ValNone
}

func (p *populateWithDelSeriesIterator) At() (int64, float64) {
	return p.curr.At()
}

func (p *populateWithDelSeriesIterator) AtHistogram(h *histogram.Histogram) (int64, *histogram.Histogram) {
	return p.curr.AtHistogram(h)
}

func (p *populateWithDelSeriesIterator) AtFloatHistogram(fh *histogram.FloatHistogram) (int64, *histogram.FloatHistogram) {
	return p.curr.AtFloatHistogram(fh)
}

func (p *populateWithDelSeriesIterator) AtT() int64 {
	return p.curr.AtT()
}

func (p *populateWithDelSeriesIterator) Err() error {
	if err := p.populateWithDelGenericSeriesIterator.Err(); err != nil {
		return err
	}
	if p.curr != nil {
		return p.curr.Err()
	}
	return nil
}

type populateWithDelChunkSeriesIterator struct {
	populateWithDelGenericSeriesIterator

	// currMetaWithChunk is current meta with its chunk field set. This meta
	// is guaranteed to map to a single chunk. This differs from
	// populateWithDelGenericSeriesIterator.currMeta as that
	// could refer to multiple chunks.
	currMetaWithChunk chunks.Meta

	// chunksFromIterable stores the chunks created from iterating through
	// the iterable returned by cr.ChunkOrIterable() (with deleted samples
	// removed).
	chunksFromIterable    []chunks.Meta
	chunksFromIterableIdx int
}

func (p *populateWithDelChunkSeriesIterator) reset(blockID ulid.ULID, cr ChunkReader, chks []chunks.Meta, intervals tombstones.Intervals) {
	p.populateWithDelGenericSeriesIterator.reset(blockID, cr, chks, intervals)
	p.currMetaWithChunk = chunks.Meta{}
	p.chunksFromIterable = p.chunksFromIterable[:0]
	p.chunksFromIterableIdx = -1
}

func (p *populateWithDelChunkSeriesIterator) Next() bool {
	if p.currMeta.Chunk == nil {
		// If we've been creating chunks from the iterable, check if there are
		// any more chunks to iterate through.
		if p.chunksFromIterableIdx < len(p.chunksFromIterable)-1 {
			p.chunksFromIterableIdx++
			p.currMetaWithChunk = p.chunksFromIterable[p.chunksFromIterableIdx]
			return true
		}
	}

	// Move to the next chunk/deletion iterator.
	// This is a for loop as if the current p.currDelIter returns no samples
	// (which means a chunk won't be created), there still might be more
	// samples/chunks from the rest of p.metas.
	for p.next(true) {
		if p.currDelIter == nil {
			p.currMetaWithChunk = p.currMeta
			return true
		}

		if p.currMeta.Chunk != nil {
			// If ChunkOrIterable() returned a non-nil chunk, the samples in
			// p.currDelIter will only form one chunk, as the only change
			// p.currDelIter might make is deleting some samples.
			if p.populateCurrForSingleChunk() {
				return true
			}
		} else {
			// If ChunkOrIterable() returned an iterable, multiple chunks may be
			// created from the samples in p.currDelIter.
			if p.populateChunksFromIterable() {
				return true
			}
		}

	}
	return false
}

// populateCurrForSingleChunk sets the fields within p.currMetaWithChunk. This
// should be called if the samples in p.currDelIter only form one chunk.
func (p *populateWithDelChunkSeriesIterator) populateCurrForSingleChunk() bool {
	valueType := p.currDelIter.Next()
	if valueType == chunkenc.ValNone {
		if err := p.currDelIter.Err(); err != nil {
			p.err = fmt.Errorf("iterate chunk while re-encoding: %w", err)
		}
		return false
	}
	p.currMetaWithChunk.MinTime = p.currDelIter.AtT()

	// Re-encode the chunk if iterator is provided. This means that it has
	// some samples to be deleted or chunk is opened.
	var (
		newChunk chunkenc.Chunk
		app      chunkenc.Appender
		t        int64
		err      error
	)
	switch valueType {
	case chunkenc.ValHistogram:
		newChunk = chunkenc.NewHistogramChunk()
		if app, err = newChunk.Appender(); err != nil {
			break
		}
		for vt := valueType; vt != chunkenc.ValNone; vt = p.currDelIter.Next() {
			if vt != chunkenc.ValHistogram {
				err = fmt.Errorf("found value type %v in histogram chunk", vt)
				break
			}
			var h *histogram.Histogram
			t, h = p.currDelIter.AtHistogram(nil)
			_, _, app, err = app.AppendHistogram(nil, t, h, true)
			if err != nil {
				break
			}
		}
	case chunkenc.ValFloat:
		newChunk = chunkenc.NewXORChunk()
		if app, err = newChunk.Appender(); err != nil {
			break
		}
		for vt := valueType; vt != chunkenc.ValNone; vt = p.currDelIter.Next() {
			if vt != chunkenc.ValFloat {
				err = fmt.Errorf("found value type %v in float chunk", vt)
				break
			}
			var v float64
			t, v = p.currDelIter.At()
			app.Append(t, v)
		}
	case chunkenc.ValFloatHistogram:
		newChunk = chunkenc.NewFloatHistogramChunk()
		if app, err = newChunk.Appender(); err != nil {
			break
		}
		for vt := valueType; vt != chunkenc.ValNone; vt = p.currDelIter.Next() {
			if vt != chunkenc.ValFloatHistogram {
				err = fmt.Errorf("found value type %v in histogram chunk", vt)
				break
			}
			var h *histogram.FloatHistogram
			t, h = p.currDelIter.AtFloatHistogram(nil)
			_, _, app, err = app.AppendFloatHistogram(nil, t, h, true)
			if err != nil {
				break
			}
		}
	default:
		err = fmt.Errorf("populateCurrForSingleChunk: value type %v unsupported", valueType)
	}

	if err != nil {
		p.err = fmt.Errorf("iterate chunk while re-encoding: %w", err)
		return false
	}
	if err := p.currDelIter.Err(); err != nil {
		p.err = fmt.Errorf("iterate chunk while re-encoding: %w", err)
		return false
	}

	p.currMetaWithChunk.Chunk = newChunk
	p.currMetaWithChunk.MaxTime = t
	return true
}

// populateChunksFromIterable reads the samples from currDelIter to create
// chunks for chunksFromIterable. It also sets p.currMetaWithChunk to the first
// chunk.
func (p *populateWithDelChunkSeriesIterator) populateChunksFromIterable() bool {
	p.chunksFromIterable = p.chunksFromIterable[:0]
	p.chunksFromIterableIdx = -1

	firstValueType := p.currDelIter.Next()
	if firstValueType == chunkenc.ValNone {
		if err := p.currDelIter.Err(); err != nil {
			p.err = fmt.Errorf("populateChunksFromIterable: no samples could be read: %w", err)
			return false
		}
		return false
	}

	var (
		// t is the timestamp for the current sample.
		t     int64
		cmint int64
		cmaxt int64

		currentChunk chunkenc.Chunk

		app chunkenc.Appender

		newChunk chunkenc.Chunk
		recoded  bool

		err error
	)

	prevValueType := chunkenc.ValNone

	for currentValueType := firstValueType; currentValueType != chunkenc.ValNone; currentValueType = p.currDelIter.Next() {
		// Check if the encoding has changed (i.e. we need to create a new
		// chunk as chunks can't have multiple encoding types).
		// For the first sample, the following condition will always be true as
		// ValNoneNone != ValFloat | ValHistogram | ValFloatHistogram.
		if currentValueType != prevValueType {
			if prevValueType != chunkenc.ValNone {
				p.chunksFromIterable = append(p.chunksFromIterable, chunks.Meta{Chunk: currentChunk, MinTime: cmint, MaxTime: cmaxt})
			}
			cmint = p.currDelIter.AtT()
			if currentChunk, err = currentValueType.NewChunk(); err != nil {
				break
			}
			if app, err = currentChunk.Appender(); err != nil {
				break
			}
		}

		switch currentValueType {
		case chunkenc.ValFloat:
			{
				var v float64
				t, v = p.currDelIter.At()
				app.Append(t, v)
			}
		case chunkenc.ValHistogram:
			{
				var v *histogram.Histogram
				t, v = p.currDelIter.AtHistogram(nil)
				// No need to set prevApp as AppendHistogram will set the
				// counter reset header for the appender that's returned.
				newChunk, recoded, app, err = app.AppendHistogram(nil, t, v, false)
			}
		case chunkenc.ValFloatHistogram:
			{
				var v *histogram.FloatHistogram
				t, v = p.currDelIter.AtFloatHistogram(nil)
				// No need to set prevApp as AppendHistogram will set the
				// counter reset header for the appender that's returned.
				newChunk, recoded, app, err = app.AppendFloatHistogram(nil, t, v, false)
			}
		}

		if err != nil {
			break
		}

		if newChunk != nil {
			if !recoded {
				p.chunksFromIterable = append(p.chunksFromIterable, chunks.Meta{Chunk: currentChunk, MinTime: cmint, MaxTime: cmaxt})
			}
			currentChunk = newChunk
			cmint = t
		}

		cmaxt = t
		prevValueType = currentValueType
	}

	if err != nil {
		p.err = fmt.Errorf("populateChunksFromIterable: error when writing new chunks: %w", err)
		return false
	}
	if err = p.currDelIter.Err(); err != nil {
		p.err = fmt.Errorf("populateChunksFromIterable: currDelIter error when writing new chunks: %w", err)
		return false
	}

	if prevValueType != chunkenc.ValNone {
		p.chunksFromIterable = append(p.chunksFromIterable, chunks.Meta{Chunk: currentChunk, MinTime: cmint, MaxTime: cmaxt})
	}

	if len(p.chunksFromIterable) == 0 {
		return false
	}

	p.currMetaWithChunk = p.chunksFromIterable[0]
	p.chunksFromIterableIdx = 0
	return true
}

func (p *populateWithDelChunkSeriesIterator) At() chunks.Meta { return p.currMetaWithChunk }

// blockSeriesSet allows to iterate over sorted, populated series with applied tombstones.
// Series with all deleted chunks are still present as Series with no samples.
// Samples from chunks are also trimmed to requested min and max time.
type blockSeriesSet struct {
	blockBaseSeriesSet
}

func newBlockSeriesSet(i IndexReader, c ChunkReader, t tombstones.Reader, p index.Postings, mint, maxt int64, disableTrimming bool) storage.SeriesSet {
	return &blockSeriesSet{
		blockBaseSeriesSet{
			index:           i,
			chunks:          c,
			tombstones:      t,
			p:               p,
			mint:            mint,
			maxt:            maxt,
			disableTrimming: disableTrimming,
		},
	}
}

func (b *blockSeriesSet) At() storage.Series {
	// At can be looped over before iterating, so save the current values locally.
	return &blockSeriesEntry{
		chunks:     b.chunks,
		blockID:    b.blockID,
		seriesData: b.curr,
	}
}

// blockChunkSeriesSet allows to iterate over sorted, populated series with applied tombstones.
// Series with all deleted chunks are still present as Labelled iterator with no chunks.
// Chunks are also trimmed to requested [min and max] (keeping samples with min and max timestamps).
type blockChunkSeriesSet struct {
	blockBaseSeriesSet
}

func NewBlockChunkSeriesSet(id ulid.ULID, i IndexReader, c ChunkReader, t tombstones.Reader, p index.Postings, mint, maxt int64, disableTrimming bool) storage.ChunkSeriesSet {
	return &blockChunkSeriesSet{
		blockBaseSeriesSet{
			blockID:         id,
			index:           i,
			chunks:          c,
			tombstones:      t,
			p:               p,
			mint:            mint,
			maxt:            maxt,
			disableTrimming: disableTrimming,
		},
	}
}

func (b *blockChunkSeriesSet) At() storage.ChunkSeries {
	// At can be looped over before iterating, so save the current values locally.
	return &chunkSeriesEntry{
		chunks:     b.chunks,
		blockID:    b.blockID,
		seriesData: b.curr,
	}
}

// NewMergedStringIter returns string iterator that allows to merge symbols on demand and stream result.
func NewMergedStringIter(a, b index.StringIter) index.StringIter {
	return &mergedStringIter{a: a, b: b, aok: a.Next(), bok: b.Next()}
}

type mergedStringIter struct {
	a        index.StringIter
	b        index.StringIter
	aok, bok bool
	cur      string
	err      error
}

func (m *mergedStringIter) Next() bool {
	if (!m.aok && !m.bok) || (m.Err() != nil) {
		return false
	}
	switch {
	case !m.aok:
		m.cur = m.b.At()
		m.bok = m.b.Next()
		m.err = m.b.Err()
	case !m.bok:
		m.cur = m.a.At()
		m.aok = m.a.Next()
		m.err = m.a.Err()
	case m.b.At() > m.a.At():
		m.cur = m.a.At()
		m.aok = m.a.Next()
		m.err = m.a.Err()
	case m.a.At() > m.b.At():
		m.cur = m.b.At()
		m.bok = m.b.Next()
		m.err = m.b.Err()
	default: // Equal.
		m.cur = m.b.At()
		m.aok = m.a.Next()
		m.err = m.a.Err()
		m.bok = m.b.Next()
		if m.err == nil {
			m.err = m.b.Err()
		}
	}

	return true
}
func (m mergedStringIter) At() string { return m.cur }
func (m mergedStringIter) Err() error {
	return m.err
}

// DeletedIterator wraps chunk Iterator and makes sure any deleted metrics are not returned.
type DeletedIterator struct {
	// Iter is an Iterator to be wrapped.
	Iter chunkenc.Iterator
	// Intervals are the deletion intervals.
	Intervals tombstones.Intervals
}

func (it *DeletedIterator) At() (int64, float64) {
	return it.Iter.At()
}

func (it *DeletedIterator) AtHistogram(h *histogram.Histogram) (int64, *histogram.Histogram) {
	t, h := it.Iter.AtHistogram(h)
	return t, h
}

func (it *DeletedIterator) AtFloatHistogram(fh *histogram.FloatHistogram) (int64, *histogram.FloatHistogram) {
	t, h := it.Iter.AtFloatHistogram(fh)
	return t, h
}

func (it *DeletedIterator) AtT() int64 {
	return it.Iter.AtT()
}

func (it *DeletedIterator) Seek(t int64) chunkenc.ValueType {
	if it.Iter.Err() != nil {
		return chunkenc.ValNone
	}
	valueType := it.Iter.Seek(t)
	if valueType == chunkenc.ValNone {
		return chunkenc.ValNone
	}

	// Now double check if the entry falls into a deleted interval.
	ts := it.AtT()
	for _, itv := range it.Intervals {
		if ts < itv.Mint {
			return valueType
		}

		if ts > itv.Maxt {
			it.Intervals = it.Intervals[1:]
			continue
		}

		// We're in the middle of an interval, we can now call Next().
		return it.Next()
	}

	// The timestamp is greater than all the deleted intervals.
	return valueType
}

func (it *DeletedIterator) Next() chunkenc.ValueType {
Outer:
	for valueType := it.Iter.Next(); valueType != chunkenc.ValNone; valueType = it.Iter.Next() {
		ts := it.AtT()
		for _, tr := range it.Intervals {
			if tr.InBounds(ts) {
				continue Outer
			}

			if ts <= tr.Maxt {
				return valueType
			}
			it.Intervals = it.Intervals[1:]
		}
		return valueType
	}
	return chunkenc.ValNone
}

func (it *DeletedIterator) Err() error { return it.Iter.Err() }

type nopChunkReader struct {
	emptyChunk chunkenc.Chunk
}

func newNopChunkReader() ChunkReader {
	return nopChunkReader{
		emptyChunk: chunkenc.NewXORChunk(),
	}
}

func (cr nopChunkReader) ChunkOrIterable(chunks.Meta) (chunkenc.Chunk, chunkenc.Iterable, error) {
	return cr.emptyChunk, nil, nil
}

func (cr nopChunkReader) Close() error { return nil }<|MERGE_RESOLUTION|>--- conflicted
+++ resolved
@@ -116,12 +116,7 @@
 	maxt := q.maxt
 	disableTrimming := false
 	sharded := hints != nil && hints.ShardCount > 0
-<<<<<<< HEAD
 	p, err := q.index.PostingsForMatchers(ctx, sharded, ms...)
-=======
-
-	p, err := PostingsForMatchers(ctx, q.index, ms...)
->>>>>>> 501bc641
 	if err != nil {
 		return storage.ErrSeriesSet(err)
 	}
@@ -170,7 +165,6 @@
 		maxt = hints.End
 		disableTrimming = hints.DisableTrimming
 	}
-	sharded := hints != nil && hints.ShardCount > 0
 	p, err := q.index.PostingsForMatchers(ctx, sharded, ms...)
 	if err != nil {
 		return storage.ErrChunkSeriesSet(err)

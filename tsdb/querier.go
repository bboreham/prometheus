--- conflicted
+++ resolved
@@ -384,14 +384,6 @@
 const maxExpandedPostingsFactor = 100 // Division factor for maximum number of matched series.
 
 func labelValuesWithMatchers(ctx context.Context, r IndexReader, name string, matchers ...*labels.Matcher) ([]string, error) {
-<<<<<<< HEAD
-	p, err := r.PostingsForMatchers(ctx, false, matchers...)
-	if err != nil {
-		return nil, fmt.Errorf("fetching postings for matchers: %w", err)
-	}
-
-=======
->>>>>>> 9a9e73b3
 	allValues, err := r.LabelValues(ctx, name)
 	if err != nil {
 		return nil, fmt.Errorf("fetching values of label %s: %w", name, err)
@@ -418,7 +410,20 @@
 		allValues = filteredValues
 	}
 
-<<<<<<< HEAD
+	if len(allValues) == 0 {
+		return nil, nil
+	}
+
+	// If we don't have any matchers for other labels, then we're done.
+	if !hasMatchersForOtherLabels {
+		return allValues, nil
+	}
+
+	p, err := PostingsForMatchers(ctx, r, matchers...)
+	if err != nil {
+		return nil, fmt.Errorf("fetching postings for matchers: %w", err)
+	}
+
 	// Let's see if expanded postings for matchers have smaller cardinality than label values.
 	// Since computing label values from series is expensive, we apply a limit on number of expanded
 	// postings (and series).
@@ -445,20 +450,6 @@
 
 		// If we haven't reached end of postings, we prepend our expanded postings to "p", and continue.
 		p = newPrependPostings(expanded, p)
-=======
-	if len(allValues) == 0 {
-		return nil, nil
-	}
-
-	// If we don't have any matchers for other labels, then we're done.
-	if !hasMatchersForOtherLabels {
-		return allValues, nil
-	}
-
-	p, err := PostingsForMatchers(ctx, r, matchers...)
-	if err != nil {
-		return nil, fmt.Errorf("fetching postings for matchers: %w", err)
->>>>>>> 9a9e73b3
 	}
 
 	valuesPostings := make([]index.Postings, len(allValues))

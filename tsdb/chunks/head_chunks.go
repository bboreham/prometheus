--- conflicted
+++ resolved
@@ -825,11 +825,7 @@
 			if seriesRef == 0 && mint == 0 && maxt == 0 {
 				break
 			}
-<<<<<<< HEAD
-			// Encoding.
-=======
-
->>>>>>> 73d805cf
+
 			chkEnc := chunkenc.Encoding(mmapFile.byteSlice.Range(idx, idx+ChunkEncodingSize)[0])
 			idx += ChunkEncodingSize
 			dataLen, n := binary.Uvarint(mmapFile.byteSlice.Range(idx, idx+MaxChunkLengthFieldSize))
@@ -890,14 +886,7 @@
 }
 
 // Truncate deletes the head chunk files whose file number is less than given fileNo.
-<<<<<<< HEAD
-func (cdm *ChunkDiskMapper) Truncate(fileNo int) error {
-	if !cdm.fileMaxtSet {
-		return errors.New("maxt of the files are not set")
-	}
-=======
 func (cdm *ChunkDiskMapper) Truncate(fileNo uint32) error {
->>>>>>> 73d805cf
 	cdm.readPathMtx.RLock()
 
 	// Sort the file indices, else if files deletion fails in between,
@@ -910,11 +899,7 @@
 
 	var removedFiles []int
 	for _, seq := range chkFileIndices {
-<<<<<<< HEAD
-		if seq == cdm.curFileSequence || seq >= fileNo {
-=======
 		if seq == cdm.curFileSequence || uint32(seq) >= fileNo {
->>>>>>> 73d805cf
 			break
 		}
 		removedFiles = append(removedFiles, seq)

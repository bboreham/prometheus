--- conflicted
+++ resolved
@@ -1193,17 +1193,11 @@
 
 func newReader(b ByteSlice, c io.Closer, cacheProvider ReaderCacheProvider) (*Reader, error) {
 	r := &Reader{
-<<<<<<< HEAD
 		b:             b,
 		c:             c,
 		postings:      map[string][]postingOffset{},
 		cacheProvider: cacheProvider,
-=======
-		b:        b,
-		c:        c,
-		postings: map[string][]postingOffset{},
-		st:       labels.NewSymbolTable(),
->>>>>>> 0474b0bc
+		st:            labels.NewSymbolTable(),
 	}
 
 	// Verify header.

--- conflicted
+++ resolved
@@ -189,24 +189,22 @@
 
 	IsolationDisabled bool
 
+	// Maximum number of CPUs that can simultaneously processes WAL replay.
+	// The default value is GOMAXPROCS.
+	// If it is set to a negative value or zero, the default value is used.
+	WALReplayConcurrency int
+
+	// EnableSharding enables ShardedPostings() support in the Head.
+	EnableSharding bool
+
 	PostingsForMatchersCacheTTL      time.Duration
 	PostingsForMatchersCacheMaxItems int
 	PostingsForMatchersCacheMaxBytes int64
 	PostingsForMatchersCacheForce    bool
 
-	// Maximum number of CPUs that can simultaneously processes WAL replay.
-	// The default value is GOMAXPROCS.
-	// If it is set to a negative value or zero, the default value is used.
-	WALReplayConcurrency int
-
-<<<<<<< HEAD
 	// Optional hash function applied to each new series. Computed hash value is preserved for each series in the head,
 	// and values can be iterated by using Head.ForEachSecondaryHash method.
 	SecondaryHashFunction func(labels.Labels) uint32
-=======
-	// EnableSharding enables ShardedPostings() support in the Head.
-	EnableSharding bool
->>>>>>> 501bc641
 }
 
 const (
@@ -1709,16 +1707,12 @@
 
 func (h *Head) getOrCreateWithID(id chunks.HeadSeriesRef, hash uint64, lset labels.Labels) (*memSeries, bool, error) {
 	s, created, err := h.series.getOrSet(hash, lset, func() *memSeries {
-<<<<<<< HEAD
-		return newMemSeries(lset, id, labels.StableHash(lset), h.secondaryHashFunc(lset), h.opts.ChunkEndTimeVariance, h.opts.IsolationDisabled)
-=======
 		shardHash := uint64(0)
 		if h.opts.EnableSharding {
 			shardHash = labels.StableHash(lset)
 		}
 
-		return newMemSeries(lset, id, shardHash, h.opts.IsolationDisabled)
->>>>>>> 501bc641
+		return newMemSeries(lset, id, shardHash, h.secondaryHashFunc(lset), h.opts.ChunkEndTimeVariance, h.opts.IsolationDisabled)
 	})
 	if err != nil {
 		return nil, false, err
@@ -2077,19 +2071,13 @@
 	lset labels.Labels
 	meta *metadata.Metadata
 
-<<<<<<< HEAD
-	// Series labels hash to use for sharding purposes.
-	shardHash uint64
-
-	// Value returned by secondary hash function.
-	secondaryHash uint32
-
-=======
 	// Series labels hash to use for sharding purposes. The value is always 0 when sharding has not
 	// been explicitly enabled in TSDB.
 	shardHash uint64
 
->>>>>>> 501bc641
+	// Value returned by secondary hash function.
+	secondaryHash uint32
+
 	// Immutable chunks on disk that have not yet gone into a block, in order of ascending time stamps.
 	// When compaction runs, chunks get moved into a block and all pointers are shifted like so:
 	//
@@ -2143,7 +2131,6 @@
 	firstOOOChunkID  chunks.HeadChunkID // HeadOOOChunkID for oooMmappedChunks[0].
 }
 
-<<<<<<< HEAD
 func newMemSeries(lset labels.Labels, id chunks.HeadSeriesRef, shardHash uint64, secondaryHash uint32, chunkEndTimeVariance float64, isolationDisabled bool) *memSeries {
 	s := &memSeries{
 		lset:                 lset,
@@ -2152,14 +2139,6 @@
 		chunkEndTimeVariance: chunkEndTimeVariance,
 		shardHash:            shardHash,
 		secondaryHash:        secondaryHash,
-=======
-func newMemSeries(lset labels.Labels, id chunks.HeadSeriesRef, shardHash uint64, isolationDisabled bool) *memSeries {
-	s := &memSeries{
-		lset:      lset,
-		ref:       id,
-		nextAt:    math.MinInt64,
-		shardHash: shardHash,
->>>>>>> 501bc641
 	}
 	if !isolationDisabled {
 		s.txs = newTxRing(0)

--- conflicted
+++ resolved
@@ -175,16 +175,14 @@
 
 	IsolationDisabled bool
 
-<<<<<<< HEAD
 	PostingsForMatchersCacheTTL   time.Duration
 	PostingsForMatchersCacheSize  int
 	PostingsForMatchersCacheForce bool
-=======
+
 	// Maximum number of CPUs that can simultaneously processes WAL replay.
 	// The default value is GOMAXPROCS.
 	// If it is set to a negative value or zero, the default value is used.
 	WALReplayConcurrency int
->>>>>>> c9b85afd
 }
 
 const (
@@ -194,7 +192,6 @@
 
 func DefaultHeadOptions() *HeadOptions {
 	ho := &HeadOptions{
-<<<<<<< HEAD
 		ChunkRange:                    DefaultBlockDuration,
 		ChunkDirRoot:                  "",
 		ChunkPool:                     chunkenc.NewPool(),
@@ -207,17 +204,7 @@
 		PostingsForMatchersCacheTTL:   defaultPostingsForMatchersCacheTTL,
 		PostingsForMatchersCacheSize:  defaultPostingsForMatchersCacheSize,
 		PostingsForMatchersCacheForce: false,
-=======
-		ChunkRange:           DefaultBlockDuration,
-		ChunkDirRoot:         "",
-		ChunkPool:            chunkenc.NewPool(),
-		ChunkWriteBufferSize: chunks.DefaultWriteBufferSize,
-		ChunkWriteQueueSize:  chunks.DefaultWriteQueueSize,
-		StripeSize:           DefaultStripeSize,
-		SeriesCallback:       &noopSeriesLifecycleCallback{},
-		IsolationDisabled:    defaultIsolationDisabled,
-		WALReplayConcurrency: defaultWALReplayConcurrency,
->>>>>>> c9b85afd
+		WALReplayConcurrency:          defaultWALReplayConcurrency,
 	}
 	ho.OutOfOrderCapMax.Store(DefaultOutOfOrderCapMax)
 	return ho

--- conflicted
+++ resolved
@@ -2123,15 +2123,13 @@
 	// been explicitly enabled in TSDB.
 	shardHash uint64
 
-<<<<<<< HEAD
 	// Value returned by secondary hash function.
 	secondaryHash uint32
-=======
+
 	// Everything after here should only be accessed with the lock held.
 	sync.Mutex
 
 	lset labels.Labels // Locking required with -tags dedupelabels, not otherwise.
->>>>>>> 7b595d67
 
 	// Immutable chunks on disk that have not yet gone into a block, in order of ascending time stamps.
 	// When compaction runs, chunks get moved into a block and all pointers are shifted like so:

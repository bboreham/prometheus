// Copyright 2017 The Prometheus Authors
// Licensed under the Apache License, Version 2.0 (the "License");
// you may not use this file except in compliance with the License.
// You may obtain a copy of the License at
//
// http://www.apache.org/licenses/LICENSE-2.0
//
// Unless required by applicable law or agreed to in writing, software
// distributed under the License is distributed on an "AS IS" BASIS,
// WITHOUT WARRANTIES OR CONDITIONS OF ANY KIND, either express or implied.
// See the License for the specific language governing permissions and
// limitations under the License.

package tsdb

import (
	"context"
	crand "crypto/rand"
	"fmt"
	"math"
	"math/rand"
	"os"
	"path"
	"path/filepath"
	"sync"
	"testing"
	"time"

	"github.com/go-kit/log"
	"github.com/oklog/ulid"
	"github.com/pkg/errors"
	prom_testutil "github.com/prometheus/client_golang/prometheus/testutil"
	"github.com/stretchr/testify/require"
	"golang.org/x/sync/semaphore"

	"github.com/prometheus/prometheus/model/histogram"
	"github.com/prometheus/prometheus/model/labels"
	"github.com/prometheus/prometheus/storage"
	"github.com/prometheus/prometheus/tsdb/chunkenc"
	"github.com/prometheus/prometheus/tsdb/chunks"
	"github.com/prometheus/prometheus/tsdb/fileutil"
	"github.com/prometheus/prometheus/tsdb/index"
	"github.com/prometheus/prometheus/tsdb/tombstones"
	"github.com/prometheus/prometheus/tsdb/tsdbutil"
)

func TestSplitByRange(t *testing.T) {
	cases := []struct {
		trange int64
		ranges [][2]int64
		output [][][2]int64
	}{
		{
			trange: 60,
			ranges: [][2]int64{{0, 10}},
			output: [][][2]int64{
				{{0, 10}},
			},
		},
		{
			trange: 60,
			ranges: [][2]int64{{0, 60}},
			output: [][][2]int64{
				{{0, 60}},
			},
		},
		{
			trange: 60,
			ranges: [][2]int64{{0, 10}, {9, 15}, {30, 60}},
			output: [][][2]int64{
				{{0, 10}, {9, 15}, {30, 60}},
			},
		},
		{
			trange: 60,
			ranges: [][2]int64{{70, 90}, {125, 130}, {130, 180}, {1000, 1001}},
			output: [][][2]int64{
				{{70, 90}},
				{{125, 130}, {130, 180}},
				{{1000, 1001}},
			},
		},
		// Mis-aligned or too-large blocks are ignored.
		{
			trange: 60,
			ranges: [][2]int64{{50, 70}, {70, 80}},
			output: [][][2]int64{
				{{70, 80}},
			},
		},
		{
			trange: 72,
			ranges: [][2]int64{{0, 144}, {144, 216}, {216, 288}},
			output: [][][2]int64{
				{{144, 216}},
				{{216, 288}},
			},
		},
		// Various awkward edge cases easy to hit with negative numbers.
		{
			trange: 60,
			ranges: [][2]int64{{-10, -5}},
			output: [][][2]int64{
				{{-10, -5}},
			},
		},
		{
			trange: 60,
			ranges: [][2]int64{{-60, -50}, {-10, -5}},
			output: [][][2]int64{
				{{-60, -50}, {-10, -5}},
			},
		},
		{
			trange: 60,
			ranges: [][2]int64{{-60, -50}, {-10, -5}, {0, 15}},
			output: [][][2]int64{
				{{-60, -50}, {-10, -5}},
				{{0, 15}},
			},
		},
	}

	for _, c := range cases {
		// Transform input range tuples into dirMetas.
		blocks := make([]dirMeta, 0, len(c.ranges))
		for _, r := range c.ranges {
			blocks = append(blocks, dirMeta{
				meta: &BlockMeta{
					MinTime: r[0],
					MaxTime: r[1],
				},
			})
		}

		// Transform output range tuples into dirMetas.
		exp := make([][]dirMeta, len(c.output))
		for i, group := range c.output {
			for _, r := range group {
				exp[i] = append(exp[i], dirMeta{
					meta: &BlockMeta{MinTime: r[0], MaxTime: r[1]},
				})
			}
		}

		require.Equal(t, exp, splitByRange(blocks, c.trange))
	}
}

// See https://github.com/prometheus/prometheus/issues/3064
func TestNoPanicFor0Tombstones(t *testing.T) {
	metas := []dirMeta{
		{
			dir: "1",
			meta: &BlockMeta{
				MinTime: 0,
				MaxTime: 100,
			},
		},
		{
			dir: "2",
			meta: &BlockMeta{
				MinTime: 101,
				MaxTime: 200,
			},
		},
	}

	c, err := NewLeveledCompactor(context.Background(), nil, nil, []int64{50}, nil, nil, true)
	require.NoError(t, err)

	c.plan(metas)
}

func TestLeveledCompactor_plan(t *testing.T) {
	// This mimics our default ExponentialBlockRanges with min block size equals to 20.
	compactor, err := NewLeveledCompactor(context.Background(), nil, nil, []int64{
		20,
		60,
		180,
		540,
		1620,
	}, nil, nil, true)
	require.NoError(t, err)

	cases := map[string]struct {
		metas    []dirMeta
		expected []string
	}{
		"Outside Range": {
			metas: []dirMeta{
				metaRange("1", 0, 20, nil),
			},
			expected: nil,
		},
		"We should wait for four blocks of size 20 to appear before compacting.": {
			metas: []dirMeta{
				metaRange("1", 0, 20, nil),
				metaRange("2", 20, 40, nil),
			},
			expected: nil,
		},
		`We should wait for a next block of size 20 to appear before compacting
		the existing ones. We have three, but we ignore the fresh one from WAl`: {
			metas: []dirMeta{
				metaRange("1", 0, 20, nil),
				metaRange("2", 20, 40, nil),
				metaRange("3", 40, 60, nil),
			},
			expected: nil,
		},
		"Block to fill the entire parent range appeared – should be compacted": {
			metas: []dirMeta{
				metaRange("1", 0, 20, nil),
				metaRange("2", 20, 40, nil),
				metaRange("3", 40, 60, nil),
				metaRange("4", 60, 80, nil),
			},
			expected: []string{"1", "2", "3"},
		},
		`Block for the next parent range appeared with gap with size 20. Nothing will happen in the first one
		anymore but we ignore fresh one still, so no compaction`: {
			metas: []dirMeta{
				metaRange("1", 0, 20, nil),
				metaRange("2", 20, 40, nil),
				metaRange("3", 60, 80, nil),
			},
			expected: nil,
		},
		`Block for the next parent range appeared, and we have a gap with size 20 between second and third block.
		We will not get this missed gap anymore and we should compact just these two.`: {
			metas: []dirMeta{
				metaRange("1", 0, 20, nil),
				metaRange("2", 20, 40, nil),
				metaRange("3", 60, 80, nil),
				metaRange("4", 80, 100, nil),
			},
			expected: []string{"1", "2"},
		},
		"We have 20, 20, 20, 60, 60 range blocks. '5' is marked as fresh one": {
			metas: []dirMeta{
				metaRange("1", 0, 20, nil),
				metaRange("2", 20, 40, nil),
				metaRange("3", 40, 60, nil),
				metaRange("4", 60, 120, nil),
				metaRange("5", 120, 180, nil),
			},
			expected: []string{"1", "2", "3"},
		},
		"We have 20, 60, 20, 60, 240 range blocks. We can compact 20 + 60 + 60": {
			metas: []dirMeta{
				metaRange("2", 20, 40, nil),
				metaRange("4", 60, 120, nil),
				metaRange("5", 960, 980, nil), // Fresh one.
				metaRange("6", 120, 180, nil),
				metaRange("7", 720, 960, nil),
			},
			expected: []string{"2", "4", "6"},
		},
		"Do not select large blocks that have many tombstones when there is no fresh block": {
			metas: []dirMeta{
				metaRange("1", 0, 540, &BlockStats{
					NumSeries:     10,
					NumTombstones: 3,
				}),
			},
			expected: nil,
		},
		"Select large blocks that have many tombstones when fresh appears": {
			metas: []dirMeta{
				metaRange("1", 0, 540, &BlockStats{
					NumSeries:     10,
					NumTombstones: 3,
				}),
				metaRange("2", 540, 560, nil),
			},
			expected: []string{"1"},
		},
		"For small blocks, do not compact tombstones, even when fresh appears.": {
			metas: []dirMeta{
				metaRange("1", 0, 60, &BlockStats{
					NumSeries:     10,
					NumTombstones: 3,
				}),
				metaRange("2", 60, 80, nil),
			},
			expected: nil,
		},
		`Regression test: we were stuck in a compact loop where we always recompacted
		the same block when tombstones and series counts were zero`: {
			metas: []dirMeta{
				metaRange("1", 0, 540, &BlockStats{
					NumSeries:     0,
					NumTombstones: 0,
				}),
				metaRange("2", 540, 560, nil),
			},
			expected: nil,
		},
		`Regression test: we were wrongly assuming that new block is fresh from WAL when its ULID is newest.
		We need to actually look on max time instead.

		With previous, wrong approach "8" block was ignored, so we were wrongly compacting 5 and 7 and introducing
		block overlaps`: {
			metas: []dirMeta{
				metaRange("5", 0, 360, nil),
				metaRange("6", 540, 560, nil), // Fresh one.
				metaRange("7", 360, 420, nil),
				metaRange("8", 420, 540, nil),
			},
			expected: []string{"7", "8"},
		},
		// |--------------|
		//               |----------------|
		//                                |--------------|
		"Overlapping blocks 1": {
			metas: []dirMeta{
				metaRange("1", 0, 20, nil),
				metaRange("2", 19, 40, nil),
				metaRange("3", 40, 60, nil),
			},
			expected: []string{"1", "2"},
		},
		// |--------------|
		//                |--------------|
		//                        |--------------|
		"Overlapping blocks 2": {
			metas: []dirMeta{
				metaRange("1", 0, 20, nil),
				metaRange("2", 20, 40, nil),
				metaRange("3", 30, 50, nil),
			},
			expected: []string{"2", "3"},
		},
		// |--------------|
		//         |---------------------|
		//                       |--------------|
		"Overlapping blocks 3": {
			metas: []dirMeta{
				metaRange("1", 0, 20, nil),
				metaRange("2", 10, 40, nil),
				metaRange("3", 30, 50, nil),
			},
			expected: []string{"1", "2", "3"},
		},
		// |--------------|
		//               |--------------------------------|
		//                |--------------|
		//                               |--------------|
		"Overlapping blocks 4": {
			metas: []dirMeta{
				metaRange("5", 0, 360, nil),
				metaRange("6", 340, 560, nil),
				metaRange("7", 360, 420, nil),
				metaRange("8", 420, 540, nil),
			},
			expected: []string{"5", "6", "7", "8"},
		},
		// |--------------|
		//               |--------------|
		//                                            |--------------|
		//                                                          |--------------|
		"Overlapping blocks 5": {
			metas: []dirMeta{
				metaRange("1", 0, 10, nil),
				metaRange("2", 9, 20, nil),
				metaRange("3", 30, 40, nil),
				metaRange("4", 39, 50, nil),
			},
			expected: []string{"1", "2"},
		},
	}

	for title, c := range cases {
		if !t.Run(title, func(t *testing.T) {
			res, err := compactor.plan(c.metas)
			require.NoError(t, err)
			require.Equal(t, c.expected, res)
		}) {
			return
		}
	}
}

func TestRangeWithFailedCompactionWontGetSelected(t *testing.T) {
	compactor, err := NewLeveledCompactor(context.Background(), nil, nil, []int64{
		20,
		60,
		240,
		720,
		2160,
	}, nil, nil, true)
	require.NoError(t, err)

	cases := []struct {
		metas []dirMeta
	}{
		{
			metas: []dirMeta{
				metaRange("1", 0, 20, nil),
				metaRange("2", 20, 40, nil),
				metaRange("3", 40, 60, nil),
				metaRange("4", 60, 80, nil),
			},
		},
		{
			metas: []dirMeta{
				metaRange("1", 0, 20, nil),
				metaRange("2", 20, 40, nil),
				metaRange("3", 60, 80, nil),
				metaRange("4", 80, 100, nil),
			},
		},
		{
			metas: []dirMeta{
				metaRange("1", 0, 20, nil),
				metaRange("2", 20, 40, nil),
				metaRange("3", 40, 60, nil),
				metaRange("4", 60, 120, nil),
				metaRange("5", 120, 180, nil),
				metaRange("6", 180, 200, nil),
			},
		},
	}

	for _, c := range cases {
		c.metas[1].meta.Compaction.Failed = true
		res, err := compactor.plan(c.metas)
		require.NoError(t, err)

		require.Equal(t, []string(nil), res)
	}
}

func TestCompactionFailWillCleanUpTempDir(t *testing.T) {
	compactor, err := NewLeveledCompactorWithChunkSize(context.Background(), nil, log.NewNopLogger(), []int64{
		20,
		60,
		240,
		720,
		2160,
	}, nil, chunks.DefaultChunkSegmentSize, nil, true)
	require.NoError(t, err)

	tmpdir := t.TempDir()

<<<<<<< HEAD
	shardedBlocks := []shardedBlock{
		{meta: &BlockMeta{ULID: ulid.MustNew(ulid.Now(), crand.Reader)}},
		{meta: &BlockMeta{ULID: ulid.MustNew(ulid.Now(), crand.Reader)}},
		{meta: &BlockMeta{ULID: ulid.MustNew(ulid.Now(), crand.Reader)}},
	}

	require.Error(t, compactor.write(tmpdir, shardedBlocks, DefaultPopulateBlockFunc{}, erringBReader{}))

	// We rely on the fact that blockDir and tmpDir will be updated by compactor.write.
	for _, b := range shardedBlocks {
		require.NotEmpty(t, b.tmpDir)
		_, err = os.Stat(b.tmpDir)
		require.True(t, os.IsNotExist(err), "tmp directory is not cleaned up")

		require.NotEmpty(t, b.blockDir)
		_, err = os.Stat(b.blockDir)
		require.True(t, os.IsNotExist(err), "block directory is not cleaned up")
	}
=======
	require.Error(t, compactor.write(tmpdir, &BlockMeta{}, DefaultBlockPopulator{}, erringBReader{}))
	_, err = os.Stat(filepath.Join(tmpdir, BlockMeta{}.ULID.String()) + tmpForCreationBlockDirSuffix)
	require.True(t, os.IsNotExist(err), "directory is not cleaned up")
>>>>>>> 7309ac27
}

func metaRange(name string, mint, maxt int64, stats *BlockStats) dirMeta {
	meta := &BlockMeta{MinTime: mint, MaxTime: maxt}
	if stats != nil {
		meta.Stats = *stats
	}
	return dirMeta{
		dir:  name,
		meta: meta,
	}
}

type erringBReader struct{}

func (erringBReader) Index() (IndexReader, error)            { return nil, errors.New("index") }
func (erringBReader) Chunks() (ChunkReader, error)           { return nil, errors.New("chunks") }
func (erringBReader) Tombstones() (tombstones.Reader, error) { return nil, errors.New("tombstones") }
func (erringBReader) Meta() BlockMeta                        { return BlockMeta{} }
func (erringBReader) Size() int64                            { return 0 }

type nopChunkWriter struct{}

func (nopChunkWriter) WriteChunks(chunks ...chunks.Meta) error { return nil }
func (nopChunkWriter) Close() error                            { return nil }

func samplesForRange(minTime, maxTime int64, maxSamplesPerChunk int) (ret [][]sample) {
	var curr []sample
	for i := minTime; i <= maxTime; i++ {
		curr = append(curr, sample{t: i})
		if len(curr) >= maxSamplesPerChunk {
			ret = append(ret, curr)
			curr = []sample{}
		}
	}
	if len(curr) > 0 {
		ret = append(ret, curr)
	}
	return ret
}

func TestCompaction_CompactWithSplitting(t *testing.T) {
	seriesCounts := []int{10, 1234}
	shardCounts := []uint64{1, 13}

	for _, series := range seriesCounts {
		dir, err := os.MkdirTemp("", "compact")
		require.NoError(t, err)
		defer func() {
			require.NoError(t, os.RemoveAll(dir))
		}()

		ranges := [][2]int64{{0, 5000}, {3000, 8000}, {6000, 11000}, {9000, 14000}}

		// Generate blocks.
		var blockDirs []string
		var openBlocks []*Block

		for _, r := range ranges {
			block, err := OpenBlock(nil, createBlock(t, dir, genSeries(series, 10, r[0], r[1])), nil)
			require.NoError(t, err)
			defer func() {
				require.NoError(t, block.Close())
			}()

			openBlocks = append(openBlocks, block)
			blockDirs = append(blockDirs, block.Dir())
		}

		for _, shardCount := range shardCounts {
			t.Run(fmt.Sprintf("series=%d, shards=%d", series, shardCount), func(t *testing.T) {
				c, err := NewLeveledCompactorWithChunkSize(context.Background(), nil, log.NewNopLogger(), []int64{0}, nil, chunks.DefaultChunkSegmentSize, nil, true)
				require.NoError(t, err)

				blockIDs, err := c.CompactWithSplitting(dir, blockDirs, openBlocks, shardCount)

				require.NoError(t, err)
				require.Equal(t, shardCount, uint64(len(blockIDs)))

				// Verify resulting blocks. We will iterate over all series in all blocks, and check two things:
				// 1) Make sure that each series in the block belongs to the block (based on sharding).
				// 2) Verify that total number of series over all blocks is correct.
				totalSeries := uint64(0)

				ts := uint64(0)
				for shardIndex, blockID := range blockIDs {
					// Some blocks may be empty, they will have zero block ID.
					if blockID == (ulid.ULID{}) {
						continue
					}

					// All blocks have the same timestamp.
					if ts == 0 {
						ts = blockID.Time()
					} else {
						require.Equal(t, ts, blockID.Time())
					}

					// Symbols found in series.
					seriesSymbols := map[string]struct{}{}

					// We always expect to find "" symbol in the symbols table even if it's not in the series.
					// Head compaction always includes it, and then it survives additional non-sharded compactions.
					// Our splitting compaction preserves it too.
					seriesSymbols[""] = struct{}{}

					block, err := OpenBlock(log.NewNopLogger(), filepath.Join(dir, blockID.String()), nil)
					require.NoError(t, err)

					defer func() {
						require.NoError(t, block.Close())
					}()

					totalSeries += block.Meta().Stats.NumSeries

					idxr, err := block.Index()
					require.NoError(t, err)

					defer func() {
						require.NoError(t, idxr.Close())
					}()

					k, v := index.AllPostingsKey()
					p, err := idxr.Postings(k, v)
					require.NoError(t, err)

					var lbls labels.ScratchBuilder
					for p.Next() {
						ref := p.At()
						require.NoError(t, idxr.Series(ref, &lbls, nil))

						require.Equal(t, uint64(shardIndex), labels.StableHash(lbls.Labels())%shardCount)

						// Collect all symbols used by series.
						lbls.Labels().Range(func(l labels.Label) {
							seriesSymbols[l.Name] = struct{}{}
							seriesSymbols[l.Value] = struct{}{}
						})
					}
					require.NoError(t, p.Err())

					// Check that all symbols in symbols table are actually used by series.
					symIt := idxr.Symbols()
					for symIt.Next() {
						w := symIt.At()
						_, ok := seriesSymbols[w]
						require.True(t, ok, "not found in series: '%s'", w)
						delete(seriesSymbols, w)
					}

					// Check that symbols table covered all symbols found from series.
					require.Equal(t, 0, len(seriesSymbols))
				}

				require.Equal(t, uint64(series), totalSeries)

				// Source blocks are *not* deletable.
				for _, b := range openBlocks {
					require.False(t, b.meta.Compaction.Deletable)
				}
			})
		}
	}
}

func TestCompaction_CompactEmptyBlocks(t *testing.T) {
	dir, err := os.MkdirTemp("", "compact")
	require.NoError(t, err)
	defer func() {
		require.NoError(t, os.RemoveAll(dir))
	}()

	ranges := [][2]int64{{0, 5000}, {3000, 8000}, {6000, 11000}, {9000, 14000}}

	// Generate blocks.
	var blockDirs []string

	for _, r := range ranges {
		// Generate blocks using index and chunk writer. CreateBlock would not return valid block for 0 series.
		id := ulid.MustNew(ulid.Now(), crand.Reader)
		m := &BlockMeta{
			ULID:       id,
			MinTime:    r[0],
			MaxTime:    r[1],
			Compaction: BlockMetaCompaction{Level: 1, Sources: []ulid.ULID{id}},
			Version:    metaVersion1,
		}

		bdir := filepath.Join(dir, id.String())
		require.NoError(t, os.Mkdir(bdir, 0o777))
		require.NoError(t, os.Mkdir(chunkDir(bdir), 0o777))

		_, err := writeMetaFile(log.NewNopLogger(), bdir, m)
		require.NoError(t, err)

		iw, err := index.NewWriter(context.Background(), filepath.Join(bdir, indexFilename))
		require.NoError(t, err)

		require.NoError(t, iw.AddSymbol("hello"))
		require.NoError(t, iw.AddSymbol("world"))
		require.NoError(t, iw.Close())

		blockDirs = append(blockDirs, bdir)
	}

	c, err := NewLeveledCompactorWithChunkSize(context.Background(), nil, log.NewNopLogger(), []int64{0}, nil, chunks.DefaultChunkSegmentSize, nil, true)
	require.NoError(t, err)

	blockIDs, err := c.CompactWithSplitting(dir, blockDirs, nil, 5)
	require.NoError(t, err)

	// There are no output blocks.
	for _, b := range blockIDs {
		require.Equal(t, ulid.ULID{}, b)
	}

	// All source blocks are now marked for deletion.
	for _, b := range blockDirs {
		meta, _, err := readMetaFile(b)
		require.NoError(t, err)
		require.True(t, meta.Compaction.Deletable)
	}
}

func TestCompaction_populateBlock(t *testing.T) {
	for _, tc := range []struct {
		title              string
		inputSeriesSamples [][]seriesSamples
		compactMinTime     int64
		compactMaxTime     int64 // When not defined the test runner sets a default of math.MaxInt64.
		expSeriesSamples   []seriesSamples
		expErr             error
	}{
		{
			title:              "Populate block from empty input should return error.",
			inputSeriesSamples: [][]seriesSamples{},
			expErr:             errors.New("cannot populate block(s) from no readers"),
		},
		{
			// Populate from single block without chunks. We expect these kind of series being ignored.
			inputSeriesSamples: [][]seriesSamples{
				{{lset: map[string]string{"a": "b"}}},
			},
		},
		{
			title: "Populate from single block. We expect the same samples at the output.",
			inputSeriesSamples: [][]seriesSamples{
				{
					{
						lset:   map[string]string{"a": "b"},
						chunks: [][]sample{{{t: 0}, {t: 10}}, {{t: 11}, {t: 20}}},
					},
				},
			},
			expSeriesSamples: []seriesSamples{
				{
					lset:   map[string]string{"a": "b"},
					chunks: [][]sample{{{t: 0}, {t: 10}}, {{t: 11}, {t: 20}}},
				},
			},
		},
		{
			title: "Populate from two blocks.",
			inputSeriesSamples: [][]seriesSamples{
				{
					{
						lset:   map[string]string{"a": "b"},
						chunks: [][]sample{{{t: 0}, {t: 10}}, {{t: 11}, {t: 20}}},
					},
					{
						lset:   map[string]string{"a": "c"},
						chunks: [][]sample{{{t: 1}, {t: 9}}, {{t: 10}, {t: 19}}},
					},
					{
						// no-chunk series should be dropped.
						lset: map[string]string{"a": "empty"},
					},
				},
				{
					{
						lset:   map[string]string{"a": "b"},
						chunks: [][]sample{{{t: 21}, {t: 30}}},
					},
					{
						lset:   map[string]string{"a": "c"},
						chunks: [][]sample{{{t: 40}, {t: 45}}},
					},
				},
			},
			expSeriesSamples: []seriesSamples{
				{
					lset:   map[string]string{"a": "b"},
					chunks: [][]sample{{{t: 0}, {t: 10}}, {{t: 11}, {t: 20}}, {{t: 21}, {t: 30}}},
				},
				{
					lset:   map[string]string{"a": "c"},
					chunks: [][]sample{{{t: 1}, {t: 9}}, {{t: 10}, {t: 19}}, {{t: 40}, {t: 45}}},
				},
			},
		},
		{
			title: "Populate from two blocks; chunks with negative time.",
			inputSeriesSamples: [][]seriesSamples{
				{
					{
						lset:   map[string]string{"a": "b"},
						chunks: [][]sample{{{t: 0}, {t: 10}}, {{t: 11}, {t: 20}}},
					},
					{
						lset:   map[string]string{"a": "c"},
						chunks: [][]sample{{{t: -11}, {t: -9}}, {{t: 10}, {t: 19}}},
					},
					{
						// no-chunk series should be dropped.
						lset: map[string]string{"a": "empty"},
					},
				},
				{
					{
						lset:   map[string]string{"a": "b"},
						chunks: [][]sample{{{t: 21}, {t: 30}}},
					},
					{
						lset:   map[string]string{"a": "c"},
						chunks: [][]sample{{{t: 40}, {t: 45}}},
					},
				},
			},
			compactMinTime: -11,
			expSeriesSamples: []seriesSamples{
				{
					lset:   map[string]string{"a": "b"},
					chunks: [][]sample{{{t: 0}, {t: 10}}, {{t: 11}, {t: 20}}, {{t: 21}, {t: 30}}},
				},
				{
					lset:   map[string]string{"a": "c"},
					chunks: [][]sample{{{t: -11}, {t: -9}}, {{t: 10}, {t: 19}}, {{t: 40}, {t: 45}}},
				},
			},
		},
		{
			title: "Populate from two blocks showing that order is maintained.",
			inputSeriesSamples: [][]seriesSamples{
				{
					{
						lset:   map[string]string{"a": "b"},
						chunks: [][]sample{{{t: 0}, {t: 10}}, {{t: 11}, {t: 20}}},
					},
					{
						lset:   map[string]string{"a": "c"},
						chunks: [][]sample{{{t: 1}, {t: 9}}, {{t: 10}, {t: 19}}},
					},
				},
				{
					{
						lset:   map[string]string{"a": "b"},
						chunks: [][]sample{{{t: 21}, {t: 30}}},
					},
					{
						lset:   map[string]string{"a": "c"},
						chunks: [][]sample{{{t: 40}, {t: 45}}},
					},
				},
			},
			expSeriesSamples: []seriesSamples{
				{
					lset:   map[string]string{"a": "b"},
					chunks: [][]sample{{{t: 0}, {t: 10}}, {{t: 11}, {t: 20}}, {{t: 21}, {t: 30}}},
				},
				{
					lset:   map[string]string{"a": "c"},
					chunks: [][]sample{{{t: 1}, {t: 9}}, {{t: 10}, {t: 19}}, {{t: 40}, {t: 45}}},
				},
			},
		},
		{
			title: "Populate from two blocks showing that order of series is sorted.",
			inputSeriesSamples: [][]seriesSamples{
				{
					{
						lset:   map[string]string{"a": "4"},
						chunks: [][]sample{{{t: 5}, {t: 7}}},
					},
					{
						lset:   map[string]string{"a": "3"},
						chunks: [][]sample{{{t: 5}, {t: 6}}},
					},
					{
						lset:   map[string]string{"a": "same"},
						chunks: [][]sample{{{t: 1}, {t: 4}}},
					},
				},
				{
					{
						lset:   map[string]string{"a": "2"},
						chunks: [][]sample{{{t: 1}, {t: 3}}},
					},
					{
						lset:   map[string]string{"a": "1"},
						chunks: [][]sample{{{t: 1}, {t: 2}}},
					},
					{
						lset:   map[string]string{"a": "same"},
						chunks: [][]sample{{{t: 5}, {t: 8}}},
					},
				},
			},
			expSeriesSamples: []seriesSamples{
				{
					lset:   map[string]string{"a": "1"},
					chunks: [][]sample{{{t: 1}, {t: 2}}},
				},
				{
					lset:   map[string]string{"a": "2"},
					chunks: [][]sample{{{t: 1}, {t: 3}}},
				},
				{
					lset:   map[string]string{"a": "3"},
					chunks: [][]sample{{{t: 5}, {t: 6}}},
				},
				{
					lset:   map[string]string{"a": "4"},
					chunks: [][]sample{{{t: 5}, {t: 7}}},
				},
				{
					lset:   map[string]string{"a": "same"},
					chunks: [][]sample{{{t: 1}, {t: 4}}, {{t: 5}, {t: 8}}},
				},
			},
		},
		{
			title: "Populate from two blocks 1:1 duplicated chunks; with negative timestamps.",
			inputSeriesSamples: [][]seriesSamples{
				{
					{
						lset:   map[string]string{"a": "1"},
						chunks: [][]sample{{{t: 1}, {t: 2}}, {{t: 3}, {t: 4}}},
					},
					{
						lset:   map[string]string{"a": "2"},
						chunks: [][]sample{{{t: -3}, {t: -2}}, {{t: 1}, {t: 3}, {t: 4}}, {{t: 5}, {t: 6}}},
					},
				},
				{
					{
						lset:   map[string]string{"a": "1"},
						chunks: [][]sample{{{t: 3}, {t: 4}}},
					},
					{
						lset:   map[string]string{"a": "2"},
						chunks: [][]sample{{{t: 1}, {t: 3}, {t: 4}}, {{t: 7}, {t: 8}}},
					},
				},
			},
			compactMinTime: -3,
			expSeriesSamples: []seriesSamples{
				{
					lset:   map[string]string{"a": "1"},
					chunks: [][]sample{{{t: 1}, {t: 2}}, {{t: 3}, {t: 4}}},
				},
				{
					lset:   map[string]string{"a": "2"},
					chunks: [][]sample{{{t: -3}, {t: -2}}, {{t: 1}, {t: 3}, {t: 4}}, {{t: 5}, {t: 6}}, {{t: 7}, {t: 8}}},
				},
			},
		},
		{
			// This should not happened because head block is making sure the chunks are not crossing block boundaries.
			// We used to return error, but now chunk is trimmed.
			title: "Populate from single block containing chunk outside of compact meta time range.",
			inputSeriesSamples: [][]seriesSamples{
				{
					{
						lset:   map[string]string{"a": "b"},
						chunks: [][]sample{{{t: 1}, {t: 2}}, {{t: 10}, {t: 30}}},
					},
				},
			},
			compactMinTime: 0,
			compactMaxTime: 20,
			expSeriesSamples: []seriesSamples{
				{
					lset:   map[string]string{"a": "b"},
					chunks: [][]sample{{{t: 1}, {t: 2}}, {{t: 10}}},
				},
			},
		},
		{
			// Introduced by https://github.com/prometheus/tsdb/issues/347. We used to return error, but now chunk is trimmed.
			title: "Populate from single block containing extra chunk",
			inputSeriesSamples: [][]seriesSamples{
				{
					{
						lset:   map[string]string{"a": "issue347"},
						chunks: [][]sample{{{t: 1}, {t: 2}}, {{t: 10}, {t: 20}}},
					},
				},
			},
			compactMinTime: 0,
			compactMaxTime: 10,
			expSeriesSamples: []seriesSamples{
				{
					lset:   map[string]string{"a": "issue347"},
					chunks: [][]sample{{{t: 1}, {t: 2}}},
				},
			},
		},
		{
			// Deduplication expected.
			// Introduced by pull/370 and pull/539.
			title: "Populate from two blocks containing duplicated chunk.",
			inputSeriesSamples: [][]seriesSamples{
				{
					{
						lset:   map[string]string{"a": "b"},
						chunks: [][]sample{{{t: 1}, {t: 2}}, {{t: 10}, {t: 20}}},
					},
				},
				{
					{
						lset:   map[string]string{"a": "b"},
						chunks: [][]sample{{{t: 10}, {t: 20}}},
					},
				},
			},
			expSeriesSamples: []seriesSamples{
				{
					lset:   map[string]string{"a": "b"},
					chunks: [][]sample{{{t: 1}, {t: 2}}, {{t: 10}, {t: 20}}},
				},
			},
		},
		{
			// Introduced by https://github.com/prometheus/tsdb/pull/539.
			title: "Populate from three overlapping blocks.",
			inputSeriesSamples: [][]seriesSamples{
				{
					{
						lset:   map[string]string{"a": "overlap-all"},
						chunks: [][]sample{{{t: 19}, {t: 30}}},
					},
					{
						lset:   map[string]string{"a": "overlap-beginning"},
						chunks: [][]sample{{{t: 0}, {t: 5}}},
					},
					{
						lset:   map[string]string{"a": "overlap-ending"},
						chunks: [][]sample{{{t: 21}, {t: 30}}},
					},
				},
				{
					{
						lset:   map[string]string{"a": "overlap-all"},
						chunks: [][]sample{{{t: 0}, {t: 10}, {t: 11}, {t: 20}}},
					},
					{
						lset:   map[string]string{"a": "overlap-beginning"},
						chunks: [][]sample{{{t: 0}, {t: 10}, {t: 12}, {t: 20}}},
					},
					{
						lset:   map[string]string{"a": "overlap-ending"},
						chunks: [][]sample{{{t: 0}, {t: 10}, {t: 13}, {t: 20}}},
					},
				},
				{
					{
						lset:   map[string]string{"a": "overlap-all"},
						chunks: [][]sample{{{t: 27}, {t: 35}}},
					},
					{
						lset:   map[string]string{"a": "overlap-ending"},
						chunks: [][]sample{{{t: 27}, {t: 35}}},
					},
				},
			},
			expSeriesSamples: []seriesSamples{
				{
					lset:   map[string]string{"a": "overlap-all"},
					chunks: [][]sample{{{t: 0}, {t: 10}, {t: 11}, {t: 19}, {t: 20}, {t: 27}, {t: 30}, {t: 35}}},
				},
				{
					lset:   map[string]string{"a": "overlap-beginning"},
					chunks: [][]sample{{{t: 0}, {t: 5}, {t: 10}, {t: 12}, {t: 20}}},
				},
				{
					lset:   map[string]string{"a": "overlap-ending"},
					chunks: [][]sample{{{t: 0}, {t: 10}, {t: 13}, {t: 20}}, {{t: 21}, {t: 27}, {t: 30}, {t: 35}}},
				},
			},
		},
		{
			title: "Populate from three partially overlapping blocks with few full chunks.",
			inputSeriesSamples: [][]seriesSamples{
				{
					{
						lset:   map[string]string{"a": "1", "b": "1"},
						chunks: samplesForRange(0, 659, 120), // 5 chunks and half.
					},
					{
						lset:   map[string]string{"a": "1", "b": "2"},
						chunks: samplesForRange(0, 659, 120),
					},
				},
				{
					{
						lset:   map[string]string{"a": "1", "b": "2"},
						chunks: samplesForRange(480, 1199, 120), // two chunks overlapping with previous, two non overlapping and two overlapping with next block.
					},
					{
						lset:   map[string]string{"a": "1", "b": "3"},
						chunks: samplesForRange(480, 1199, 120),
					},
				},
				{
					{
						lset:   map[string]string{"a": "1", "b": "2"},
						chunks: samplesForRange(960, 1499, 120), // 5 chunks and half.
					},
					{
						lset:   map[string]string{"a": "1", "b": "4"},
						chunks: samplesForRange(960, 1499, 120),
					},
				},
			},
			expSeriesSamples: []seriesSamples{
				{
					lset:   map[string]string{"a": "1", "b": "1"},
					chunks: samplesForRange(0, 659, 120),
				},
				{
					lset:   map[string]string{"a": "1", "b": "2"},
					chunks: samplesForRange(0, 1499, 120),
				},
				{
					lset:   map[string]string{"a": "1", "b": "3"},
					chunks: samplesForRange(480, 1199, 120),
				},
				{
					lset:   map[string]string{"a": "1", "b": "4"},
					chunks: samplesForRange(960, 1499, 120),
				},
			},
		},
		{
			title: "Populate from three partially overlapping blocks with chunks that are expected to merge into single big chunks.",
			inputSeriesSamples: [][]seriesSamples{
				{
					{
						lset:   map[string]string{"a": "1", "b": "2"},
						chunks: [][]sample{{{t: 0}, {t: 6902464}}, {{t: 6961968}, {t: 7080976}}},
					},
				},
				{
					{
						lset:   map[string]string{"a": "1", "b": "2"},
						chunks: [][]sample{{{t: 3600000}, {t: 13953696}}, {{t: 14042952}, {t: 14221464}}},
					},
				},
				{
					{
						lset:   map[string]string{"a": "1", "b": "2"},
						chunks: [][]sample{{{t: 10800000}, {t: 14251232}}, {{t: 14280984}, {t: 14340488}}},
					},
				},
			},
			expSeriesSamples: []seriesSamples{
				{
					lset:   map[string]string{"a": "1", "b": "2"},
					chunks: [][]sample{{{t: 0}, {t: 3600000}, {t: 6902464}, {t: 6961968}, {t: 7080976}, {t: 10800000}, {t: 13953696}, {t: 14042952}, {t: 14221464}, {t: 14251232}}, {{t: 14280984}, {t: 14340488}}},
				},
			},
		},
	} {
		t.Run(tc.title, func(t *testing.T) {
			blocks := make([]BlockReader, 0, len(tc.inputSeriesSamples))
			for _, b := range tc.inputSeriesSamples {
				ir, cr, mint, maxt := createIdxChkReaders(t, b)
				blocks = append(blocks, &mockBReader{ir: ir, cr: cr, mint: mint, maxt: maxt})
			}

			c, err := NewLeveledCompactorWithChunkSize(context.Background(), nil, nil, []int64{0}, nil, chunks.DefaultChunkSegmentSize, nil, true)
			require.NoError(t, err)

			meta := &BlockMeta{
				MinTime: tc.compactMinTime,
				MaxTime: tc.compactMaxTime,
			}
			if meta.MaxTime == 0 {
				meta.MaxTime = math.MaxInt64
			}

			iw := &mockIndexWriter{}
<<<<<<< HEAD
			ob := shardedBlock{meta: meta, indexw: iw, chunkw: nopChunkWriter{}}
			populateBlockFunc := DefaultPopulateBlockFunc{}
			err = populateBlockFunc.PopulateBlock(c.ctx, c.metrics, c.logger, c.chunkPool, c.mergeFunc, c.concurrencyOpts, blocks, meta.MinTime, meta.MaxTime, []shardedBlock{ob})

=======
			blockPopulator := DefaultBlockPopulator{}
			err = blockPopulator.PopulateBlock(c.ctx, c.metrics, c.logger, c.chunkPool, c.mergeFunc, blocks, meta, iw, nopChunkWriter{})
>>>>>>> 7309ac27
			if tc.expErr != nil {
				require.Error(t, err)
				require.Equal(t, tc.expErr.Error(), err.Error())
				return
			}
			require.NoError(t, err)

			// Check if response is expected and chunk is valid.
			var raw []seriesSamples
			for _, s := range iw.seriesChunks {
				ss := seriesSamples{lset: s.l.Map()}
				var iter chunkenc.Iterator
				for _, chk := range s.chunks {
					var (
						samples       = make([]sample, 0, chk.Chunk.NumSamples())
						iter          = chk.Chunk.Iterator(iter)
						firstTs int64 = math.MaxInt64
						s       sample
					)
					for iter.Next() == chunkenc.ValFloat {
						s.t, s.f = iter.At()
						if firstTs == math.MaxInt64 {
							firstTs = s.t
						}
						samples = append(samples, s)
					}

					// Check if chunk has correct min, max times.
					require.Equal(t, firstTs, chk.MinTime, "chunk Meta %v does not match the first encoded sample timestamp: %v", chk, firstTs)
					require.Equal(t, s.t, chk.MaxTime, "chunk Meta %v does not match the last encoded sample timestamp %v", chk, s.t)

					require.NoError(t, iter.Err())
					ss.chunks = append(ss.chunks, samples)
				}
				raw = append(raw, ss)
			}
			require.Equal(t, tc.expSeriesSamples, raw)

			// Check if stats are calculated properly.
			s := BlockStats{NumSeries: uint64(len(tc.expSeriesSamples))}
			for _, series := range tc.expSeriesSamples {
				s.NumChunks += uint64(len(series.chunks))
				for _, chk := range series.chunks {
					s.NumSamples += uint64(len(chk))
				}
			}
			require.Equal(t, s, meta.Stats)
		})
	}
}

func BenchmarkCompaction(b *testing.B) {
	cases := []struct {
		ranges         [][2]int64
		compactionType string
	}{
		{
			ranges:         [][2]int64{{0, 100}, {200, 300}, {400, 500}, {600, 700}},
			compactionType: "normal",
		},
		{
			ranges:         [][2]int64{{0, 1000}, {2000, 3000}, {4000, 5000}, {6000, 7000}},
			compactionType: "normal",
		},
		{
			ranges:         [][2]int64{{0, 2000}, {3000, 5000}, {6000, 8000}, {9000, 11000}},
			compactionType: "normal",
		},
		{
			ranges:         [][2]int64{{0, 5000}, {6000, 11000}, {12000, 17000}, {18000, 23000}},
			compactionType: "normal",
		},
		// 40% overlaps.
		{
			ranges:         [][2]int64{{0, 100}, {60, 160}, {120, 220}, {180, 280}},
			compactionType: "vertical",
		},
		{
			ranges:         [][2]int64{{0, 1000}, {600, 1600}, {1200, 2200}, {1800, 2800}},
			compactionType: "vertical",
		},
		{
			ranges:         [][2]int64{{0, 2000}, {1200, 3200}, {2400, 4400}, {3600, 5600}},
			compactionType: "vertical",
		},
		{
			ranges:         [][2]int64{{0, 5000}, {3000, 8000}, {6000, 11000}, {9000, 14000}},
			compactionType: "vertical",
		},
	}

	nSeries := 10000
	for _, c := range cases {
		nBlocks := len(c.ranges)
		b.Run(fmt.Sprintf("type=%s,blocks=%d,series=%d,samplesPerSeriesPerBlock=%d", c.compactionType, nBlocks, nSeries, c.ranges[0][1]-c.ranges[0][0]+1), func(b *testing.B) {
			dir := b.TempDir()
			blockDirs := make([]string, 0, len(c.ranges))
			var blocks []*Block
			for _, r := range c.ranges {
				block, err := OpenBlock(nil, createBlock(b, dir, genSeries(nSeries, 10, r[0], r[1])), nil)
				require.NoError(b, err)
				blocks = append(blocks, block)
				defer func() {
					require.NoError(b, block.Close())
				}()
				blockDirs = append(blockDirs, block.Dir())
			}

			c, err := NewLeveledCompactor(context.Background(), nil, log.NewNopLogger(), []int64{0}, nil, nil, true)
			require.NoError(b, err)

			b.ResetTimer()
			b.ReportAllocs()
			for i := 0; i < b.N; i++ {
				_, err = c.Compact(dir, blockDirs, blocks)
				require.NoError(b, err)
			}
		})
	}
}

func BenchmarkCompactionFromHead(b *testing.B) {
	dir := b.TempDir()
	totalSeries := 100000
	for labelNames := 1; labelNames < totalSeries; labelNames *= 10 {
		labelValues := totalSeries / labelNames
		b.Run(fmt.Sprintf("labelnames=%d,labelvalues=%d", labelNames, labelValues), func(b *testing.B) {
			chunkDir := b.TempDir()
			opts := DefaultHeadOptions()
			opts.ChunkRange = 1000
			opts.ChunkDirRoot = chunkDir
			h, err := NewHead(nil, nil, nil, nil, opts, nil)
			require.NoError(b, err)
			for ln := 0; ln < labelNames; ln++ {
				app := h.Appender(context.Background())
				for lv := 0; lv < labelValues; lv++ {
					app.Append(0, labels.FromStrings(fmt.Sprintf("%d", ln), fmt.Sprintf("%d%s%d", lv, postingsBenchSuffix, ln)), 0, 0)
				}
				require.NoError(b, app.Commit())
			}

			b.ResetTimer()
			b.ReportAllocs()
			for i := 0; i < b.N; i++ {
				createBlockFromHead(b, filepath.Join(dir, fmt.Sprintf("%d-%d", i, labelNames)), h)
			}
			h.Close()
		})
	}
}

// TestDisableAutoCompactions checks that we can
// disable and enable the auto compaction.
// This is needed for unit tests that rely on
// checking state before and after a compaction.
func TestDisableAutoCompactions(t *testing.T) {
	db := openTestDB(t, nil, nil)
	defer func() {
		require.NoError(t, db.Close())
	}()

	blockRange := db.compactor.(*LeveledCompactor).ranges[0]
	label := labels.FromStrings("foo", "bar")

	// Trigger a compaction to check that it was skipped and
	// no new blocks were created when compaction is disabled.
	db.DisableCompactions()
	app := db.Appender(context.Background())
	for i := int64(0); i < 3; i++ {
		_, err := app.Append(0, label, i*blockRange, 0)
		require.NoError(t, err)
		_, err = app.Append(0, label, i*blockRange+1000, 0)
		require.NoError(t, err)
	}
	require.NoError(t, app.Commit())

	select {
	case db.compactc <- struct{}{}:
	default:
	}

	for x := 0; x < 10; x++ {
		if prom_testutil.ToFloat64(db.metrics.compactionsSkipped) > 0.0 {
			break
		}
		time.Sleep(10 * time.Millisecond)
	}

	require.Greater(t, prom_testutil.ToFloat64(db.metrics.compactionsSkipped), 0.0, "No compaction was skipped after the set timeout.")
	require.Equal(t, 0, len(db.blocks))

	// Enable the compaction, trigger it and check that the block is persisted.
	db.EnableCompactions()
	select {
	case db.compactc <- struct{}{}:
	default:
	}
	for x := 0; x < 100; x++ {
		if len(db.Blocks()) > 0 {
			break
		}
		time.Sleep(100 * time.Millisecond)
	}
	require.Greater(t, len(db.Blocks()), 0, "No block was persisted after the set timeout.")
}

// TestCancelCompactions ensures that when the db is closed
// any running compaction is cancelled to unblock closing the db.
func TestCancelCompactions(t *testing.T) {
	tmpdir := t.TempDir()

	// Create some blocks to fall within the compaction range.
	createBlock(t, tmpdir, genSeries(1, 10000, 0, 1000))
	createBlock(t, tmpdir, genSeries(1, 10000, 1000, 2000))
	createBlock(t, tmpdir, genSeries(1, 1, 2000, 2001)) // The most recent block is ignored so can be e small one.

	// Copy the db so we have an exact copy to compare compaction times.
	tmpdirCopy := t.TempDir()
	err := fileutil.CopyDirs(tmpdir, tmpdirCopy)
	require.NoError(t, err)

	// Measure the compaction time without interrupting it.
	var timeCompactionUninterrupted time.Duration
	{
		db, err := open(tmpdir, log.NewNopLogger(), nil, DefaultOptions(), []int64{1, 2000}, nil)
		require.NoError(t, err)
		require.Equal(t, 3, len(db.Blocks()), "initial block count mismatch")
		require.Equal(t, 0.0, prom_testutil.ToFloat64(db.compactor.(*LeveledCompactor).metrics.Ran), "initial compaction counter mismatch")
		db.compactc <- struct{}{} // Trigger a compaction.
		for prom_testutil.ToFloat64(db.compactor.(*LeveledCompactor).metrics.PopulatingBlocks) <= 0 {
			time.Sleep(3 * time.Millisecond)
		}

		start := time.Now()
		for prom_testutil.ToFloat64(db.compactor.(*LeveledCompactor).metrics.Ran) != 1 {
			time.Sleep(3 * time.Millisecond)
		}
		timeCompactionUninterrupted = time.Since(start)

		require.NoError(t, db.Close())
	}
	// Measure the compaction time when closing the db in the middle of compaction.
	{
		db, err := open(tmpdirCopy, log.NewNopLogger(), nil, DefaultOptions(), []int64{1, 2000}, nil)
		require.NoError(t, err)
		require.Equal(t, 3, len(db.Blocks()), "initial block count mismatch")
		require.Equal(t, 0.0, prom_testutil.ToFloat64(db.compactor.(*LeveledCompactor).metrics.Ran), "initial compaction counter mismatch")
		db.compactc <- struct{}{} // Trigger a compaction.

		for prom_testutil.ToFloat64(db.compactor.(*LeveledCompactor).metrics.PopulatingBlocks) <= 0 {
			time.Sleep(3 * time.Millisecond)
		}

		start := time.Now()
		require.NoError(t, db.Close())
		actT := time.Since(start)

		expT := timeCompactionUninterrupted / 2 // Closing the db in the middle of compaction should less than half the time.
		require.True(t, actT < expT, "closing the db took more than expected. exp: <%v, act: %v", expT, actT)

		// Make sure that no blocks were marked as compaction failed.
		// This checks that the `context.Canceled` error is properly checked at all levels:
		// - tsdb_errors.NewMulti() should have the Is() method implemented for correct checks.
		// - callers should check with errors.Is() instead of ==.
		readOnlyDB, err := OpenDBReadOnly(tmpdirCopy, log.NewNopLogger())
		require.NoError(t, err)
		blocks, err := readOnlyDB.Blocks()
		require.NoError(t, err)
		for i, b := range blocks {
			require.Falsef(t, b.Meta().Compaction.Failed, "block %d (%s) should not be marked as compaction failed", i, b.Meta().ULID)
		}
		require.NoError(t, readOnlyDB.Close())
	}
}

// TestDeleteCompactionBlockAfterFailedReload ensures that a failed reloadBlocks immediately after a compaction
// deletes the resulting block to avoid creatings blocks with the same time range.
func TestDeleteCompactionBlockAfterFailedReload(t *testing.T) {
	tests := map[string]func(*DB) int{
		"Test Head Compaction": func(db *DB) int {
			rangeToTriggerCompaction := db.compactor.(*LeveledCompactor).ranges[0]/2*3 - 1
			defaultLabel := labels.FromStrings("foo", "bar")

			// Add some data to the head that is enough to trigger a compaction.
			app := db.Appender(context.Background())
			_, err := app.Append(0, defaultLabel, 1, 0)
			require.NoError(t, err)
			_, err = app.Append(0, defaultLabel, 2, 0)
			require.NoError(t, err)
			_, err = app.Append(0, defaultLabel, 3+rangeToTriggerCompaction, 0)
			require.NoError(t, err)
			require.NoError(t, app.Commit())

			return 0
		},
		"Test Block Compaction": func(db *DB) int {
			blocks := []*BlockMeta{
				{MinTime: 0, MaxTime: 100},
				{MinTime: 100, MaxTime: 150},
				{MinTime: 150, MaxTime: 200},
			}
			for _, m := range blocks {
				createBlock(t, db.Dir(), genSeries(1, 1, m.MinTime, m.MaxTime))
			}
			require.NoError(t, db.reload())
			require.Equal(t, len(blocks), len(db.Blocks()), "unexpected block count after a reloadBlocks")

			return len(blocks)
		},
	}

	for title, bootStrap := range tests {
		t.Run(title, func(t *testing.T) {
			db := openTestDB(t, nil, []int64{1, 100})
			defer func() {
				require.NoError(t, db.Close())
			}()
			db.DisableCompactions()

			expBlocks := bootStrap(db)

			// Create a block that will trigger the reloadBlocks to fail.
			blockPath := createBlock(t, db.Dir(), genSeries(1, 1, 200, 300))
			lastBlockIndex := path.Join(blockPath, indexFilename)
			actBlocks, err := blockDirs(db.Dir())
			require.NoError(t, err)
			require.Equal(t, expBlocks, len(actBlocks)-1)    // -1 to exclude the corrupted block.
			require.NoError(t, os.RemoveAll(lastBlockIndex)) // Corrupt the block by removing the index file.

			require.Equal(t, 0.0, prom_testutil.ToFloat64(db.metrics.reloadsFailed), "initial 'failed db reloadBlocks' count metrics mismatch")
			require.Equal(t, 0.0, prom_testutil.ToFloat64(db.compactor.(*LeveledCompactor).metrics.Ran), "initial `compactions` count metric mismatch")
			require.Equal(t, 0.0, prom_testutil.ToFloat64(db.metrics.compactionsFailed), "initial `compactions failed` count metric mismatch")

			// Do the compaction and check the metrics.
			// Compaction should succeed, but the reloadBlocks should fail and
			// the new block created from the compaction should be deleted.
			require.Error(t, db.Compact())
			require.Equal(t, 1.0, prom_testutil.ToFloat64(db.metrics.reloadsFailed), "'failed db reloadBlocks' count metrics mismatch")
			require.Equal(t, 1.0, prom_testutil.ToFloat64(db.compactor.(*LeveledCompactor).metrics.Ran), "`compaction` count metric mismatch")
			require.Equal(t, 1.0, prom_testutil.ToFloat64(db.metrics.compactionsFailed), "`compactions failed` count metric mismatch")

			actBlocks, err = blockDirs(db.Dir())
			require.NoError(t, err)
			require.Equal(t, expBlocks, len(actBlocks)-1, "block count should be the same as before the compaction") // -1 to exclude the corrupted block.
		})
	}
}

func TestOpenBlocksForCompaction(t *testing.T) {
	dir := t.TempDir()

	const blocks = 5

	var blockDirs []string
	for ix := 0; ix < blocks; ix++ {
		d := createBlock(t, dir, genSeries(100, 10, 0, 5000))
		blockDirs = append(blockDirs, d)
	}

	// Open subset of blocks first.
	const blocksToOpen = 2
	opened, toClose, err := openBlocksForCompaction(blockDirs[:blocksToOpen], nil, log.NewNopLogger(), nil, 10)
	for _, b := range toClose {
		defer func(b *Block) { require.NoError(t, b.Close()) }(b)
	}

	require.NoError(t, err)
	checkBlocks(t, opened, blockDirs[:blocksToOpen]...)
	checkBlocks(t, toClose, blockDirs[:blocksToOpen]...)

	// Open all blocks, but provide previously opened blocks.
	opened2, toClose2, err := openBlocksForCompaction(blockDirs, opened, log.NewNopLogger(), nil, 10)
	for _, b := range toClose2 {
		defer func(b *Block) { require.NoError(t, b.Close()) }(b)
	}

	require.NoError(t, err)
	checkBlocks(t, opened2, blockDirs...)
	checkBlocks(t, toClose2, blockDirs[blocksToOpen:]...)
}

func TestOpenBlocksForCompactionErrorsNoMeta(t *testing.T) {
	dir := t.TempDir()

	const blocks = 5

	var blockDirs []string
	for ix := 0; ix < blocks; ix++ {
		d := createBlock(t, dir, genSeries(100, 10, 0, 5000))
		blockDirs = append(blockDirs, d)

		if ix == 3 {
			blockDirs = append(blockDirs, path.Join(dir, "invalid-block"))
		}
	}

	// open block[0]
	b0, err := OpenBlock(log.NewNopLogger(), blockDirs[0], nil)
	require.NoError(t, err)
	defer func() { require.NoError(t, b0.Close()) }()

	_, toClose, err := openBlocksForCompaction(blockDirs, []*Block{b0}, log.NewNopLogger(), nil, 10)

	require.Error(t, err)
	// We didn't get to opening more blocks, because we found invalid dir, so there is nothing to close.
	require.Empty(t, toClose)
}

func TestOpenBlocksForCompactionErrorsMissingIndex(t *testing.T) {
	dir := t.TempDir()

	const blocks = 5

	var blockDirs []string
	for ix := 0; ix < blocks; ix++ {
		d := createBlock(t, dir, genSeries(100, 10, 0, 5000))
		blockDirs = append(blockDirs, d)

		if ix == 3 {
			require.NoError(t, os.Remove(path.Join(d, indexFilename)))
		}
	}

	// open block[1]
	b1, err := OpenBlock(log.NewNopLogger(), blockDirs[1], nil)
	require.NoError(t, err)
	defer func() { require.NoError(t, b1.Close()) }()

	// We use concurrency = 1 to simplify the test.
	// Block[0] will be opened correctly.
	// Block[1] is already opened.
	// Block[2] will be opened correctly.
	// Block[3] is invalid and will cause error.
	// Block[4] will not be opened at all.
	opened, toClose, err := openBlocksForCompaction(blockDirs, []*Block{b1}, log.NewNopLogger(), nil, 1)
	for _, b := range toClose {
		defer func(b *Block) { require.NoError(t, b.Close()) }(b)
	}

	require.Error(t, err)
	checkBlocks(t, opened, blockDirs[0:3]...)
	checkBlocks(t, toClose, blockDirs[0], blockDirs[2])
}

// Check that blocks match IDs from directories.
func checkBlocks(t *testing.T, blocks []*Block, dirs ...string) {
	t.Helper()

	blockIDs := map[string]struct{}{}
	for _, b := range blocks {
		blockIDs[b.Meta().ULID.String()] = struct{}{}
	}

	dirBlockIDs := map[string]struct{}{}
	for _, d := range dirs {
		m, _, err := readMetaFile(d)
		require.NoError(t, err)
		dirBlockIDs[m.ULID.String()] = struct{}{}
	}

	require.Equal(t, blockIDs, dirBlockIDs)
}

func TestHeadCompactionWithHistograms(t *testing.T) {
	for _, floatTest := range []bool{true, false} {
		t.Run(fmt.Sprintf("float=%t", floatTest), func(t *testing.T) {
			head, _ := newTestHead(t, DefaultBlockDuration, false, false)
			require.NoError(t, head.Init(0))
			t.Cleanup(func() {
				require.NoError(t, head.Close())
			})

			minute := func(m int) int64 { return int64(m) * time.Minute.Milliseconds() }
			ctx := context.Background()
			appendHistogram := func(
				lbls labels.Labels, from, to int, h *histogram.Histogram, exp *[]tsdbutil.Sample,
			) {
				t.Helper()
				app := head.Appender(ctx)
				for tsMinute := from; tsMinute <= to; tsMinute++ {
					var err error
					if floatTest {
						_, err = app.AppendHistogram(0, lbls, minute(tsMinute), nil, h.ToFloat())
						efh := h.ToFloat()
						if tsMinute == from {
							efh.CounterResetHint = histogram.UnknownCounterReset
						} else {
							efh.CounterResetHint = histogram.NotCounterReset
						}
						*exp = append(*exp, sample{t: minute(tsMinute), fh: efh})
					} else {
						_, err = app.AppendHistogram(0, lbls, minute(tsMinute), h, nil)
						eh := h.Copy()
						if tsMinute == from {
							eh.CounterResetHint = histogram.UnknownCounterReset
						} else {
							eh.CounterResetHint = histogram.NotCounterReset
						}
						*exp = append(*exp, sample{t: minute(tsMinute), h: eh})
					}
					require.NoError(t, err)
				}
				require.NoError(t, app.Commit())
			}
			appendFloat := func(lbls labels.Labels, from, to int, exp *[]tsdbutil.Sample) {
				t.Helper()
				app := head.Appender(ctx)
				for tsMinute := from; tsMinute <= to; tsMinute++ {
					_, err := app.Append(0, lbls, minute(tsMinute), float64(tsMinute))
					require.NoError(t, err)
					*exp = append(*exp, sample{t: minute(tsMinute), f: float64(tsMinute)})
				}
				require.NoError(t, app.Commit())
			}

			var (
				series1                = labels.FromStrings("foo", "bar1")
				series2                = labels.FromStrings("foo", "bar2")
				series3                = labels.FromStrings("foo", "bar3")
				series4                = labels.FromStrings("foo", "bar4")
				exp1, exp2, exp3, exp4 []tsdbutil.Sample
			)
			h := &histogram.Histogram{
				Count:         11,
				ZeroCount:     4,
				ZeroThreshold: 0.001,
				Sum:           35.5,
				Schema:        1,
				PositiveSpans: []histogram.Span{
					{Offset: 0, Length: 2},
					{Offset: 2, Length: 2},
				},
				PositiveBuckets: []int64{1, 1, -1, 0},
				NegativeSpans: []histogram.Span{
					{Offset: 0, Length: 1},
					{Offset: 1, Length: 2},
				},
				NegativeBuckets: []int64{1, 2, -1},
			}

			// Series with only histograms.
			appendHistogram(series1, 100, 105, h, &exp1)

			// Series starting with float and then getting histograms.
			appendFloat(series2, 100, 102, &exp2)
			appendHistogram(series2, 103, 105, h.Copy(), &exp2)
			appendFloat(series2, 106, 107, &exp2)
			appendHistogram(series2, 108, 109, h.Copy(), &exp2)

			// Series starting with histogram and then getting float.
			appendHistogram(series3, 101, 103, h.Copy(), &exp3)
			appendFloat(series3, 104, 106, &exp3)
			appendHistogram(series3, 107, 108, h.Copy(), &exp3)
			appendFloat(series3, 109, 110, &exp3)

			// A float only series.
			appendFloat(series4, 100, 102, &exp4)

			// Compaction.
			mint := head.MinTime()
			maxt := head.MaxTime() + 1 // Block intervals are half-open: [b.MinTime, b.MaxTime).
			compactor, err := NewLeveledCompactor(context.Background(), nil, nil, []int64{DefaultBlockDuration}, chunkenc.NewPool(), nil, true)
			require.NoError(t, err)
			id, err := compactor.Write(head.opts.ChunkDirRoot, head, mint, maxt, nil)
			require.NoError(t, err)
			require.NotEqual(t, ulid.ULID{}, id)

			// Open the block and query it and check the histograms.
			block, err := OpenBlock(nil, path.Join(head.opts.ChunkDirRoot, id.String()), nil)
			require.NoError(t, err)
			t.Cleanup(func() {
				require.NoError(t, block.Close())
			})

			q, err := NewBlockQuerier(block, block.MinTime(), block.MaxTime())
			require.NoError(t, err)

			actHists := query(t, q, labels.MustNewMatcher(labels.MatchRegexp, "foo", "bar.*"))
			require.Equal(t, map[string][]tsdbutil.Sample{
				series1.String(): exp1,
				series2.String(): exp2,
				series3.String(): exp3,
				series4.String(): exp4,
			}, actHists)
		})
	}
}

// Depending on numSeriesPerSchema, it can take few gigs of memory;
// the test adds all samples to appender before committing instead of
// buffering the writes to make it run faster.
func TestSparseHistogramSpaceSavings(t *testing.T) {
	t.Skip()

	cases := []struct {
		numSeriesPerSchema int
		numBuckets         int
		numSpans           int
		gapBetweenSpans    int
	}{
		{1, 15, 1, 0},
		{1, 50, 1, 0},
		{1, 100, 1, 0},
		{1, 15, 3, 5},
		{1, 50, 3, 3},
		{1, 100, 3, 2},
		{100, 15, 1, 0},
		{100, 50, 1, 0},
		{100, 100, 1, 0},
		{100, 15, 3, 5},
		{100, 50, 3, 3},
		{100, 100, 3, 2},
		//{1000, 15, 1, 0},
		//{1000, 50, 1, 0},
		//{1000, 100, 1, 0},
		//{1000, 15, 3, 5},
		//{1000, 50, 3, 3},
		//{1000, 100, 3, 2},
	}

	type testSummary struct {
		oldBlockTotalSeries int
		oldBlockIndexSize   int64
		oldBlockChunksSize  int64
		oldBlockTotalSize   int64

		sparseBlockTotalSeries int
		sparseBlockIndexSize   int64
		sparseBlockChunksSize  int64
		sparseBlockTotalSize   int64

		numBuckets      int
		numSpans        int
		gapBetweenSpans int
	}

	var summaries []testSummary

	allSchemas := []int{-4, -3, -2, -1, 0, 1, 2, 3, 4, 5, 6, 7, 8}
	schemaDescription := []string{"minus_4", "minus_3", "minus_2", "minus_1", "0", "1", "2", "3", "4", "5", "6", "7", "8"}
	numHistograms := 120 * 4 // 15s scrape interval.
	timeStep := DefaultBlockDuration / int64(numHistograms)
	for _, c := range cases {
		t.Run(
			fmt.Sprintf("series=%d,span=%d,gap=%d,buckets=%d",
				len(allSchemas)*c.numSeriesPerSchema,
				c.numSpans,
				c.gapBetweenSpans,
				c.numBuckets,
			),
			func(t *testing.T) {
				oldHead, _ := newTestHead(t, DefaultBlockDuration, false, false)
				t.Cleanup(func() {
					require.NoError(t, oldHead.Close())
				})
				sparseHead, _ := newTestHead(t, DefaultBlockDuration, false, false)
				t.Cleanup(func() {
					require.NoError(t, sparseHead.Close())
				})

				var allSparseSeries []struct {
					baseLabels labels.Labels
					hists      []*histogram.Histogram
				}

				for sid, schema := range allSchemas {
					for i := 0; i < c.numSeriesPerSchema; i++ {
						lbls := labels.FromStrings(
							"__name__", fmt.Sprintf("rpc_durations_%d_histogram_seconds", i),
							"instance", "localhost:8080",
							"job", fmt.Sprintf("sparse_histogram_schema_%s", schemaDescription[sid]),
						)
						allSparseSeries = append(allSparseSeries, struct {
							baseLabels labels.Labels
							hists      []*histogram.Histogram
						}{baseLabels: lbls, hists: generateCustomHistograms(numHistograms, c.numBuckets, c.numSpans, c.gapBetweenSpans, schema)})
					}
				}

				oldApp := oldHead.Appender(context.Background())
				sparseApp := sparseHead.Appender(context.Background())
				numOldSeriesPerHistogram := 0

				var oldULID ulid.ULID
				var sparseULID ulid.ULID

				var wg sync.WaitGroup

				wg.Add(1)
				go func() {
					defer wg.Done()

					// Ingest sparse histograms.
					for _, ah := range allSparseSeries {
						var (
							ref storage.SeriesRef
							err error
						)
						for i := 0; i < numHistograms; i++ {
							ts := int64(i) * timeStep
							ref, err = sparseApp.AppendHistogram(ref, ah.baseLabels, ts, ah.hists[i], nil)
							require.NoError(t, err)
						}
					}
					require.NoError(t, sparseApp.Commit())

					// Sparse head compaction.
					mint := sparseHead.MinTime()
					maxt := sparseHead.MaxTime() + 1 // Block intervals are half-open: [b.MinTime, b.MaxTime).
					compactor, err := NewLeveledCompactor(context.Background(), nil, nil, []int64{DefaultBlockDuration}, chunkenc.NewPool(), nil, true)
					require.NoError(t, err)
					sparseULID, err = compactor.Write(sparseHead.opts.ChunkDirRoot, sparseHead, mint, maxt, nil)
					require.NoError(t, err)
					require.NotEqual(t, ulid.ULID{}, sparseULID)
				}()

				wg.Add(1)
				go func() {
					defer wg.Done()

					// Ingest histograms the old way.
					for _, ah := range allSparseSeries {
						refs := make([]storage.SeriesRef, c.numBuckets+((c.numSpans-1)*c.gapBetweenSpans))
						for i := 0; i < numHistograms; i++ {
							ts := int64(i) * timeStep

							h := ah.hists[i]

							numOldSeriesPerHistogram = 0
							it := h.CumulativeBucketIterator()
							itIdx := 0
							var err error
							for it.Next() {
								numOldSeriesPerHistogram++
								b := it.At()
								lbls := labels.NewBuilder(ah.baseLabels).Set("le", fmt.Sprintf("%.16f", b.Upper)).Labels()
								refs[itIdx], err = oldApp.Append(refs[itIdx], lbls, ts, float64(b.Count))
								require.NoError(t, err)
								itIdx++
							}
							baseName := ah.baseLabels.Get(labels.MetricName)
							// _count metric.
							countLbls := labels.NewBuilder(ah.baseLabels).Set(labels.MetricName, baseName+"_count").Labels()
							_, err = oldApp.Append(0, countLbls, ts, float64(h.Count))
							require.NoError(t, err)
							numOldSeriesPerHistogram++

							// _sum metric.
							sumLbls := labels.NewBuilder(ah.baseLabels).Set(labels.MetricName, baseName+"_sum").Labels()
							_, err = oldApp.Append(0, sumLbls, ts, h.Sum)
							require.NoError(t, err)
							numOldSeriesPerHistogram++
						}
					}

					require.NoError(t, oldApp.Commit())

					// Old head compaction.
					mint := oldHead.MinTime()
					maxt := oldHead.MaxTime() + 1 // Block intervals are half-open: [b.MinTime, b.MaxTime).
					compactor, err := NewLeveledCompactor(context.Background(), nil, nil, []int64{DefaultBlockDuration}, chunkenc.NewPool(), nil, true)
					require.NoError(t, err)
					oldULID, err = compactor.Write(oldHead.opts.ChunkDirRoot, oldHead, mint, maxt, nil)
					require.NoError(t, err)
					require.NotEqual(t, ulid.ULID{}, oldULID)
				}()

				wg.Wait()

				oldBlockDir := filepath.Join(oldHead.opts.ChunkDirRoot, oldULID.String())
				sparseBlockDir := filepath.Join(sparseHead.opts.ChunkDirRoot, sparseULID.String())

				oldSize, err := fileutil.DirSize(oldBlockDir)
				require.NoError(t, err)
				oldIndexSize, err := fileutil.DirSize(filepath.Join(oldBlockDir, "index"))
				require.NoError(t, err)
				oldChunksSize, err := fileutil.DirSize(filepath.Join(oldBlockDir, "chunks"))
				require.NoError(t, err)

				sparseSize, err := fileutil.DirSize(sparseBlockDir)
				require.NoError(t, err)
				sparseIndexSize, err := fileutil.DirSize(filepath.Join(sparseBlockDir, "index"))
				require.NoError(t, err)
				sparseChunksSize, err := fileutil.DirSize(filepath.Join(sparseBlockDir, "chunks"))
				require.NoError(t, err)

				summaries = append(summaries, testSummary{
					oldBlockTotalSeries:    len(allSchemas) * c.numSeriesPerSchema * numOldSeriesPerHistogram,
					oldBlockIndexSize:      oldIndexSize,
					oldBlockChunksSize:     oldChunksSize,
					oldBlockTotalSize:      oldSize,
					sparseBlockTotalSeries: len(allSchemas) * c.numSeriesPerSchema,
					sparseBlockIndexSize:   sparseIndexSize,
					sparseBlockChunksSize:  sparseChunksSize,
					sparseBlockTotalSize:   sparseSize,
					numBuckets:             c.numBuckets,
					numSpans:               c.numSpans,
					gapBetweenSpans:        c.gapBetweenSpans,
				})
			})
	}

	for _, s := range summaries {
		fmt.Printf(`
Meta: NumBuckets=%d, NumSpans=%d, GapBetweenSpans=%d
Old Block: NumSeries=%d, IndexSize=%d, ChunksSize=%d, TotalSize=%d
Sparse Block: NumSeries=%d, IndexSize=%d, ChunksSize=%d, TotalSize=%d
Savings: Index=%.2f%%, Chunks=%.2f%%, Total=%.2f%%
`,
			s.numBuckets, s.numSpans, s.gapBetweenSpans,
			s.oldBlockTotalSeries, s.oldBlockIndexSize, s.oldBlockChunksSize, s.oldBlockTotalSize,
			s.sparseBlockTotalSeries, s.sparseBlockIndexSize, s.sparseBlockChunksSize, s.sparseBlockTotalSize,
			100*(1-float64(s.sparseBlockIndexSize)/float64(s.oldBlockIndexSize)),
			100*(1-float64(s.sparseBlockChunksSize)/float64(s.oldBlockChunksSize)),
			100*(1-float64(s.sparseBlockTotalSize)/float64(s.oldBlockTotalSize)),
		)
	}
}

func generateCustomHistograms(numHists, numBuckets, numSpans, gapBetweenSpans, schema int) (r []*histogram.Histogram) {
	// First histogram with all the settings.
	h := &histogram.Histogram{
		Sum:    1000 * rand.Float64(),
		Schema: int32(schema),
	}

	// Generate spans.
	h.PositiveSpans = []histogram.Span{
		{Offset: int32(rand.Intn(10)), Length: uint32(numBuckets)},
	}
	if numSpans > 1 {
		spanWidth := numBuckets / numSpans
		// First span gets those additional buckets.
		h.PositiveSpans[0].Length = uint32(spanWidth + (numBuckets - spanWidth*numSpans))
		for i := 0; i < numSpans-1; i++ {
			h.PositiveSpans = append(h.PositiveSpans, histogram.Span{Offset: int32(rand.Intn(gapBetweenSpans) + 1), Length: uint32(spanWidth)})
		}
	}

	// Generate buckets.
	v := int64(rand.Intn(30) + 1)
	h.PositiveBuckets = []int64{v}
	count := v
	firstHistValues := []int64{v}
	for i := 0; i < numBuckets-1; i++ {
		delta := int64(rand.Intn(20))
		if rand.Int()%2 == 0 && firstHistValues[len(firstHistValues)-1] > delta {
			// Randomly making delta negative such that curr value will be >0.
			delta = -delta
		}

		currVal := firstHistValues[len(firstHistValues)-1] + delta
		count += currVal
		firstHistValues = append(firstHistValues, currVal)

		h.PositiveBuckets = append(h.PositiveBuckets, delta)
	}

	h.Count = uint64(count)

	r = append(r, h)

	// Remaining histograms with same spans but changed bucket values.
	for j := 0; j < numHists-1; j++ {
		newH := h.Copy()
		newH.Sum = float64(j+1) * 1000 * rand.Float64()

		// Generate buckets.
		count := int64(0)
		currVal := int64(0)
		for i := range newH.PositiveBuckets {
			delta := int64(rand.Intn(10))
			if i == 0 {
				newH.PositiveBuckets[i] += delta
				currVal = newH.PositiveBuckets[i]
				continue
			}
			currVal += newH.PositiveBuckets[i]
			if rand.Int()%2 == 0 && (currVal-delta) > firstHistValues[i] {
				// Randomly making delta negative such that curr value will be >0
				// and above the previous count since we are not doing resets here.
				delta = -delta
			}
			newH.PositiveBuckets[i] += delta
			currVal += delta
			count += currVal
		}

		newH.Count = uint64(count)

		r = append(r, newH)
		h = newH
	}

	return r
}

func TestCompactBlockMetas(t *testing.T) {
	parent1 := ulid.MustNew(100, nil)
	parent2 := ulid.MustNew(200, nil)
	parent3 := ulid.MustNew(300, nil)
	parent4 := ulid.MustNew(400, nil)

	input := []*BlockMeta{
		{ULID: parent1, MinTime: 1000, MaxTime: 2000, Compaction: BlockMetaCompaction{Level: 2, Sources: []ulid.ULID{ulid.MustNew(1, nil), ulid.MustNew(10, nil)}}},
		{ULID: parent2, MinTime: 200, MaxTime: 500, Compaction: BlockMetaCompaction{Level: 1}},
		{ULID: parent3, MinTime: 500, MaxTime: 2500, Compaction: BlockMetaCompaction{Level: 3, Sources: []ulid.ULID{ulid.MustNew(5, nil), ulid.MustNew(6, nil)}}},
		{ULID: parent4, MinTime: 100, MaxTime: 900, Compaction: BlockMetaCompaction{Level: 1}},
	}

	outUlid := ulid.MustNew(1000, nil)
	output := CompactBlockMetas(outUlid, input...)

	expected := &BlockMeta{
		ULID:    outUlid,
		MinTime: 100,
		MaxTime: 2500,
		Stats:   BlockStats{},
		Compaction: BlockMetaCompaction{
			Level:   4,
			Sources: []ulid.ULID{ulid.MustNew(1, nil), ulid.MustNew(5, nil), ulid.MustNew(6, nil), ulid.MustNew(10, nil)},
			Parents: []BlockDesc{
				{ULID: parent1, MinTime: 1000, MaxTime: 2000},
				{ULID: parent2, MinTime: 200, MaxTime: 500},
				{ULID: parent3, MinTime: 500, MaxTime: 2500},
				{ULID: parent4, MinTime: 100, MaxTime: 900},
			},
		},
	}
	require.Equal(t, expected, output)
}

func TestLeveledCompactor_plan_overlapping_disabled(t *testing.T) {
	// This mimics our default ExponentialBlockRanges with min block size equals to 20.
	compactor, err := NewLeveledCompactor(context.Background(), nil, nil, []int64{
		20,
		60,
		180,
		540,
		1620,
	}, nil, nil, false)
	require.NoError(t, err)

	cases := map[string]struct {
		metas    []dirMeta
		expected []string
	}{
		"Outside Range": {
			metas: []dirMeta{
				metaRange("1", 0, 20, nil),
			},
			expected: nil,
		},
		"We should wait for four blocks of size 20 to appear before compacting.": {
			metas: []dirMeta{
				metaRange("1", 0, 20, nil),
				metaRange("2", 20, 40, nil),
			},
			expected: nil,
		},
		`We should wait for a next block of size 20 to appear before compacting
		the existing ones. We have three, but we ignore the fresh one from WAl`: {
			metas: []dirMeta{
				metaRange("1", 0, 20, nil),
				metaRange("2", 20, 40, nil),
				metaRange("3", 40, 60, nil),
			},
			expected: nil,
		},
		"Block to fill the entire parent range appeared – should be compacted": {
			metas: []dirMeta{
				metaRange("1", 0, 20, nil),
				metaRange("2", 20, 40, nil),
				metaRange("3", 40, 60, nil),
				metaRange("4", 60, 80, nil),
			},
			expected: []string{"1", "2", "3"},
		},
		`Block for the next parent range appeared with gap with size 20. Nothing will happen in the first one
		anymore but we ignore fresh one still, so no compaction`: {
			metas: []dirMeta{
				metaRange("1", 0, 20, nil),
				metaRange("2", 20, 40, nil),
				metaRange("3", 60, 80, nil),
			},
			expected: nil,
		},
		`Block for the next parent range appeared, and we have a gap with size 20 between second and third block.
		We will not get this missed gap anymore and we should compact just these two.`: {
			metas: []dirMeta{
				metaRange("1", 0, 20, nil),
				metaRange("2", 20, 40, nil),
				metaRange("3", 60, 80, nil),
				metaRange("4", 80, 100, nil),
			},
			expected: []string{"1", "2"},
		},
		"We have 20, 20, 20, 60, 60 range blocks. '5' is marked as fresh one": {
			metas: []dirMeta{
				metaRange("1", 0, 20, nil),
				metaRange("2", 20, 40, nil),
				metaRange("3", 40, 60, nil),
				metaRange("4", 60, 120, nil),
				metaRange("5", 120, 180, nil),
			},
			expected: []string{"1", "2", "3"},
		},
		"We have 20, 60, 20, 60, 240 range blocks. We can compact 20 + 60 + 60": {
			metas: []dirMeta{
				metaRange("2", 20, 40, nil),
				metaRange("4", 60, 120, nil),
				metaRange("5", 960, 980, nil), // Fresh one.
				metaRange("6", 120, 180, nil),
				metaRange("7", 720, 960, nil),
			},
			expected: []string{"2", "4", "6"},
		},
		"Do not select large blocks that have many tombstones when there is no fresh block": {
			metas: []dirMeta{
				metaRange("1", 0, 540, &BlockStats{
					NumSeries:     10,
					NumTombstones: 3,
				}),
			},
			expected: nil,
		},
		"Select large blocks that have many tombstones when fresh appears": {
			metas: []dirMeta{
				metaRange("1", 0, 540, &BlockStats{
					NumSeries:     10,
					NumTombstones: 3,
				}),
				metaRange("2", 540, 560, nil),
			},
			expected: []string{"1"},
		},
		"For small blocks, do not compact tombstones, even when fresh appears.": {
			metas: []dirMeta{
				metaRange("1", 0, 60, &BlockStats{
					NumSeries:     10,
					NumTombstones: 3,
				}),
				metaRange("2", 60, 80, nil),
			},
			expected: nil,
		},
		`Regression test: we were stuck in a compact loop where we always recompacted
		the same block when tombstones and series counts were zero`: {
			metas: []dirMeta{
				metaRange("1", 0, 540, &BlockStats{
					NumSeries:     0,
					NumTombstones: 0,
				}),
				metaRange("2", 540, 560, nil),
			},
			expected: nil,
		},
		`Regression test: we were wrongly assuming that new block is fresh from WAL when its ULID is newest.
		We need to actually look on max time instead.
		With previous, wrong approach "8" block was ignored, so we were wrongly compacting 5 and 7 and introducing
		block overlaps`: {
			metas: []dirMeta{
				metaRange("5", 0, 360, nil),
				metaRange("6", 540, 560, nil), // Fresh one.
				metaRange("7", 360, 420, nil),
				metaRange("8", 420, 540, nil),
			},
			expected: []string{"7", "8"},
		},
		// |--------------|
		//               |----------------|
		//                                |--------------|
		"Overlapping blocks 1": {
			metas: []dirMeta{
				metaRange("1", 0, 20, nil),
				metaRange("2", 19, 40, nil),
				metaRange("3", 40, 60, nil),
			},
			expected: nil,
		},
		// |--------------|
		//                |--------------|
		//                        |--------------|
		"Overlapping blocks 2": {
			metas: []dirMeta{
				metaRange("1", 0, 20, nil),
				metaRange("2", 20, 40, nil),
				metaRange("3", 30, 50, nil),
			},
			expected: nil,
		},
		// |--------------|
		//         |---------------------|
		//                       |--------------|
		"Overlapping blocks 3": {
			metas: []dirMeta{
				metaRange("1", 0, 20, nil),
				metaRange("2", 10, 40, nil),
				metaRange("3", 30, 50, nil),
			},
			expected: nil,
		},
		// |--------------|
		//               |--------------------------------|
		//                |--------------|
		//                               |--------------|
		"Overlapping blocks 4": {
			metas: []dirMeta{
				metaRange("5", 0, 360, nil),
				metaRange("6", 340, 560, nil),
				metaRange("7", 360, 420, nil),
				metaRange("8", 420, 540, nil),
			},
			expected: nil,
		},
		// |--------------|
		//               |--------------|
		//                                            |--------------|
		//                                                          |--------------|
		"Overlapping blocks 5": {
			metas: []dirMeta{
				metaRange("1", 0, 10, nil),
				metaRange("2", 9, 20, nil),
				metaRange("3", 30, 40, nil),
				metaRange("4", 39, 50, nil),
			},
			expected: nil,
		},
	}

	for title, c := range cases {
		if !t.Run(title, func(t *testing.T) {
			res, err := compactor.plan(c.metas)
			require.NoError(t, err)
			require.Equal(t, c.expected, res)
		}) {
			return
		}
	}
}

func TestAsyncBlockWriterSuccess(t *testing.T) {
	cw, err := chunks.NewWriter(t.TempDir())
	require.NoError(t, err)

	const series = 100
	// prepare index, add all symbols
	iw, err := index.NewWriter(context.Background(), filepath.Join(t.TempDir(), indexFilename))
	require.NoError(t, err)

	require.NoError(t, iw.AddSymbol("__name__"))
	for ix := 0; ix < series; ix++ {
		s := fmt.Sprintf("s_%3d", ix)
		require.NoError(t, iw.AddSymbol(s))
	}

	// async block writer expects index writer ready to receive series.
	abw := newAsyncBlockWriter(chunkenc.NewPool(), cw, iw, semaphore.NewWeighted(int64(1)))

	for ix := 0; ix < series; ix++ {
		s := fmt.Sprintf("s_%3d", ix)
		require.NoError(t, abw.addSeries(labels.FromStrings("__name__", s), []chunks.Meta{{Chunk: randomChunk(t), MinTime: 0, MaxTime: math.MaxInt64}}))
	}

	// signal that no more series are coming
	abw.closeAsync()

	// We can do this repeatedly.
	abw.closeAsync()
	abw.closeAsync()

	// wait for result
	stats, err := abw.waitFinished()
	require.NoError(t, err)
	require.Equal(t, uint64(series), stats.NumSeries)
	require.Equal(t, uint64(series), stats.NumChunks)

	// We get the same result on subsequent calls to waitFinished.
	for i := 0; i < 5; i++ {
		newstats, err := abw.waitFinished()
		require.NoError(t, err)
		require.Equal(t, stats, newstats)

		// We can call close async again, as long as it's on the same goroutine.
		abw.closeAsync()
	}
}

func TestAsyncBlockWriterFailure(t *testing.T) {
	cw, err := chunks.NewWriter(t.TempDir())
	require.NoError(t, err)

	// We don't write symbols to this index writer, so adding series next will fail.
	iw, err := index.NewWriter(context.Background(), filepath.Join(t.TempDir(), indexFilename))
	require.NoError(t, err)

	// async block writer expects index writer ready to receive series.
	abw := newAsyncBlockWriter(chunkenc.NewPool(), cw, iw, semaphore.NewWeighted(int64(1)))

	// Adding single series doesn't fail, as it just puts it onto the queue.
	require.NoError(t, abw.addSeries(labels.FromStrings("__name__", "test"), []chunks.Meta{{Chunk: randomChunk(t), MinTime: 0, MaxTime: math.MaxInt64}}))

	// Signal that no more series are coming.
	abw.closeAsync()

	// We can do this repeatedly.
	abw.closeAsync()
	abw.closeAsync()

	// Wait for result, this time we get error due to missing symbols.
	_, err = abw.waitFinished()
	require.Error(t, err)
	require.ErrorContains(t, err, "unknown symbol")

	// We get the same error on each repeated call to waitFinished.
	for i := 0; i < 5; i++ {
		_, nerr := abw.waitFinished()
		require.Equal(t, err, nerr)

		// We can call close async again, as long as it's on the same goroutine.
		abw.closeAsync()
	}
}

func randomChunk(t *testing.T) chunkenc.Chunk {
	chunk := chunkenc.NewXORChunk()
	l := rand.Int() % 120
	app, err := chunk.Appender()
	require.NoError(t, err)
	for i := 0; i < l; i++ {
		app.Append(rand.Int63(), rand.Float64())
	}
	return chunk
}<|MERGE_RESOLUTION|>--- conflicted
+++ resolved
@@ -444,14 +444,13 @@
 
 	tmpdir := t.TempDir()
 
-<<<<<<< HEAD
 	shardedBlocks := []shardedBlock{
 		{meta: &BlockMeta{ULID: ulid.MustNew(ulid.Now(), crand.Reader)}},
 		{meta: &BlockMeta{ULID: ulid.MustNew(ulid.Now(), crand.Reader)}},
 		{meta: &BlockMeta{ULID: ulid.MustNew(ulid.Now(), crand.Reader)}},
 	}
 
-	require.Error(t, compactor.write(tmpdir, shardedBlocks, DefaultPopulateBlockFunc{}, erringBReader{}))
+	require.Error(t, compactor.write(tmpdir, shardedBlocks, DefaultBlockPopulator{}, erringBReader{}))
 
 	// We rely on the fact that blockDir and tmpDir will be updated by compactor.write.
 	for _, b := range shardedBlocks {
@@ -463,11 +462,6 @@
 		_, err = os.Stat(b.blockDir)
 		require.True(t, os.IsNotExist(err), "block directory is not cleaned up")
 	}
-=======
-	require.Error(t, compactor.write(tmpdir, &BlockMeta{}, DefaultBlockPopulator{}, erringBReader{}))
-	_, err = os.Stat(filepath.Join(tmpdir, BlockMeta{}.ULID.String()) + tmpForCreationBlockDirSuffix)
-	require.True(t, os.IsNotExist(err), "directory is not cleaned up")
->>>>>>> 7309ac27
 }
 
 func metaRange(name string, mint, maxt int64, stats *BlockStats) dirMeta {
@@ -1160,15 +1154,10 @@
 			}
 
 			iw := &mockIndexWriter{}
-<<<<<<< HEAD
 			ob := shardedBlock{meta: meta, indexw: iw, chunkw: nopChunkWriter{}}
-			populateBlockFunc := DefaultPopulateBlockFunc{}
-			err = populateBlockFunc.PopulateBlock(c.ctx, c.metrics, c.logger, c.chunkPool, c.mergeFunc, c.concurrencyOpts, blocks, meta.MinTime, meta.MaxTime, []shardedBlock{ob})
-
-=======
 			blockPopulator := DefaultBlockPopulator{}
-			err = blockPopulator.PopulateBlock(c.ctx, c.metrics, c.logger, c.chunkPool, c.mergeFunc, blocks, meta, iw, nopChunkWriter{})
->>>>>>> 7309ac27
+			err = blockPopulator.PopulateBlock(c.ctx, c.metrics, c.logger, c.chunkPool, c.mergeFunc, c.concurrencyOpts, blocks, meta.MinTime, meta.MaxTime, []shardedBlock{ob})
+
 			if tc.expErr != nil {
 				require.Error(t, err)
 				require.Equal(t, tc.expErr.Error(), err.Error())

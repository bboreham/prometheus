// Copyright 2017 The Prometheus Authors
// Licensed under the Apache License, Version 2.0 (the "License");
// you may not use this file except in compliance with the License.
// You may obtain a copy of the License at
//
// http://www.apache.org/licenses/LICENSE-2.0
//
// Unless required by applicable law or agreed to in writing, software
// distributed under the License is distributed on an "AS IS" BASIS,
// WITHOUT WARRANTIES OR CONDITIONS OF ANY KIND, either express or implied.
// See the License for the specific language governing permissions and
// limitations under the License.

package tsdb

import (
	"context"
	"errors"
	"fmt"
	"math"
	"math/rand"
	"os"
	"path"
	"path/filepath"
	"strconv"
	"sync"
	"testing"
	"time"

	"github.com/go-kit/log"
	"github.com/oklog/ulid"
	prom_testutil "github.com/prometheus/client_golang/prometheus/testutil"
	"github.com/stretchr/testify/require"

	"github.com/prometheus/prometheus/model/histogram"
	"github.com/prometheus/prometheus/model/labels"
	"github.com/prometheus/prometheus/storage"
	"github.com/prometheus/prometheus/tsdb/chunkenc"
	"github.com/prometheus/prometheus/tsdb/chunks"
	"github.com/prometheus/prometheus/tsdb/fileutil"
	"github.com/prometheus/prometheus/tsdb/tombstones"
	"github.com/prometheus/prometheus/tsdb/tsdbutil"
	"github.com/prometheus/prometheus/tsdb/wlog"
)

func TestSplitByRange(t *testing.T) {
	cases := []struct {
		trange int64
		ranges [][2]int64
		output [][][2]int64
	}{
		{
			trange: 60,
			ranges: [][2]int64{{0, 10}},
			output: [][][2]int64{
				{{0, 10}},
			},
		},
		{
			trange: 60,
			ranges: [][2]int64{{0, 60}},
			output: [][][2]int64{
				{{0, 60}},
			},
		},
		{
			trange: 60,
			ranges: [][2]int64{{0, 10}, {9, 15}, {30, 60}},
			output: [][][2]int64{
				{{0, 10}, {9, 15}, {30, 60}},
			},
		},
		{
			trange: 60,
			ranges: [][2]int64{{70, 90}, {125, 130}, {130, 180}, {1000, 1001}},
			output: [][][2]int64{
				{{70, 90}},
				{{125, 130}, {130, 180}},
				{{1000, 1001}},
			},
		},
		// Mis-aligned or too-large blocks are ignored.
		{
			trange: 60,
			ranges: [][2]int64{{50, 70}, {70, 80}},
			output: [][][2]int64{
				{{70, 80}},
			},
		},
		{
			trange: 72,
			ranges: [][2]int64{{0, 144}, {144, 216}, {216, 288}},
			output: [][][2]int64{
				{{144, 216}},
				{{216, 288}},
			},
		},
		// Various awkward edge cases easy to hit with negative numbers.
		{
			trange: 60,
			ranges: [][2]int64{{-10, -5}},
			output: [][][2]int64{
				{{-10, -5}},
			},
		},
		{
			trange: 60,
			ranges: [][2]int64{{-60, -50}, {-10, -5}},
			output: [][][2]int64{
				{{-60, -50}, {-10, -5}},
			},
		},
		{
			trange: 60,
			ranges: [][2]int64{{-60, -50}, {-10, -5}, {0, 15}},
			output: [][][2]int64{
				{{-60, -50}, {-10, -5}},
				{{0, 15}},
			},
		},
	}

	for _, c := range cases {
		// Transform input range tuples into dirMetas.
		blocks := make([]dirMeta, 0, len(c.ranges))
		for _, r := range c.ranges {
			blocks = append(blocks, dirMeta{
				meta: &BlockMeta{
					MinTime: r[0],
					MaxTime: r[1],
				},
			})
		}

		// Transform output range tuples into dirMetas.
		exp := make([][]dirMeta, len(c.output))
		for i, group := range c.output {
			for _, r := range group {
				exp[i] = append(exp[i], dirMeta{
					meta: &BlockMeta{MinTime: r[0], MaxTime: r[1]},
				})
			}
		}

		require.Equal(t, exp, splitByRange(blocks, c.trange))
	}
}

// See https://github.com/prometheus/prometheus/issues/3064
func TestNoPanicFor0Tombstones(t *testing.T) {
	metas := []dirMeta{
		{
			dir: "1",
			meta: &BlockMeta{
				MinTime: 0,
				MaxTime: 100,
			},
		},
		{
			dir: "2",
			meta: &BlockMeta{
				MinTime: 101,
				MaxTime: 200,
			},
		},
	}

	c, err := NewLeveledCompactor(context.Background(), nil, nil, []int64{50}, nil, nil)
	require.NoError(t, err)

	c.plan(metas)
}

func TestLeveledCompactor_plan(t *testing.T) {
	// This mimics our default ExponentialBlockRanges with min block size equals to 20.
	compactor, err := NewLeveledCompactor(context.Background(), nil, nil, []int64{
		20,
		60,
		180,
		540,
		1620,
	}, nil, nil)
	require.NoError(t, err)

	cases := map[string]struct {
		metas    []dirMeta
		expected []string
	}{
		"Outside Range": {
			metas: []dirMeta{
				metaRange("1", 0, 20, nil),
			},
			expected: nil,
		},
		"We should wait for four blocks of size 20 to appear before compacting.": {
			metas: []dirMeta{
				metaRange("1", 0, 20, nil),
				metaRange("2", 20, 40, nil),
			},
			expected: nil,
		},
		`We should wait for a next block of size 20 to appear before compacting
		the existing ones. We have three, but we ignore the fresh one from WAl`: {
			metas: []dirMeta{
				metaRange("1", 0, 20, nil),
				metaRange("2", 20, 40, nil),
				metaRange("3", 40, 60, nil),
			},
			expected: nil,
		},
		"Block to fill the entire parent range appeared – should be compacted": {
			metas: []dirMeta{
				metaRange("1", 0, 20, nil),
				metaRange("2", 20, 40, nil),
				metaRange("3", 40, 60, nil),
				metaRange("4", 60, 80, nil),
			},
			expected: []string{"1", "2", "3"},
		},
		`Block for the next parent range appeared with gap with size 20. Nothing will happen in the first one
		anymore but we ignore fresh one still, so no compaction`: {
			metas: []dirMeta{
				metaRange("1", 0, 20, nil),
				metaRange("2", 20, 40, nil),
				metaRange("3", 60, 80, nil),
			},
			expected: nil,
		},
		`Block for the next parent range appeared, and we have a gap with size 20 between second and third block.
		We will not get this missed gap anymore and we should compact just these two.`: {
			metas: []dirMeta{
				metaRange("1", 0, 20, nil),
				metaRange("2", 20, 40, nil),
				metaRange("3", 60, 80, nil),
				metaRange("4", 80, 100, nil),
			},
			expected: []string{"1", "2"},
		},
		"We have 20, 20, 20, 60, 60 range blocks. '5' is marked as fresh one": {
			metas: []dirMeta{
				metaRange("1", 0, 20, nil),
				metaRange("2", 20, 40, nil),
				metaRange("3", 40, 60, nil),
				metaRange("4", 60, 120, nil),
				metaRange("5", 120, 180, nil),
			},
			expected: []string{"1", "2", "3"},
		},
		"We have 20, 60, 20, 60, 240 range blocks. We can compact 20 + 60 + 60": {
			metas: []dirMeta{
				metaRange("2", 20, 40, nil),
				metaRange("4", 60, 120, nil),
				metaRange("5", 960, 980, nil), // Fresh one.
				metaRange("6", 120, 180, nil),
				metaRange("7", 720, 960, nil),
			},
			expected: []string{"2", "4", "6"},
		},
		"Do not select large blocks that have many tombstones when there is no fresh block": {
			metas: []dirMeta{
				metaRange("1", 0, 540, &BlockStats{
					NumSeries:     10,
					NumTombstones: 3,
				}),
			},
			expected: nil,
		},
		"Select large blocks that have many tombstones when fresh appears": {
			metas: []dirMeta{
				metaRange("1", 0, 540, &BlockStats{
					NumSeries:     10,
					NumTombstones: 3,
				}),
				metaRange("2", 540, 560, nil),
			},
			expected: []string{"1"},
		},
		"For small blocks, do not compact tombstones, even when fresh appears.": {
			metas: []dirMeta{
				metaRange("1", 0, 60, &BlockStats{
					NumSeries:     10,
					NumTombstones: 3,
				}),
				metaRange("2", 60, 80, nil),
			},
			expected: nil,
		},
		`Regression test: we were stuck in a compact loop where we always recompacted
		the same block when tombstones and series counts were zero`: {
			metas: []dirMeta{
				metaRange("1", 0, 540, &BlockStats{
					NumSeries:     0,
					NumTombstones: 0,
				}),
				metaRange("2", 540, 560, nil),
			},
			expected: nil,
		},
		`Regression test: we were wrongly assuming that new block is fresh from WAL when its ULID is newest.
		We need to actually look on max time instead.

		With previous, wrong approach "8" block was ignored, so we were wrongly compacting 5 and 7 and introducing
		block overlaps`: {
			metas: []dirMeta{
				metaRange("5", 0, 360, nil),
				metaRange("6", 540, 560, nil), // Fresh one.
				metaRange("7", 360, 420, nil),
				metaRange("8", 420, 540, nil),
			},
			expected: []string{"7", "8"},
		},
		// |--------------|
		//               |----------------|
		//                                |--------------|
		"Overlapping blocks 1": {
			metas: []dirMeta{
				metaRange("1", 0, 20, nil),
				metaRange("2", 19, 40, nil),
				metaRange("3", 40, 60, nil),
			},
			expected: []string{"1", "2"},
		},
		// |--------------|
		//                |--------------|
		//                        |--------------|
		"Overlapping blocks 2": {
			metas: []dirMeta{
				metaRange("1", 0, 20, nil),
				metaRange("2", 20, 40, nil),
				metaRange("3", 30, 50, nil),
			},
			expected: []string{"2", "3"},
		},
		// |--------------|
		//         |---------------------|
		//                       |--------------|
		"Overlapping blocks 3": {
			metas: []dirMeta{
				metaRange("1", 0, 20, nil),
				metaRange("2", 10, 40, nil),
				metaRange("3", 30, 50, nil),
			},
			expected: []string{"1", "2", "3"},
		},
		// |--------------|
		//               |--------------------------------|
		//                |--------------|
		//                               |--------------|
		"Overlapping blocks 4": {
			metas: []dirMeta{
				metaRange("5", 0, 360, nil),
				metaRange("6", 340, 560, nil),
				metaRange("7", 360, 420, nil),
				metaRange("8", 420, 540, nil),
			},
			expected: []string{"5", "6", "7", "8"},
		},
		// |--------------|
		//               |--------------|
		//                                            |--------------|
		//                                                          |--------------|
		"Overlapping blocks 5": {
			metas: []dirMeta{
				metaRange("1", 0, 10, nil),
				metaRange("2", 9, 20, nil),
				metaRange("3", 30, 40, nil),
				metaRange("4", 39, 50, nil),
			},
			expected: []string{"1", "2"},
		},
	}

	for title, c := range cases {
		if !t.Run(title, func(t *testing.T) {
			res, err := compactor.plan(c.metas)
			require.NoError(t, err)
			require.Equal(t, c.expected, res)
		}) {
			return
		}
	}
}

func TestRangeWithFailedCompactionWontGetSelected(t *testing.T) {
	compactor, err := NewLeveledCompactor(context.Background(), nil, nil, []int64{
		20,
		60,
		240,
		720,
		2160,
	}, nil, nil)
	require.NoError(t, err)

	cases := []struct {
		metas []dirMeta
	}{
		{
			metas: []dirMeta{
				metaRange("1", 0, 20, nil),
				metaRange("2", 20, 40, nil),
				metaRange("3", 40, 60, nil),
				metaRange("4", 60, 80, nil),
			},
		},
		{
			metas: []dirMeta{
				metaRange("1", 0, 20, nil),
				metaRange("2", 20, 40, nil),
				metaRange("3", 60, 80, nil),
				metaRange("4", 80, 100, nil),
			},
		},
		{
			metas: []dirMeta{
				metaRange("1", 0, 20, nil),
				metaRange("2", 20, 40, nil),
				metaRange("3", 40, 60, nil),
				metaRange("4", 60, 120, nil),
				metaRange("5", 120, 180, nil),
				metaRange("6", 180, 200, nil),
			},
		},
	}

	for _, c := range cases {
		c.metas[1].meta.Compaction.Failed = true
		res, err := compactor.plan(c.metas)
		require.NoError(t, err)

		require.Equal(t, []string(nil), res)
	}
}

func TestCompactionFailWillCleanUpTempDir(t *testing.T) {
	compactor, err := NewLeveledCompactor(context.Background(), nil, log.NewNopLogger(), []int64{
		20,
		60,
		240,
		720,
		2160,
	}, nil, nil)
	require.NoError(t, err)

	tmpdir := t.TempDir()

	require.Error(t, compactor.write(tmpdir, &BlockMeta{}, DefaultBlockPopulator{}, erringBReader{}))
	_, err = os.Stat(filepath.Join(tmpdir, BlockMeta{}.ULID.String()) + tmpForCreationBlockDirSuffix)
	require.True(t, os.IsNotExist(err), "directory is not cleaned up")
}

func metaRange(name string, mint, maxt int64, stats *BlockStats) dirMeta {
	meta := &BlockMeta{MinTime: mint, MaxTime: maxt}
	if stats != nil {
		meta.Stats = *stats
	}
	return dirMeta{
		dir:  name,
		meta: meta,
	}
}

type erringBReader struct{}

func (erringBReader) Index() (IndexReader, error)            { return nil, errors.New("index") }
func (erringBReader) Chunks() (ChunkReader, error)           { return nil, errors.New("chunks") }
func (erringBReader) Tombstones() (tombstones.Reader, error) { return nil, errors.New("tombstones") }
func (erringBReader) Meta() BlockMeta                        { return BlockMeta{} }
func (erringBReader) Size() int64                            { return 0 }

type nopChunkWriter struct{}

func (nopChunkWriter) WriteChunks(...chunks.Meta) error { return nil }
func (nopChunkWriter) Close() error                     { return nil }

func samplesForRange(minTime, maxTime int64, maxSamplesPerChunk int) (ret [][]sample) {
	var curr []sample
	for i := minTime; i <= maxTime; i++ {
		curr = append(curr, sample{t: i})
		if len(curr) >= maxSamplesPerChunk {
			ret = append(ret, curr)
			curr = []sample{}
		}
	}
	if len(curr) > 0 {
		ret = append(ret, curr)
	}
	return ret
}

func TestCompaction_populateBlock(t *testing.T) {
	for _, tc := range []struct {
		title              string
		inputSeriesSamples [][]seriesSamples
		compactMinTime     int64
		compactMaxTime     int64 // When not defined the test runner sets a default of math.MaxInt64.
		expSeriesSamples   []seriesSamples
		expErr             error
	}{
		{
			title:              "Populate block from empty input should return error.",
			inputSeriesSamples: [][]seriesSamples{},
			expErr:             errors.New("cannot populate block from no readers"),
		},
		{
			// Populate from single block without chunks. We expect these kind of series being ignored.
			inputSeriesSamples: [][]seriesSamples{
				{{lset: map[string]string{"a": "b"}}},
			},
		},
		{
			title: "Populate from single block. We expect the same samples at the output.",
			inputSeriesSamples: [][]seriesSamples{
				{
					{
						lset:   map[string]string{"a": "b"},
						chunks: [][]sample{{{t: 0}, {t: 10}}, {{t: 11}, {t: 20}}},
					},
				},
			},
			expSeriesSamples: []seriesSamples{
				{
					lset:   map[string]string{"a": "b"},
					chunks: [][]sample{{{t: 0}, {t: 10}}, {{t: 11}, {t: 20}}},
				},
			},
		},
		{
			title: "Populate from two blocks.",
			inputSeriesSamples: [][]seriesSamples{
				{
					{
						lset:   map[string]string{"a": "b"},
						chunks: [][]sample{{{t: 0}, {t: 10}}, {{t: 11}, {t: 20}}},
					},
					{
						lset:   map[string]string{"a": "c"},
						chunks: [][]sample{{{t: 1}, {t: 9}}, {{t: 10}, {t: 19}}},
					},
					{
						// no-chunk series should be dropped.
						lset: map[string]string{"a": "empty"},
					},
				},
				{
					{
						lset:   map[string]string{"a": "b"},
						chunks: [][]sample{{{t: 21}, {t: 30}}},
					},
					{
						lset:   map[string]string{"a": "c"},
						chunks: [][]sample{{{t: 40}, {t: 45}}},
					},
				},
			},
			expSeriesSamples: []seriesSamples{
				{
					lset:   map[string]string{"a": "b"},
					chunks: [][]sample{{{t: 0}, {t: 10}}, {{t: 11}, {t: 20}}, {{t: 21}, {t: 30}}},
				},
				{
					lset:   map[string]string{"a": "c"},
					chunks: [][]sample{{{t: 1}, {t: 9}}, {{t: 10}, {t: 19}}, {{t: 40}, {t: 45}}},
				},
			},
		},
		{
			title: "Populate from two blocks; chunks with negative time.",
			inputSeriesSamples: [][]seriesSamples{
				{
					{
						lset:   map[string]string{"a": "b"},
						chunks: [][]sample{{{t: 0}, {t: 10}}, {{t: 11}, {t: 20}}},
					},
					{
						lset:   map[string]string{"a": "c"},
						chunks: [][]sample{{{t: -11}, {t: -9}}, {{t: 10}, {t: 19}}},
					},
					{
						// no-chunk series should be dropped.
						lset: map[string]string{"a": "empty"},
					},
				},
				{
					{
						lset:   map[string]string{"a": "b"},
						chunks: [][]sample{{{t: 21}, {t: 30}}},
					},
					{
						lset:   map[string]string{"a": "c"},
						chunks: [][]sample{{{t: 40}, {t: 45}}},
					},
				},
			},
			compactMinTime: -11,
			expSeriesSamples: []seriesSamples{
				{
					lset:   map[string]string{"a": "b"},
					chunks: [][]sample{{{t: 0}, {t: 10}}, {{t: 11}, {t: 20}}, {{t: 21}, {t: 30}}},
				},
				{
					lset:   map[string]string{"a": "c"},
					chunks: [][]sample{{{t: -11}, {t: -9}}, {{t: 10}, {t: 19}}, {{t: 40}, {t: 45}}},
				},
			},
		},
		{
			title: "Populate from two blocks showing that order is maintained.",
			inputSeriesSamples: [][]seriesSamples{
				{
					{
						lset:   map[string]string{"a": "b"},
						chunks: [][]sample{{{t: 0}, {t: 10}}, {{t: 11}, {t: 20}}},
					},
					{
						lset:   map[string]string{"a": "c"},
						chunks: [][]sample{{{t: 1}, {t: 9}}, {{t: 10}, {t: 19}}},
					},
				},
				{
					{
						lset:   map[string]string{"a": "b"},
						chunks: [][]sample{{{t: 21}, {t: 30}}},
					},
					{
						lset:   map[string]string{"a": "c"},
						chunks: [][]sample{{{t: 40}, {t: 45}}},
					},
				},
			},
			expSeriesSamples: []seriesSamples{
				{
					lset:   map[string]string{"a": "b"},
					chunks: [][]sample{{{t: 0}, {t: 10}}, {{t: 11}, {t: 20}}, {{t: 21}, {t: 30}}},
				},
				{
					lset:   map[string]string{"a": "c"},
					chunks: [][]sample{{{t: 1}, {t: 9}}, {{t: 10}, {t: 19}}, {{t: 40}, {t: 45}}},
				},
			},
		},
		{
			title: "Populate from two blocks showing that order of series is sorted.",
			inputSeriesSamples: [][]seriesSamples{
				{
					{
						lset:   map[string]string{"a": "4"},
						chunks: [][]sample{{{t: 5}, {t: 7}}},
					},
					{
						lset:   map[string]string{"a": "3"},
						chunks: [][]sample{{{t: 5}, {t: 6}}},
					},
					{
						lset:   map[string]string{"a": "same"},
						chunks: [][]sample{{{t: 1}, {t: 4}}},
					},
				},
				{
					{
						lset:   map[string]string{"a": "2"},
						chunks: [][]sample{{{t: 1}, {t: 3}}},
					},
					{
						lset:   map[string]string{"a": "1"},
						chunks: [][]sample{{{t: 1}, {t: 2}}},
					},
					{
						lset:   map[string]string{"a": "same"},
						chunks: [][]sample{{{t: 5}, {t: 8}}},
					},
				},
			},
			expSeriesSamples: []seriesSamples{
				{
					lset:   map[string]string{"a": "1"},
					chunks: [][]sample{{{t: 1}, {t: 2}}},
				},
				{
					lset:   map[string]string{"a": "2"},
					chunks: [][]sample{{{t: 1}, {t: 3}}},
				},
				{
					lset:   map[string]string{"a": "3"},
					chunks: [][]sample{{{t: 5}, {t: 6}}},
				},
				{
					lset:   map[string]string{"a": "4"},
					chunks: [][]sample{{{t: 5}, {t: 7}}},
				},
				{
					lset:   map[string]string{"a": "same"},
					chunks: [][]sample{{{t: 1}, {t: 4}}, {{t: 5}, {t: 8}}},
				},
			},
		},
		{
			title: "Populate from two blocks 1:1 duplicated chunks; with negative timestamps.",
			inputSeriesSamples: [][]seriesSamples{
				{
					{
						lset:   map[string]string{"a": "1"},
						chunks: [][]sample{{{t: 1}, {t: 2}}, {{t: 3}, {t: 4}}},
					},
					{
						lset:   map[string]string{"a": "2"},
						chunks: [][]sample{{{t: -3}, {t: -2}}, {{t: 1}, {t: 3}, {t: 4}}, {{t: 5}, {t: 6}}},
					},
				},
				{
					{
						lset:   map[string]string{"a": "1"},
						chunks: [][]sample{{{t: 3}, {t: 4}}},
					},
					{
						lset:   map[string]string{"a": "2"},
						chunks: [][]sample{{{t: 1}, {t: 3}, {t: 4}}, {{t: 7}, {t: 8}}},
					},
				},
			},
			compactMinTime: -3,
			expSeriesSamples: []seriesSamples{
				{
					lset:   map[string]string{"a": "1"},
					chunks: [][]sample{{{t: 1}, {t: 2}}, {{t: 3}, {t: 4}}},
				},
				{
					lset:   map[string]string{"a": "2"},
					chunks: [][]sample{{{t: -3}, {t: -2}}, {{t: 1}, {t: 3}, {t: 4}}, {{t: 5}, {t: 6}}, {{t: 7}, {t: 8}}},
				},
			},
		},
		{
			// This should not happened because head block is making sure the chunks are not crossing block boundaries.
			// We used to return error, but now chunk is trimmed.
			title: "Populate from single block containing chunk outside of compact meta time range.",
			inputSeriesSamples: [][]seriesSamples{
				{
					{
						lset:   map[string]string{"a": "b"},
						chunks: [][]sample{{{t: 1}, {t: 2}}, {{t: 10}, {t: 30}}},
					},
				},
			},
			compactMinTime: 0,
			compactMaxTime: 20,
			expSeriesSamples: []seriesSamples{
				{
					lset:   map[string]string{"a": "b"},
					chunks: [][]sample{{{t: 1}, {t: 2}}, {{t: 10}}},
				},
			},
		},
		{
			// Introduced by https://github.com/prometheus/tsdb/issues/347. We used to return error, but now chunk is trimmed.
			title: "Populate from single block containing extra chunk",
			inputSeriesSamples: [][]seriesSamples{
				{
					{
						lset:   map[string]string{"a": "issue347"},
						chunks: [][]sample{{{t: 1}, {t: 2}}, {{t: 10}, {t: 20}}},
					},
				},
			},
			compactMinTime: 0,
			compactMaxTime: 10,
			expSeriesSamples: []seriesSamples{
				{
					lset:   map[string]string{"a": "issue347"},
					chunks: [][]sample{{{t: 1}, {t: 2}}},
				},
			},
		},
		{
			// Deduplication expected.
			// Introduced by pull/370 and pull/539.
			title: "Populate from two blocks containing duplicated chunk.",
			inputSeriesSamples: [][]seriesSamples{
				{
					{
						lset:   map[string]string{"a": "b"},
						chunks: [][]sample{{{t: 1}, {t: 2}}, {{t: 10}, {t: 20}}},
					},
				},
				{
					{
						lset:   map[string]string{"a": "b"},
						chunks: [][]sample{{{t: 10}, {t: 20}}},
					},
				},
			},
			expSeriesSamples: []seriesSamples{
				{
					lset:   map[string]string{"a": "b"},
					chunks: [][]sample{{{t: 1}, {t: 2}}, {{t: 10}, {t: 20}}},
				},
			},
		},
		{
			// Introduced by https://github.com/prometheus/tsdb/pull/539.
			title: "Populate from three overlapping blocks.",
			inputSeriesSamples: [][]seriesSamples{
				{
					{
						lset:   map[string]string{"a": "overlap-all"},
						chunks: [][]sample{{{t: 19}, {t: 30}}},
					},
					{
						lset:   map[string]string{"a": "overlap-beginning"},
						chunks: [][]sample{{{t: 0}, {t: 5}}},
					},
					{
						lset:   map[string]string{"a": "overlap-ending"},
						chunks: [][]sample{{{t: 21}, {t: 30}}},
					},
				},
				{
					{
						lset:   map[string]string{"a": "overlap-all"},
						chunks: [][]sample{{{t: 0}, {t: 10}, {t: 11}, {t: 20}}},
					},
					{
						lset:   map[string]string{"a": "overlap-beginning"},
						chunks: [][]sample{{{t: 0}, {t: 10}, {t: 12}, {t: 20}}},
					},
					{
						lset:   map[string]string{"a": "overlap-ending"},
						chunks: [][]sample{{{t: 0}, {t: 10}, {t: 13}, {t: 20}}},
					},
				},
				{
					{
						lset:   map[string]string{"a": "overlap-all"},
						chunks: [][]sample{{{t: 27}, {t: 35}}},
					},
					{
						lset:   map[string]string{"a": "overlap-ending"},
						chunks: [][]sample{{{t: 27}, {t: 35}}},
					},
				},
			},
			expSeriesSamples: []seriesSamples{
				{
					lset:   map[string]string{"a": "overlap-all"},
					chunks: [][]sample{{{t: 0}, {t: 10}, {t: 11}, {t: 19}, {t: 20}, {t: 27}, {t: 30}, {t: 35}}},
				},
				{
					lset:   map[string]string{"a": "overlap-beginning"},
					chunks: [][]sample{{{t: 0}, {t: 5}, {t: 10}, {t: 12}, {t: 20}}},
				},
				{
					lset:   map[string]string{"a": "overlap-ending"},
					chunks: [][]sample{{{t: 0}, {t: 10}, {t: 13}, {t: 20}}, {{t: 21}, {t: 27}, {t: 30}, {t: 35}}},
				},
			},
		},
		{
			title: "Populate from three partially overlapping blocks with few full chunks.",
			inputSeriesSamples: [][]seriesSamples{
				{
					{
						lset:   map[string]string{"a": "1", "b": "1"},
						chunks: samplesForRange(0, 659, 120), // 5 chunks and half.
					},
					{
						lset:   map[string]string{"a": "1", "b": "2"},
						chunks: samplesForRange(0, 659, 120),
					},
				},
				{
					{
						lset:   map[string]string{"a": "1", "b": "2"},
						chunks: samplesForRange(480, 1199, 120), // two chunks overlapping with previous, two non overlapping and two overlapping with next block.
					},
					{
						lset:   map[string]string{"a": "1", "b": "3"},
						chunks: samplesForRange(480, 1199, 120),
					},
				},
				{
					{
						lset:   map[string]string{"a": "1", "b": "2"},
						chunks: samplesForRange(960, 1499, 120), // 5 chunks and half.
					},
					{
						lset:   map[string]string{"a": "1", "b": "4"},
						chunks: samplesForRange(960, 1499, 120),
					},
				},
			},
			expSeriesSamples: []seriesSamples{
				{
					lset:   map[string]string{"a": "1", "b": "1"},
					chunks: samplesForRange(0, 659, 120),
				},
				{
					lset:   map[string]string{"a": "1", "b": "2"},
					chunks: samplesForRange(0, 1499, 120),
				},
				{
					lset:   map[string]string{"a": "1", "b": "3"},
					chunks: samplesForRange(480, 1199, 120),
				},
				{
					lset:   map[string]string{"a": "1", "b": "4"},
					chunks: samplesForRange(960, 1499, 120),
				},
			},
		},
		{
			title: "Populate from three partially overlapping blocks with chunks that are expected to merge into single big chunks.",
			inputSeriesSamples: [][]seriesSamples{
				{
					{
						lset:   map[string]string{"a": "1", "b": "2"},
						chunks: [][]sample{{{t: 0}, {t: 6902464}}, {{t: 6961968}, {t: 7080976}}},
					},
				},
				{
					{
						lset:   map[string]string{"a": "1", "b": "2"},
						chunks: [][]sample{{{t: 3600000}, {t: 13953696}}, {{t: 14042952}, {t: 14221464}}},
					},
				},
				{
					{
						lset:   map[string]string{"a": "1", "b": "2"},
						chunks: [][]sample{{{t: 10800000}, {t: 14251232}}, {{t: 14280984}, {t: 14340488}}},
					},
				},
			},
			expSeriesSamples: []seriesSamples{
				{
					lset:   map[string]string{"a": "1", "b": "2"},
					chunks: [][]sample{{{t: 0}, {t: 3600000}, {t: 6902464}, {t: 6961968}, {t: 7080976}, {t: 10800000}, {t: 13953696}, {t: 14042952}, {t: 14221464}, {t: 14251232}}, {{t: 14280984}, {t: 14340488}}},
				},
			},
		},
		{
			// Regression test for populateWithDelChunkSeriesIterator failing to set minTime on chunks.
			title:          "Populate from mixed type series and expect sample inside the interval only.",
			compactMinTime: 1,
			compactMaxTime: 11,
			inputSeriesSamples: [][]seriesSamples{
				{
					{
						lset: map[string]string{"a": "1"},
						chunks: [][]sample{
							{{t: 0, h: tsdbutil.GenerateTestHistogram(0)}, {t: 1, h: tsdbutil.GenerateTestHistogram(1)}},
							{{t: 10, f: 1}, {t: 11, f: 2}},
						},
					},
				},
			},
			expSeriesSamples: []seriesSamples{
				{
					lset: map[string]string{"a": "1"},
					chunks: [][]sample{
						{{t: 1, h: tsdbutil.GenerateTestHistogram(1)}},
						{{t: 10, f: 1}},
					},
				},
			},
		},
	} {
		t.Run(tc.title, func(t *testing.T) {
			blocks := make([]BlockReader, 0, len(tc.inputSeriesSamples))
			for _, b := range tc.inputSeriesSamples {
				ir, cr, mint, maxt := createIdxChkReaders(t, b)
				blocks = append(blocks, &mockBReader{ir: ir, cr: cr, mint: mint, maxt: maxt})
			}

			c, err := NewLeveledCompactor(context.Background(), nil, nil, []int64{0}, nil, nil)
			require.NoError(t, err)

			meta := &BlockMeta{
				MinTime: tc.compactMinTime,
				MaxTime: tc.compactMaxTime,
			}
			if meta.MaxTime == 0 {
				meta.MaxTime = math.MaxInt64
			}

			iw := &mockIndexWriter{}
			blockPopulator := DefaultBlockPopulator{}
			err = blockPopulator.PopulateBlock(c.ctx, c.metrics, c.logger, c.chunkPool, c.mergeFunc, blocks, meta, iw, nopChunkWriter{})
			if tc.expErr != nil {
				require.Error(t, err)
				require.Equal(t, tc.expErr.Error(), err.Error())
				return
			}
			require.NoError(t, err)

			// Check if response is expected and chunk is valid.
			var raw []seriesSamples
			for _, s := range iw.seriesChunks {
				ss := seriesSamples{lset: s.l.Map()}
				var iter chunkenc.Iterator
				for _, chk := range s.chunks {
					var (
						samples       = make([]sample, 0, chk.Chunk.NumSamples())
						iter          = chk.Chunk.Iterator(iter)
						firstTs int64 = math.MaxInt64
						s       sample
					)
					for vt := iter.Next(); vt != chunkenc.ValNone; vt = iter.Next() {
						switch vt {
						case chunkenc.ValFloat:
							s.t, s.f = iter.At()
							samples = append(samples, s)
						case chunkenc.ValHistogram:
							s.t, s.h = iter.AtHistogram(nil)
							samples = append(samples, s)
						case chunkenc.ValFloatHistogram:
							s.t, s.fh = iter.AtFloatHistogram(nil)
							samples = append(samples, s)
						default:
							require.Fail(t, "unexpected value type")
						}
						if firstTs == math.MaxInt64 {
							firstTs = s.t
						}
					}

					// Check if chunk has correct min, max times.
					require.Equal(t, firstTs, chk.MinTime, "chunk Meta %v does not match the first encoded sample timestamp: %v", chk, firstTs)
					require.Equal(t, s.t, chk.MaxTime, "chunk Meta %v does not match the last encoded sample timestamp %v", chk, s.t)

					require.NoError(t, iter.Err())
					ss.chunks = append(ss.chunks, samples)
				}
				raw = append(raw, ss)
			}
			require.Equal(t, tc.expSeriesSamples, raw)

			// Check if stats are calculated properly.
			s := BlockStats{NumSeries: uint64(len(tc.expSeriesSamples))}
			for _, series := range tc.expSeriesSamples {
				s.NumChunks += uint64(len(series.chunks))
				for _, chk := range series.chunks {
					s.NumSamples += uint64(len(chk))
				}
			}
			require.Equal(t, s, meta.Stats)
		})
	}
}

func BenchmarkCompaction(b *testing.B) {
	cases := []struct {
		ranges         [][2]int64
		compactionType string
	}{
		{
			ranges:         [][2]int64{{0, 100}, {200, 300}, {400, 500}, {600, 700}},
			compactionType: "normal",
		},
		{
			ranges:         [][2]int64{{0, 1000}, {2000, 3000}, {4000, 5000}, {6000, 7000}},
			compactionType: "normal",
		},
		{
			ranges:         [][2]int64{{0, 2000}, {3000, 5000}, {6000, 8000}, {9000, 11000}},
			compactionType: "normal",
		},
		{
			ranges:         [][2]int64{{0, 5000}, {6000, 11000}, {12000, 17000}, {18000, 23000}},
			compactionType: "normal",
		},
		// 40% overlaps.
		{
			ranges:         [][2]int64{{0, 100}, {60, 160}, {120, 220}, {180, 280}},
			compactionType: "vertical",
		},
		{
			ranges:         [][2]int64{{0, 1000}, {600, 1600}, {1200, 2200}, {1800, 2800}},
			compactionType: "vertical",
		},
		{
			ranges:         [][2]int64{{0, 2000}, {1200, 3200}, {2400, 4400}, {3600, 5600}},
			compactionType: "vertical",
		},
		{
			ranges:         [][2]int64{{0, 5000}, {3000, 8000}, {6000, 11000}, {9000, 14000}},
			compactionType: "vertical",
		},
	}

	nSeries := 10000
	for _, c := range cases {
		nBlocks := len(c.ranges)
		b.Run(fmt.Sprintf("type=%s,blocks=%d,series=%d,samplesPerSeriesPerBlock=%d", c.compactionType, nBlocks, nSeries, c.ranges[0][1]-c.ranges[0][0]+1), func(b *testing.B) {
			dir := b.TempDir()
			blockDirs := make([]string, 0, len(c.ranges))
			var blocks []*Block
			for _, r := range c.ranges {
				block, err := OpenBlock(nil, createBlock(b, dir, genSeries(nSeries, 10, r[0], r[1])), nil)
				require.NoError(b, err)
				blocks = append(blocks, block)
				defer func() {
					require.NoError(b, block.Close())
				}()
				blockDirs = append(blockDirs, block.Dir())
			}

			c, err := NewLeveledCompactor(context.Background(), nil, log.NewNopLogger(), []int64{0}, nil, nil)
			require.NoError(b, err)

			b.ResetTimer()
			b.ReportAllocs()
			for i := 0; i < b.N; i++ {
				_, err = c.Compact(dir, blockDirs, blocks)
				require.NoError(b, err)
			}
		})
	}
}

func BenchmarkCompactionFromHead(b *testing.B) {
	dir := b.TempDir()
	totalSeries := 100000
	for labelNames := 1; labelNames < totalSeries; labelNames *= 10 {
		labelValues := totalSeries / labelNames
		b.Run(fmt.Sprintf("labelnames=%d,labelvalues=%d", labelNames, labelValues), func(b *testing.B) {
			chunkDir := b.TempDir()
			opts := DefaultHeadOptions()
			opts.ChunkRange = 1000
			opts.ChunkDirRoot = chunkDir
			h, err := NewHead(nil, nil, nil, nil, opts, nil)
			require.NoError(b, err)
			for ln := 0; ln < labelNames; ln++ {
				app := h.Appender(context.Background())
				for lv := 0; lv < labelValues; lv++ {
					app.Append(0, labels.FromStrings(strconv.Itoa(ln), fmt.Sprintf("%d%s%d", lv, postingsBenchSuffix, ln)), 0, 0)
				}
				require.NoError(b, app.Commit())
			}

			b.ResetTimer()
			b.ReportAllocs()
			for i := 0; i < b.N; i++ {
				createBlockFromHead(b, filepath.Join(dir, fmt.Sprintf("%d-%d", i, labelNames)), h)
			}
			h.Close()
		})
	}
}

func BenchmarkCompactionFromOOOHead(b *testing.B) {
	dir := b.TempDir()
	totalSeries := 100000
	totalSamples := 100
	for labelNames := 1; labelNames < totalSeries; labelNames *= 10 {
		labelValues := totalSeries / labelNames
		b.Run(fmt.Sprintf("labelnames=%d,labelvalues=%d", labelNames, labelValues), func(b *testing.B) {
			chunkDir := b.TempDir()
			opts := DefaultHeadOptions()
			opts.ChunkRange = 1000
			opts.ChunkDirRoot = chunkDir
			opts.OutOfOrderTimeWindow.Store(int64(totalSamples))
			h, err := NewHead(nil, nil, nil, nil, opts, nil)
			require.NoError(b, err)
			for ln := 0; ln < labelNames; ln++ {
				app := h.Appender(context.Background())
				for lv := 0; lv < labelValues; lv++ {
					lbls := labels.FromStrings(strconv.Itoa(ln), fmt.Sprintf("%d%s%d", lv, postingsBenchSuffix, ln))
					_, err = app.Append(0, lbls, int64(totalSamples), 0)
					require.NoError(b, err)
					for ts := 0; ts < totalSamples; ts++ {
						_, err = app.Append(0, lbls, int64(ts), float64(ts))
						require.NoError(b, err)
					}
				}
				require.NoError(b, app.Commit())
			}

			b.ResetTimer()
			b.ReportAllocs()
			for i := 0; i < b.N; i++ {
				oooHead, err := NewOOOCompactionHead(context.TODO(), h)
				require.NoError(b, err)
				createBlockFromOOOHead(b, filepath.Join(dir, fmt.Sprintf("%d-%d", i, labelNames)), oooHead)
			}
			h.Close()
		})
	}
}

// TestDisableAutoCompactions checks that we can
// disable and enable the auto compaction.
// This is needed for unit tests that rely on
// checking state before and after a compaction.
func TestDisableAutoCompactions(t *testing.T) {
	db := openTestDB(t, nil, nil)
	defer func() {
		require.NoError(t, db.Close())
	}()

	blockRange := db.compactor.(*LeveledCompactor).ranges[0]
	label := labels.FromStrings("foo", "bar")

	// Trigger a compaction to check that it was skipped and
	// no new blocks were created when compaction is disabled.
	db.DisableCompactions()
	app := db.Appender(context.Background())
	for i := int64(0); i < 3; i++ {
		_, err := app.Append(0, label, i*blockRange, 0)
		require.NoError(t, err)
		_, err = app.Append(0, label, i*blockRange+1000, 0)
		require.NoError(t, err)
	}
	require.NoError(t, app.Commit())

	select {
	case db.compactc <- struct{}{}:
	default:
	}

	for x := 0; x < 10; x++ {
		if prom_testutil.ToFloat64(db.metrics.compactionsSkipped) > 0.0 {
			break
		}
		time.Sleep(10 * time.Millisecond)
	}

	require.Greater(t, prom_testutil.ToFloat64(db.metrics.compactionsSkipped), 0.0, "No compaction was skipped after the set timeout.")
	require.Empty(t, db.blocks)

	// Enable the compaction, trigger it and check that the block is persisted.
	db.EnableCompactions()
	select {
	case db.compactc <- struct{}{}:
	default:
	}
	for x := 0; x < 100; x++ {
		if len(db.Blocks()) > 0 {
			break
		}
		time.Sleep(100 * time.Millisecond)
	}
	require.NotEmpty(t, db.Blocks(), "No block was persisted after the set timeout.")
}

// TestCancelCompactions ensures that when the db is closed
// any running compaction is cancelled to unblock closing the db.
func TestCancelCompactions(t *testing.T) {
	tmpdir := t.TempDir()

	// Create some blocks to fall within the compaction range.
	createBlock(t, tmpdir, genSeries(1, 10000, 0, 1000))
	createBlock(t, tmpdir, genSeries(1, 10000, 1000, 2000))
	createBlock(t, tmpdir, genSeries(1, 1, 2000, 2001)) // The most recent block is ignored so can be e small one.

	// Copy the db so we have an exact copy to compare compaction times.
	tmpdirCopy := t.TempDir()
	err := fileutil.CopyDirs(tmpdir, tmpdirCopy)
	require.NoError(t, err)

	// Measure the compaction time without interrupting it.
	var timeCompactionUninterrupted time.Duration
	{
		db, err := open(tmpdir, log.NewNopLogger(), nil, DefaultOptions(), []int64{1, 2000}, nil)
		require.NoError(t, err)
		require.Len(t, db.Blocks(), 3, "initial block count mismatch")
		require.Equal(t, 0.0, prom_testutil.ToFloat64(db.compactor.(*LeveledCompactor).metrics.Ran), "initial compaction counter mismatch")
		db.compactc <- struct{}{} // Trigger a compaction.
		for prom_testutil.ToFloat64(db.compactor.(*LeveledCompactor).metrics.PopulatingBlocks) <= 0 {
			time.Sleep(3 * time.Millisecond)
		}

		start := time.Now()
		for prom_testutil.ToFloat64(db.compactor.(*LeveledCompactor).metrics.Ran) != 1 {
			time.Sleep(3 * time.Millisecond)
		}
		timeCompactionUninterrupted = time.Since(start)

		require.NoError(t, db.Close())
	}
	// Measure the compaction time when closing the db in the middle of compaction.
	{
		db, err := open(tmpdirCopy, log.NewNopLogger(), nil, DefaultOptions(), []int64{1, 2000}, nil)
		require.NoError(t, err)
		require.Len(t, db.Blocks(), 3, "initial block count mismatch")
		require.Equal(t, 0.0, prom_testutil.ToFloat64(db.compactor.(*LeveledCompactor).metrics.Ran), "initial compaction counter mismatch")
		db.compactc <- struct{}{} // Trigger a compaction.

		for prom_testutil.ToFloat64(db.compactor.(*LeveledCompactor).metrics.PopulatingBlocks) <= 0 {
			time.Sleep(3 * time.Millisecond)
		}

		start := time.Now()
		require.NoError(t, db.Close())
		actT := time.Since(start)

		expT := timeCompactionUninterrupted / 2 // Closing the db in the middle of compaction should less than half the time.
		require.Less(t, actT, expT, "closing the db took more than expected. exp: <%v, act: %v", expT, actT)

		// Make sure that no blocks were marked as compaction failed.
		// This checks that the `context.Canceled` error is properly checked at all levels:
		// - tsdb_errors.NewMulti() should have the Is() method implemented for correct checks.
		// - callers should check with errors.Is() instead of ==.
		readOnlyDB, err := OpenDBReadOnly(tmpdirCopy, "", log.NewNopLogger())
		require.NoError(t, err)
		blocks, err := readOnlyDB.Blocks()
		require.NoError(t, err)
		for i, b := range blocks {
			require.Falsef(t, b.Meta().Compaction.Failed, "block %d (%s) should not be marked as compaction failed", i, b.Meta().ULID)
		}
		require.NoError(t, readOnlyDB.Close())
	}
}

// TestDeleteCompactionBlockAfterFailedReload ensures that a failed reloadBlocks immediately after a compaction
// deletes the resulting block to avoid creatings blocks with the same time range.
func TestDeleteCompactionBlockAfterFailedReload(t *testing.T) {
	tests := map[string]func(*DB) int{
		"Test Head Compaction": func(db *DB) int {
			rangeToTriggerCompaction := db.compactor.(*LeveledCompactor).ranges[0]/2*3 - 1
			defaultLabel := labels.FromStrings("foo", "bar")

			// Add some data to the head that is enough to trigger a compaction.
			app := db.Appender(context.Background())
			_, err := app.Append(0, defaultLabel, 1, 0)
			require.NoError(t, err)
			_, err = app.Append(0, defaultLabel, 2, 0)
			require.NoError(t, err)
			_, err = app.Append(0, defaultLabel, 3+rangeToTriggerCompaction, 0)
			require.NoError(t, err)
			require.NoError(t, app.Commit())

			return 0
		},
		"Test Block Compaction": func(db *DB) int {
			blocks := []*BlockMeta{
				{MinTime: 0, MaxTime: 100},
				{MinTime: 100, MaxTime: 150},
				{MinTime: 150, MaxTime: 200},
			}
			for _, m := range blocks {
				createBlock(t, db.Dir(), genSeries(1, 1, m.MinTime, m.MaxTime))
			}
			require.NoError(t, db.reload())
			require.Equal(t, len(blocks), len(db.Blocks()), "unexpected block count after a reloadBlocks")

			return len(blocks)
		},
	}

	for title, bootStrap := range tests {
		t.Run(title, func(t *testing.T) {
			ctx := context.Background()

			db := openTestDB(t, nil, []int64{1, 100})
			defer func() {
				require.NoError(t, db.Close())
			}()
			db.DisableCompactions()

			expBlocks := bootStrap(db)

			// Create a block that will trigger the reloadBlocks to fail.
			blockPath := createBlock(t, db.Dir(), genSeries(1, 1, 200, 300))
			lastBlockIndex := path.Join(blockPath, indexFilename)
			actBlocks, err := blockDirs(db.Dir())
			require.NoError(t, err)
			require.Equal(t, expBlocks, len(actBlocks)-1)    // -1 to exclude the corrupted block.
			require.NoError(t, os.RemoveAll(lastBlockIndex)) // Corrupt the block by removing the index file.

			require.Equal(t, 0.0, prom_testutil.ToFloat64(db.metrics.reloadsFailed), "initial 'failed db reloadBlocks' count metrics mismatch")
			require.Equal(t, 0.0, prom_testutil.ToFloat64(db.compactor.(*LeveledCompactor).metrics.Ran), "initial `compactions` count metric mismatch")
			require.Equal(t, 0.0, prom_testutil.ToFloat64(db.metrics.compactionsFailed), "initial `compactions failed` count metric mismatch")

			// Do the compaction and check the metrics.
			// Compaction should succeed, but the reloadBlocks should fail and
			// the new block created from the compaction should be deleted.
			require.Error(t, db.Compact(ctx))
			require.Equal(t, 1.0, prom_testutil.ToFloat64(db.metrics.reloadsFailed), "'failed db reloadBlocks' count metrics mismatch")
			require.Equal(t, 1.0, prom_testutil.ToFloat64(db.compactor.(*LeveledCompactor).metrics.Ran), "`compaction` count metric mismatch")
			require.Equal(t, 1.0, prom_testutil.ToFloat64(db.metrics.compactionsFailed), "`compactions failed` count metric mismatch")

			actBlocks, err = blockDirs(db.Dir())
			require.NoError(t, err)
			require.Equal(t, expBlocks, len(actBlocks)-1, "block count should be the same as before the compaction") // -1 to exclude the corrupted block.
		})
	}
}

func TestHeadCompactionWithHistograms(t *testing.T) {
	for _, floatTest := range []bool{true, false} {
		t.Run(fmt.Sprintf("float=%t", floatTest), func(t *testing.T) {
			head, _ := newTestHead(t, DefaultBlockDuration, wlog.CompressionNone, false)
			require.NoError(t, head.Init(0))
			t.Cleanup(func() {
				require.NoError(t, head.Close())
			})

			minute := func(m int) int64 { return int64(m) * time.Minute.Milliseconds() }
			ctx := context.Background()
			appendHistogram := func(
				lbls labels.Labels, from, to int, h *histogram.Histogram, exp *[]chunks.Sample,
			) {
				t.Helper()
				app := head.Appender(ctx)
				for tsMinute := from; tsMinute <= to; tsMinute++ {
					var err error
					if floatTest {
						_, err = app.AppendHistogram(0, lbls, minute(tsMinute), nil, h.ToFloat(nil))
						efh := h.ToFloat(nil)
						if tsMinute == from {
							efh.CounterResetHint = histogram.UnknownCounterReset
						} else {
							efh.CounterResetHint = histogram.NotCounterReset
						}
						*exp = append(*exp, sample{t: minute(tsMinute), fh: efh})
					} else {
						_, err = app.AppendHistogram(0, lbls, minute(tsMinute), h, nil)
						eh := h.Copy()
						if tsMinute == from {
							eh.CounterResetHint = histogram.UnknownCounterReset
						} else {
							eh.CounterResetHint = histogram.NotCounterReset
						}
						*exp = append(*exp, sample{t: minute(tsMinute), h: eh})
					}
					require.NoError(t, err)
				}
				require.NoError(t, app.Commit())
			}
			appendFloat := func(lbls labels.Labels, from, to int, exp *[]chunks.Sample) {
				t.Helper()
				app := head.Appender(ctx)
				for tsMinute := from; tsMinute <= to; tsMinute++ {
					_, err := app.Append(0, lbls, minute(tsMinute), float64(tsMinute))
					require.NoError(t, err)
					*exp = append(*exp, sample{t: minute(tsMinute), f: float64(tsMinute)})
				}
				require.NoError(t, app.Commit())
			}

			var (
				series1                = labels.FromStrings("foo", "bar1")
				series2                = labels.FromStrings("foo", "bar2")
				series3                = labels.FromStrings("foo", "bar3")
				series4                = labels.FromStrings("foo", "bar4")
				exp1, exp2, exp3, exp4 []chunks.Sample
			)
			h := &histogram.Histogram{
				Count:         15,
				ZeroCount:     4,
				ZeroThreshold: 0.001,
				Sum:           35.5,
				Schema:        1,
				PositiveSpans: []histogram.Span{
					{Offset: 0, Length: 2},
					{Offset: 2, Length: 2},
				},
				PositiveBuckets: []int64{1, 1, -1, 0},
				NegativeSpans: []histogram.Span{
					{Offset: 0, Length: 1},
					{Offset: 1, Length: 2},
				},
				NegativeBuckets: []int64{1, 2, -1},
			}

			// Series with only histograms.
			appendHistogram(series1, 100, 105, h, &exp1)

			// Series starting with float and then getting histograms.
			appendFloat(series2, 100, 102, &exp2)
			appendHistogram(series2, 103, 105, h.Copy(), &exp2)
			appendFloat(series2, 106, 107, &exp2)
			appendHistogram(series2, 108, 109, h.Copy(), &exp2)

			// Series starting with histogram and then getting float.
			appendHistogram(series3, 101, 103, h.Copy(), &exp3)
			appendFloat(series3, 104, 106, &exp3)
			appendHistogram(series3, 107, 108, h.Copy(), &exp3)
			appendFloat(series3, 109, 110, &exp3)

			// A float only series.
			appendFloat(series4, 100, 102, &exp4)

			// Compaction.
			mint := head.MinTime()
			maxt := head.MaxTime() + 1 // Block intervals are half-open: [b.MinTime, b.MaxTime).
			compactor, err := NewLeveledCompactor(context.Background(), nil, nil, []int64{DefaultBlockDuration}, chunkenc.NewPool(), nil)
			require.NoError(t, err)
			ids, err := compactor.Write(head.opts.ChunkDirRoot, head, mint, maxt, nil)
			require.NoError(t, err)
			require.Len(t, ids, 1)

			// Open the block and query it and check the histograms.
			block, err := OpenBlock(nil, path.Join(head.opts.ChunkDirRoot, ids[0].String()), nil)
			require.NoError(t, err)
			t.Cleanup(func() {
				require.NoError(t, block.Close())
			})

			q, err := NewBlockQuerier(block, block.MinTime(), block.MaxTime())
			require.NoError(t, err)

			actHists := query(t, q, labels.MustNewMatcher(labels.MatchRegexp, "foo", "bar.*"))
			require.Equal(t, map[string][]chunks.Sample{
				series1.String(): exp1,
				series2.String(): exp2,
				series3.String(): exp3,
				series4.String(): exp4,
			}, actHists)
		})
	}
}

// Depending on numSeriesPerSchema, it can take few gigs of memory;
// the test adds all samples to appender before committing instead of
// buffering the writes to make it run faster.
func TestSparseHistogramSpaceSavings(t *testing.T) {
	t.Skip()

	type testcase struct {
		numSeriesPerSchema int
		numBuckets         int
		numSpans           int
		gapBetweenSpans    int
	}
	cases := []testcase{
		{1, 15, 1, 0},
		{1, 50, 1, 0},
		{1, 100, 1, 0},
		{1, 15, 3, 5},
		{1, 50, 3, 3},
		{1, 100, 3, 2},
		{100, 15, 1, 0},
		{100, 50, 1, 0},
		{100, 100, 1, 0},
		{100, 15, 3, 5},
		{100, 50, 3, 3},
		{100, 100, 3, 2},
	}

	type testSummary struct {
		oldBlockTotalSeries int
		oldBlockIndexSize   int64
		oldBlockChunksSize  int64
		oldBlockTotalSize   int64

		sparseBlockTotalSeries int
		sparseBlockIndexSize   int64
		sparseBlockChunksSize  int64
		sparseBlockTotalSize   int64

		numBuckets      int
		numSpans        int
		gapBetweenSpans int
	}

	var summaries []testSummary

	allSchemas := []int{-4, -3, -2, -1, 0, 1, 2, 3, 4, 5, 6, 7, 8}
	schemaDescription := []string{"minus_4", "minus_3", "minus_2", "minus_1", "0", "1", "2", "3", "4", "5", "6", "7", "8"}
	numHistograms := 120 * 4 // 15s scrape interval.
	timeStep := DefaultBlockDuration / int64(numHistograms)
	for _, c := range cases {
		t.Run(
			fmt.Sprintf("series=%d,span=%d,gap=%d,buckets=%d",
				len(allSchemas)*c.numSeriesPerSchema,
				c.numSpans,
				c.gapBetweenSpans,
				c.numBuckets,
			),
			func(t *testing.T) {
				oldHead, _ := newTestHead(t, DefaultBlockDuration, wlog.CompressionNone, false)
				t.Cleanup(func() {
					require.NoError(t, oldHead.Close())
				})
				sparseHead, _ := newTestHead(t, DefaultBlockDuration, wlog.CompressionNone, false)
				t.Cleanup(func() {
					require.NoError(t, sparseHead.Close())
				})

				var allSparseSeries []struct {
					baseLabels labels.Labels
					hists      []*histogram.Histogram
				}

				for sid, schema := range allSchemas {
					for i := 0; i < c.numSeriesPerSchema; i++ {
						lbls := labels.FromStrings(
							"__name__", fmt.Sprintf("rpc_durations_%d_histogram_seconds", i),
							"instance", "localhost:8080",
							"job", fmt.Sprintf("sparse_histogram_schema_%s", schemaDescription[sid]),
						)
						allSparseSeries = append(allSparseSeries, struct {
							baseLabels labels.Labels
							hists      []*histogram.Histogram
						}{baseLabels: lbls, hists: generateCustomHistograms(numHistograms, c.numBuckets, c.numSpans, c.gapBetweenSpans, schema)})
					}
				}

				oldApp := oldHead.Appender(context.Background())
				sparseApp := sparseHead.Appender(context.Background())
				numOldSeriesPerHistogram := 0

				var oldULIDs []ulid.ULID
				var sparseULIDs []ulid.ULID

				var wg sync.WaitGroup

				wg.Add(1)
				go func() {
					defer wg.Done()

					// Ingest sparse histograms.
					for _, ah := range allSparseSeries {
						var (
							ref storage.SeriesRef
							err error
						)
						for i := 0; i < numHistograms; i++ {
							ts := int64(i) * timeStep
							ref, err = sparseApp.AppendHistogram(ref, ah.baseLabels, ts, ah.hists[i], nil)
							require.NoError(t, err)
						}
					}
					require.NoError(t, sparseApp.Commit())

					// Sparse head compaction.
					mint := sparseHead.MinTime()
					maxt := sparseHead.MaxTime() + 1 // Block intervals are half-open: [b.MinTime, b.MaxTime).
					compactor, err := NewLeveledCompactor(context.Background(), nil, nil, []int64{DefaultBlockDuration}, chunkenc.NewPool(), nil)
					require.NoError(t, err)
					sparseULIDs, err = compactor.Write(sparseHead.opts.ChunkDirRoot, sparseHead, mint, maxt, nil)
					require.NoError(t, err)
					require.Len(t, sparseULIDs, 1)
				}()

				wg.Add(1)
				go func(c testcase) {
					defer wg.Done()

					// Ingest histograms the old way.
					for _, ah := range allSparseSeries {
						refs := make([]storage.SeriesRef, c.numBuckets+((c.numSpans-1)*c.gapBetweenSpans))
						for i := 0; i < numHistograms; i++ {
							ts := int64(i) * timeStep

							h := ah.hists[i]

							numOldSeriesPerHistogram = 0
							it := h.CumulativeBucketIterator()
							itIdx := 0
							var err error
							for it.Next() {
								numOldSeriesPerHistogram++
								b := it.At()
								lbls := labels.NewBuilder(ah.baseLabels).Set("le", fmt.Sprintf("%.16f", b.Upper)).Labels()
								refs[itIdx], err = oldApp.Append(refs[itIdx], lbls, ts, float64(b.Count))
								require.NoError(t, err)
								itIdx++
							}
							baseName := ah.baseLabels.Get(labels.MetricName)
							// _count metric.
							countLbls := labels.NewBuilder(ah.baseLabels).Set(labels.MetricName, baseName+"_count").Labels()
							_, err = oldApp.Append(0, countLbls, ts, float64(h.Count))
							require.NoError(t, err)
							numOldSeriesPerHistogram++

							// _sum metric.
							sumLbls := labels.NewBuilder(ah.baseLabels).Set(labels.MetricName, baseName+"_sum").Labels()
							_, err = oldApp.Append(0, sumLbls, ts, h.Sum)
							require.NoError(t, err)
							numOldSeriesPerHistogram++
						}
					}

					require.NoError(t, oldApp.Commit())

					// Old head compaction.
					mint := oldHead.MinTime()
					maxt := oldHead.MaxTime() + 1 // Block intervals are half-open: [b.MinTime, b.MaxTime).
					compactor, err := NewLeveledCompactor(context.Background(), nil, nil, []int64{DefaultBlockDuration}, chunkenc.NewPool(), nil)
					require.NoError(t, err)
					oldULIDs, err = compactor.Write(oldHead.opts.ChunkDirRoot, oldHead, mint, maxt, nil)
					require.NoError(t, err)
<<<<<<< HEAD
					require.NotEqual(t, ulid.ULID{}, oldULID)
				}(c)
=======
					require.Len(t, oldULIDs, 1)
				}()
>>>>>>> b6aba4ff

				wg.Wait()

				oldBlockDir := filepath.Join(oldHead.opts.ChunkDirRoot, oldULIDs[0].String())
				sparseBlockDir := filepath.Join(sparseHead.opts.ChunkDirRoot, sparseULIDs[0].String())

				oldSize, err := fileutil.DirSize(oldBlockDir)
				require.NoError(t, err)
				oldIndexSize, err := fileutil.DirSize(filepath.Join(oldBlockDir, "index"))
				require.NoError(t, err)
				oldChunksSize, err := fileutil.DirSize(filepath.Join(oldBlockDir, "chunks"))
				require.NoError(t, err)

				sparseSize, err := fileutil.DirSize(sparseBlockDir)
				require.NoError(t, err)
				sparseIndexSize, err := fileutil.DirSize(filepath.Join(sparseBlockDir, "index"))
				require.NoError(t, err)
				sparseChunksSize, err := fileutil.DirSize(filepath.Join(sparseBlockDir, "chunks"))
				require.NoError(t, err)

				summaries = append(summaries, testSummary{
					oldBlockTotalSeries:    len(allSchemas) * c.numSeriesPerSchema * numOldSeriesPerHistogram,
					oldBlockIndexSize:      oldIndexSize,
					oldBlockChunksSize:     oldChunksSize,
					oldBlockTotalSize:      oldSize,
					sparseBlockTotalSeries: len(allSchemas) * c.numSeriesPerSchema,
					sparseBlockIndexSize:   sparseIndexSize,
					sparseBlockChunksSize:  sparseChunksSize,
					sparseBlockTotalSize:   sparseSize,
					numBuckets:             c.numBuckets,
					numSpans:               c.numSpans,
					gapBetweenSpans:        c.gapBetweenSpans,
				})
			})
	}

	for _, s := range summaries {
		fmt.Printf(`
Meta: NumBuckets=%d, NumSpans=%d, GapBetweenSpans=%d
Old Block: NumSeries=%d, IndexSize=%d, ChunksSize=%d, TotalSize=%d
Sparse Block: NumSeries=%d, IndexSize=%d, ChunksSize=%d, TotalSize=%d
Savings: Index=%.2f%%, Chunks=%.2f%%, Total=%.2f%%
`,
			s.numBuckets, s.numSpans, s.gapBetweenSpans,
			s.oldBlockTotalSeries, s.oldBlockIndexSize, s.oldBlockChunksSize, s.oldBlockTotalSize,
			s.sparseBlockTotalSeries, s.sparseBlockIndexSize, s.sparseBlockChunksSize, s.sparseBlockTotalSize,
			100*(1-float64(s.sparseBlockIndexSize)/float64(s.oldBlockIndexSize)),
			100*(1-float64(s.sparseBlockChunksSize)/float64(s.oldBlockChunksSize)),
			100*(1-float64(s.sparseBlockTotalSize)/float64(s.oldBlockTotalSize)),
		)
	}
}

func generateCustomHistograms(numHists, numBuckets, numSpans, gapBetweenSpans, schema int) (r []*histogram.Histogram) {
	// First histogram with all the settings.
	h := &histogram.Histogram{
		Sum:    1000 * rand.Float64(),
		Schema: int32(schema),
	}

	// Generate spans.
	h.PositiveSpans = []histogram.Span{
		{Offset: int32(rand.Intn(10)), Length: uint32(numBuckets)},
	}
	if numSpans > 1 {
		spanWidth := numBuckets / numSpans
		// First span gets those additional buckets.
		h.PositiveSpans[0].Length = uint32(spanWidth + (numBuckets - spanWidth*numSpans))
		for i := 0; i < numSpans-1; i++ {
			h.PositiveSpans = append(h.PositiveSpans, histogram.Span{Offset: int32(rand.Intn(gapBetweenSpans) + 1), Length: uint32(spanWidth)})
		}
	}

	// Generate buckets.
	v := int64(rand.Intn(30) + 1)
	h.PositiveBuckets = []int64{v}
	count := v
	firstHistValues := []int64{v}
	for i := 0; i < numBuckets-1; i++ {
		delta := int64(rand.Intn(20))
		if rand.Int()%2 == 0 && firstHistValues[len(firstHistValues)-1] > delta {
			// Randomly making delta negative such that curr value will be >0.
			delta = -delta
		}

		currVal := firstHistValues[len(firstHistValues)-1] + delta
		count += currVal
		firstHistValues = append(firstHistValues, currVal)

		h.PositiveBuckets = append(h.PositiveBuckets, delta)
	}

	h.Count = uint64(count)

	r = append(r, h)

	// Remaining histograms with same spans but changed bucket values.
	for j := 0; j < numHists-1; j++ {
		newH := h.Copy()
		newH.Sum = float64(j+1) * 1000 * rand.Float64()

		// Generate buckets.
		count := int64(0)
		currVal := int64(0)
		for i := range newH.PositiveBuckets {
			delta := int64(rand.Intn(10))
			if i == 0 {
				newH.PositiveBuckets[i] += delta
				currVal = newH.PositiveBuckets[i]
				continue
			}
			currVal += newH.PositiveBuckets[i]
			if rand.Int()%2 == 0 && (currVal-delta) > firstHistValues[i] {
				// Randomly making delta negative such that curr value will be >0
				// and above the previous count since we are not doing resets here.
				delta = -delta
			}
			newH.PositiveBuckets[i] += delta
			currVal += delta
			count += currVal
		}

		newH.Count = uint64(count)

		r = append(r, newH)
		h = newH
	}

	return r
}

func TestCompactBlockMetas(t *testing.T) {
	parent1 := ulid.MustNew(100, nil)
	parent2 := ulid.MustNew(200, nil)
	parent3 := ulid.MustNew(300, nil)
	parent4 := ulid.MustNew(400, nil)

	input := []*BlockMeta{
		{ULID: parent1, MinTime: 1000, MaxTime: 2000, Compaction: BlockMetaCompaction{Level: 2, Sources: []ulid.ULID{ulid.MustNew(1, nil), ulid.MustNew(10, nil)}}},
		{ULID: parent2, MinTime: 200, MaxTime: 500, Compaction: BlockMetaCompaction{Level: 1}},
		{ULID: parent3, MinTime: 500, MaxTime: 2500, Compaction: BlockMetaCompaction{Level: 3, Sources: []ulid.ULID{ulid.MustNew(5, nil), ulid.MustNew(6, nil)}}},
		{ULID: parent4, MinTime: 100, MaxTime: 900, Compaction: BlockMetaCompaction{Level: 1}},
	}

	outUlid := ulid.MustNew(1000, nil)
	output := CompactBlockMetas(outUlid, input...)

	expected := &BlockMeta{
		ULID:    outUlid,
		MinTime: 100,
		MaxTime: 2500,
		Stats:   BlockStats{},
		Compaction: BlockMetaCompaction{
			Level:   4,
			Sources: []ulid.ULID{ulid.MustNew(1, nil), ulid.MustNew(5, nil), ulid.MustNew(6, nil), ulid.MustNew(10, nil)},
			Parents: []BlockDesc{
				{ULID: parent1, MinTime: 1000, MaxTime: 2000},
				{ULID: parent2, MinTime: 200, MaxTime: 500},
				{ULID: parent3, MinTime: 500, MaxTime: 2500},
				{ULID: parent4, MinTime: 100, MaxTime: 900},
			},
		},
	}
	require.Equal(t, expected, output)
}

func TestCompactEmptyResultBlockWithTombstone(t *testing.T) {
	ctx := context.Background()
	tmpdir := t.TempDir()
	blockDir := createBlock(t, tmpdir, genSeries(1, 1, 0, 10))
	block, err := OpenBlock(nil, blockDir, nil)
	require.NoError(t, err)
	// Write tombstone covering the whole block.
	err = block.Delete(ctx, 0, 10, labels.MustNewMatcher(labels.MatchEqual, defaultLabelName, "0"))
	require.NoError(t, err)

	c, err := NewLeveledCompactor(ctx, nil, log.NewNopLogger(), []int64{0}, nil, nil)
	require.NoError(t, err)

	ulids, err := c.Compact(tmpdir, []string{blockDir}, []*Block{block})
	require.NoError(t, err)
	require.Nil(t, ulids)
	require.NoError(t, block.Close())
}<|MERGE_RESOLUTION|>--- conflicted
+++ resolved
@@ -1680,13 +1680,8 @@
 					require.NoError(t, err)
 					oldULIDs, err = compactor.Write(oldHead.opts.ChunkDirRoot, oldHead, mint, maxt, nil)
 					require.NoError(t, err)
-<<<<<<< HEAD
-					require.NotEqual(t, ulid.ULID{}, oldULID)
+					require.Len(t, oldULIDs, 1)
 				}(c)
-=======
-					require.Len(t, oldULIDs, 1)
-				}()
->>>>>>> b6aba4ff
 
 				wg.Wait()
 

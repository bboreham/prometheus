// Copyright 2017 The Prometheus Authors

// Licensed under the Apache License, Version 2.0 (the "License");
// you may not use this file except in compliance with the License.
// You may obtain a copy of the License at
//
// http://www.apache.org/licenses/LICENSE-2.0
//
// Unless required by applicable law or agreed to in writing, software
// distributed under the License is distributed on an "AS IS" BASIS,
// WITHOUT WARRANTIES OR CONDITIONS OF ANY KIND, either express or implied.
// See the License for the specific language governing permissions and
// limitations under the License.

package tsdb

import (
	"context"
	"encoding/json"
	"errors"
	"fmt"
	"io"
	"os"
	"path/filepath"
	"slices"
	"sync"
	"time"

	"github.com/go-kit/log"
	"github.com/go-kit/log/level"
	"github.com/oklog/ulid"

	"github.com/prometheus/prometheus/model/labels"
	"github.com/prometheus/prometheus/storage"
	"github.com/prometheus/prometheus/tsdb/chunkenc"
	"github.com/prometheus/prometheus/tsdb/chunks"
	tsdb_errors "github.com/prometheus/prometheus/tsdb/errors"
	"github.com/prometheus/prometheus/tsdb/fileutil"
	"github.com/prometheus/prometheus/tsdb/index"
	"github.com/prometheus/prometheus/tsdb/tombstones"
)

// IndexWriter serializes the index for a block of series data.
// The methods must be called in the order they are specified in.
type IndexWriter interface {
	// AddSymbol registers a single symbol.
	// Symbols must be registered in sorted order.
	AddSymbol(sym string) error

	// AddSeries populates the index writer with a series and its offsets
	// of chunks that the index can reference.
	// Implementations may require series to be insert in strictly increasing order by
	// their labels. The reference numbers are used to resolve entries in postings lists
	// that are added later.
	AddSeries(ref storage.SeriesRef, l labels.Labels, chunks ...chunks.Meta) error

	// Close writes any finalization and closes the resources associated with
	// the underlying writer.
	Close() error
}

// IndexReader provides reading access of serialized index data.
type IndexReader interface {
	// Symbols return an iterator over sorted string symbols that may occur in
	// series' labels and indices. It is not safe to use the returned strings
	// beyond the lifetime of the index reader.
	Symbols() index.StringIter

	// SortedLabelValues returns sorted possible label values.
	SortedLabelValues(ctx context.Context, name string, matchers ...*labels.Matcher) ([]string, error)

	// LabelValues returns possible label values which may not be sorted.
	LabelValues(ctx context.Context, name string, matchers ...*labels.Matcher) ([]string, error)

	// Postings returns the postings list iterator for the label pairs.
	// The Postings here contain the offsets to the series inside the index.
	// Found IDs are not strictly required to point to a valid Series, e.g.
	// during background garbage collections.
	Postings(ctx context.Context, name string, values ...string) (index.Postings, error)

	// PostingsForLabelMatching returns a sorted iterator over postings having a label with the given name and a value for which match returns true.
	// If no postings are found having at least one matching label, an empty iterator is returned.
	PostingsForLabelMatching(ctx context.Context, name string, match func(value string) bool) index.Postings

	// PostingsForMatchers assembles a single postings iterator based on the given matchers.
	// The resulting postings are not ordered by series.
	// If concurrent hint is set to true, call will be optimized for a (most likely) concurrent call with same matchers,
	// avoiding same calculations twice, however this implementation may lead to a worse performance when called once.
	PostingsForMatchers(ctx context.Context, concurrent bool, ms ...*labels.Matcher) (index.Postings, error)

	// SortedPostings returns a postings list that is reordered to be sorted
	// by the label set of the underlying series.
	SortedPostings(index.Postings) index.Postings

	// ShardedPostings returns a postings list filtered by the provided shardIndex
	// out of shardCount. For a given posting, its shard MUST be computed hashing
	// the series labels mod shardCount, using a hash function which is consistent over time.
	ShardedPostings(p index.Postings, shardIndex, shardCount uint64) index.Postings

	// Series populates the given builder and chunk metas for the series identified
	// by the reference.
	// Returns storage.ErrNotFound if the ref does not resolve to a known series.
	Series(ref storage.SeriesRef, builder *labels.ScratchBuilder, chks *[]chunks.Meta) error

	// LabelNames returns all the unique label names present in the index in sorted order.
	LabelNames(ctx context.Context, matchers ...*labels.Matcher) ([]string, error)

	// LabelValueFor returns label value for the given label name in the series referred to by ID.
	// If the series couldn't be found or the series doesn't have the requested label a
	// storage.ErrNotFound is returned as error.
	LabelValueFor(ctx context.Context, id storage.SeriesRef, label string) (string, error)

<<<<<<< HEAD
	// LabelNamesFor returns all the label names for the series referred to by the postings.
=======
	// LabelValuesFor returns LabelValues for the given label name in the series referred to by postings.
	LabelValuesFor(p index.Postings, name string) storage.LabelValues

	// LabelValuesExcluding returns LabelValues for the given label name in all other series than those referred to by postings.
	// This is useful for obtaining label values for other postings than the ones you wish to exclude.
	LabelValuesExcluding(p index.Postings, name string) storage.LabelValues

	// LabelNamesFor returns all the label names for the series referred to by IDs.
>>>>>>> 171cafc3
	// The names returned are sorted.
	LabelNamesFor(ctx context.Context, postings index.Postings) ([]string, error)

	// Close releases the underlying resources of the reader.
	Close() error
}

// ChunkWriter serializes a time block of chunked series data.
type ChunkWriter interface {
	// WriteChunks writes several chunks. The Chunk field of the ChunkMetas
	// must be populated.
	// After returning successfully, the Ref fields in the ChunkMetas
	// are set and can be used to retrieve the chunks from the written data.
	WriteChunks(chunks ...chunks.Meta) error

	// Close writes any required finalization and closes the resources
	// associated with the underlying writer.
	Close() error
}

// ChunkReader provides reading access of serialized time series data.
type ChunkReader interface {
	// ChunkOrIterable returns the series data for the given chunks.Meta.
	// Either a single chunk will be returned, or an iterable.
	// A single chunk should be returned if chunks.Meta maps to a chunk that
	// already exists and doesn't need modifications.
	// An iterable should be returned if chunks.Meta maps to a subset of the
	// samples in a stored chunk, or multiple chunks. (E.g. OOOHeadChunkReader
	// could return an iterable where multiple histogram samples have counter
	// resets. There can only be one counter reset per histogram chunk so
	// multiple chunks would be created from the iterable in this case.)
	// Only one of chunk or iterable should be returned. In some cases you may
	// always expect a chunk to be returned. You can check that iterable is nil
	// in those cases.
	ChunkOrIterable(meta chunks.Meta) (chunkenc.Chunk, chunkenc.Iterable, error)

	// Close releases all underlying resources of the reader.
	Close() error
}

// BlockReader provides reading access to a data block.
type BlockReader interface {
	// Index returns an IndexReader over the block's data.
	Index() (IndexReader, error)

	// Chunks returns a ChunkReader over the block's data.
	Chunks() (ChunkReader, error)

	// Tombstones returns a tombstones.Reader over the block's deleted data.
	Tombstones() (tombstones.Reader, error)

	// Meta provides meta information about the block reader.
	Meta() BlockMeta

	// Size returns the number of bytes that the block takes up on disk.
	Size() int64
}

// BlockMeta provides meta information about a block.
type BlockMeta struct {
	// Unique identifier for the block and its contents. Changes on compaction.
	ULID ulid.ULID `json:"ulid"`

	// MinTime and MaxTime specify the time range all samples
	// in the block are in.
	MinTime int64 `json:"minTime"`
	MaxTime int64 `json:"maxTime"`

	// Stats about the contents of the block.
	Stats BlockStats `json:"stats,omitempty"`

	// Information on compactions the block was created from.
	Compaction BlockMetaCompaction `json:"compaction"`

	// Version of the index format.
	Version int `json:"version"`

	// OutOfOrder is true if the block was directly created from out-of-order samples.
	OutOfOrder bool `json:"out_of_order"`
}

// BlockStats contains stats about contents of a block.
type BlockStats struct {
	NumSamples    uint64 `json:"numSamples,omitempty"`
	NumSeries     uint64 `json:"numSeries,omitempty"`
	NumChunks     uint64 `json:"numChunks,omitempty"`
	NumTombstones uint64 `json:"numTombstones,omitempty"`
}

// BlockDesc describes a block by ULID and time range.
type BlockDesc struct {
	ULID    ulid.ULID `json:"ulid"`
	MinTime int64     `json:"minTime"`
	MaxTime int64     `json:"maxTime"`
}

// BlockMetaCompaction holds information about compactions a block went through.
type BlockMetaCompaction struct {
	// Maximum number of compaction cycles any source block has
	// gone through.
	Level int `json:"level"`
	// ULIDs of all source head blocks that went into the block.
	Sources []ulid.ULID `json:"sources,omitempty"`
	// Indicates that during compaction it resulted in a block without any samples
	// so it should be deleted on the next reloadBlocks.
	Deletable bool `json:"deletable,omitempty"`
	// Short descriptions of the direct blocks that were used to create
	// this block.
	Parents []BlockDesc `json:"parents,omitempty"`
	Failed  bool        `json:"failed,omitempty"`
	// Additional information about the compaction, for example, block created from out-of-order chunks.
	Hints []string `json:"hints,omitempty"`
}

func (bm *BlockMetaCompaction) SetOutOfOrder() {
	if bm.containsHint(CompactionHintFromOutOfOrder) {
		return
	}
	bm.Hints = append(bm.Hints, CompactionHintFromOutOfOrder)
	slices.Sort(bm.Hints)
}

func (bm *BlockMetaCompaction) FromOutOfOrder() bool {
	return bm.containsHint(CompactionHintFromOutOfOrder)
}

func (bm *BlockMetaCompaction) containsHint(hint string) bool {
	for _, h := range bm.Hints {
		if h == hint {
			return true
		}
	}
	return false
}

const (
	indexFilename = "index"
	metaFilename  = "meta.json"
	metaVersion1  = 1

	// CompactionHintFromOutOfOrder is a hint noting that the block
	// was created from out-of-order chunks.
	CompactionHintFromOutOfOrder = "from-out-of-order"
)

func chunkDir(dir string) string { return filepath.Join(dir, "chunks") }

func readMetaFile(dir string) (*BlockMeta, int64, error) {
	b, err := os.ReadFile(filepath.Join(dir, metaFilename))
	if err != nil {
		return nil, 0, err
	}
	var m BlockMeta

	if err := json.Unmarshal(b, &m); err != nil {
		return nil, 0, err
	}
	if m.Version != metaVersion1 {
		return nil, 0, fmt.Errorf("unexpected meta file version %d", m.Version)
	}

	return &m, int64(len(b)), nil
}

func writeMetaFile(logger log.Logger, dir string, meta *BlockMeta) (int64, error) {
	meta.Version = metaVersion1

	// Make any changes to the file appear atomic.
	path := filepath.Join(dir, metaFilename)
	tmp := path + ".tmp"
	defer func() {
		if err := os.RemoveAll(tmp); err != nil {
			level.Error(logger).Log("msg", "remove tmp file", "err", err.Error())
		}
	}()

	f, err := os.Create(tmp)
	if err != nil {
		return 0, err
	}

	jsonMeta, err := json.MarshalIndent(meta, "", "\t")
	if err != nil {
		return 0, err
	}

	n, err := f.Write(jsonMeta)
	if err != nil {
		return 0, tsdb_errors.NewMulti(err, f.Close()).Err()
	}

	// Force the kernel to persist the file on disk to avoid data loss if the host crashes.
	if err := f.Sync(); err != nil {
		return 0, tsdb_errors.NewMulti(err, f.Close()).Err()
	}
	if err := f.Close(); err != nil {
		return 0, err
	}
	return int64(n), fileutil.Replace(tmp, path)
}

// Block represents a directory of time series data covering a continuous time range.
type Block struct {
	mtx            sync.RWMutex
	closing        bool
	pendingReaders sync.WaitGroup

	dir  string
	meta BlockMeta

	// Symbol Table Size in bytes.
	// We maintain this variable to avoid recalculation every time.
	symbolTableSize uint64

	chunkr     ChunkReader
	indexr     IndexReader
	tombstones tombstones.Reader

	logger log.Logger

	numBytesChunks    int64
	numBytesIndex     int64
	numBytesTombstone int64
	numBytesMeta      int64
}

// OpenBlock opens the block in the directory. It can be passed a chunk pool, which is used
// to instantiate chunk structs.
func OpenBlock(logger log.Logger, dir string, pool chunkenc.Pool) (pb *Block, err error) {
	return OpenBlockWithOptions(logger, dir, pool, nil, DefaultPostingsForMatchersCacheTTL, DefaultPostingsForMatchersCacheMaxItems, DefaultPostingsForMatchersCacheMaxBytes, DefaultPostingsForMatchersCacheForce)
}

// OpenBlockWithOptions is like OpenBlock but allows to pass a cache provider and sharding function.
func OpenBlockWithOptions(logger log.Logger, dir string, pool chunkenc.Pool, cache index.ReaderCacheProvider, postingsCacheTTL time.Duration, postingsCacheMaxItems int, postingsCacheMaxBytes int64, postingsCacheForce bool) (pb *Block, err error) {
	if logger == nil {
		logger = log.NewNopLogger()
	}
	var closers []io.Closer
	defer func() {
		if err != nil {
			err = tsdb_errors.NewMulti(err, tsdb_errors.CloseAll(closers)).Err()
		}
	}()
	meta, sizeMeta, err := readMetaFile(dir)
	if err != nil {
		return nil, err
	}

	cr, err := chunks.NewDirReader(chunkDir(dir), pool)
	if err != nil {
		return nil, err
	}
	closers = append(closers, cr)

	indexReader, err := index.NewFileReaderWithOptions(filepath.Join(dir, indexFilename), cache)
	if err != nil {
		return nil, err
	}
	pfmc := NewPostingsForMatchersCache(postingsCacheTTL, postingsCacheMaxItems, postingsCacheMaxBytes, postingsCacheForce)
	ir := indexReaderWithPostingsForMatchers{indexReader, pfmc}
	closers = append(closers, ir)

	tr, sizeTomb, err := tombstones.ReadTombstones(dir)
	if err != nil {
		return nil, err
	}
	closers = append(closers, tr)

	pb = &Block{
		dir:               dir,
		meta:              *meta,
		chunkr:            cr,
		indexr:            ir,
		tombstones:        tr,
		symbolTableSize:   ir.SymbolTableSize(),
		logger:            logger,
		numBytesChunks:    cr.Size(),
		numBytesIndex:     ir.Size(),
		numBytesTombstone: sizeTomb,
		numBytesMeta:      sizeMeta,
	}
	return pb, nil
}

// Close closes the on-disk block. It blocks as long as there are readers reading from the block.
func (pb *Block) Close() error {
	pb.mtx.Lock()
	pb.closing = true
	pb.mtx.Unlock()

	pb.pendingReaders.Wait()

	return tsdb_errors.NewMulti(
		pb.chunkr.Close(),
		pb.indexr.Close(),
		pb.tombstones.Close(),
	).Err()
}

func (pb *Block) String() string {
	return pb.meta.ULID.String()
}

// Dir returns the directory of the block.
func (pb *Block) Dir() string { return pb.dir }

// Meta returns meta information about the block.
func (pb *Block) Meta() BlockMeta { return pb.meta }

// MinTime returns the min time of the meta.
func (pb *Block) MinTime() int64 { return pb.meta.MinTime }

// MaxTime returns the max time of the meta.
func (pb *Block) MaxTime() int64 { return pb.meta.MaxTime }

// Size returns the number of bytes that the block takes up.
func (pb *Block) Size() int64 {
	return pb.numBytesChunks + pb.numBytesIndex + pb.numBytesTombstone + pb.numBytesMeta
}

// ErrClosing is returned when a block is in the process of being closed.
var ErrClosing = errors.New("block is closing")

func (pb *Block) startRead() error {
	pb.mtx.RLock()
	defer pb.mtx.RUnlock()

	if pb.closing {
		return ErrClosing
	}
	pb.pendingReaders.Add(1)
	return nil
}

// Index returns a new IndexReader against the block data.
func (pb *Block) Index() (IndexReader, error) {
	if err := pb.startRead(); err != nil {
		return nil, err
	}
	return blockIndexReader{ir: pb.indexr, b: pb}, nil
}

// Chunks returns a new ChunkReader against the block data.
func (pb *Block) Chunks() (ChunkReader, error) {
	if err := pb.startRead(); err != nil {
		return nil, err
	}
	return blockChunkReader{ChunkReader: pb.chunkr, b: pb}, nil
}

// Tombstones returns a new TombstoneReader against the block data.
func (pb *Block) Tombstones() (tombstones.Reader, error) {
	if err := pb.startRead(); err != nil {
		return nil, err
	}
	return blockTombstoneReader{Reader: pb.tombstones, b: pb}, nil
}

// GetSymbolTableSize returns the Symbol Table Size in the index of this block.
func (pb *Block) GetSymbolTableSize() uint64 {
	return pb.symbolTableSize
}

func (pb *Block) setCompactionFailed() error {
	pb.meta.Compaction.Failed = true
	n, err := writeMetaFile(pb.logger, pb.dir, &pb.meta)
	if err != nil {
		return err
	}
	pb.numBytesMeta = n
	return nil
}

type blockIndexReader struct {
	ir IndexReader
	b  *Block
}

func (r blockIndexReader) Symbols() index.StringIter {
	return r.ir.Symbols()
}

func (r blockIndexReader) SortedLabelValues(ctx context.Context, name string, matchers ...*labels.Matcher) ([]string, error) {
	var st []string
	var err error

	if len(matchers) == 0 {
		st, err = r.ir.SortedLabelValues(ctx, name)
	} else {
		st, err = r.LabelValues(ctx, name, matchers...)
		if err == nil {
			slices.Sort(st)
		}
	}
	if err != nil {
		return st, fmt.Errorf("block: %s: %w", r.b.Meta().ULID, err)
	}
	return st, nil
}

func (r blockIndexReader) LabelValues(ctx context.Context, name string, matchers ...*labels.Matcher) ([]string, error) {
	if len(matchers) == 0 {
		st, err := r.ir.LabelValues(ctx, name)
		if err != nil {
			return st, fmt.Errorf("block: %s: %w", r.b.Meta().ULID, err)
		}
		return st, nil
	}

	return labelValuesWithMatchers(ctx, r.ir, name, matchers...)
}

func (r blockIndexReader) LabelNames(ctx context.Context, matchers ...*labels.Matcher) ([]string, error) {
	if len(matchers) == 0 {
		return r.b.LabelNames(ctx)
	}

	return labelNamesWithMatchers(ctx, r.ir, matchers...)
}

func (r blockIndexReader) Postings(ctx context.Context, name string, values ...string) (index.Postings, error) {
	p, err := r.ir.Postings(ctx, name, values...)
	if err != nil {
		return p, fmt.Errorf("block: %s: %w", r.b.Meta().ULID, err)
	}
	return p, nil
}

func (r blockIndexReader) PostingsForLabelMatching(ctx context.Context, name string, match func(string) bool) index.Postings {
	return r.ir.PostingsForLabelMatching(ctx, name, match)
}

func (r blockIndexReader) PostingsForMatchers(ctx context.Context, concurrent bool, ms ...*labels.Matcher) (index.Postings, error) {
	return r.ir.PostingsForMatchers(ctx, concurrent, ms...)
}

func (r blockIndexReader) SortedPostings(p index.Postings) index.Postings {
	return r.ir.SortedPostings(p)
}

func (r blockIndexReader) ShardedPostings(p index.Postings, shardIndex, shardCount uint64) index.Postings {
	return r.ir.ShardedPostings(p, shardIndex, shardCount)
}

// LabelValuesFor returns LabelValues for the given label name in the series referred to by postings.
func (r blockIndexReader) LabelValuesFor(postings index.Postings, name string) storage.LabelValues {
	return r.ir.LabelValuesFor(postings, name)
}

// LabelValuesExcluding returns LabelValues for the given label name in all other series than those referred to by postings.
// This is useful for obtaining label values for other postings than the ones you wish to exclude.
func (r blockIndexReader) LabelValuesExcluding(postings index.Postings, name string) storage.LabelValues {
	return r.ir.LabelValuesExcluding(postings, name)
}

func (r blockIndexReader) Series(ref storage.SeriesRef, builder *labels.ScratchBuilder, chks *[]chunks.Meta) error {
	if err := r.ir.Series(ref, builder, chks); err != nil {
		return fmt.Errorf("block: %s: %w", r.b.Meta().ULID, err)
	}
	return nil
}

func (r blockIndexReader) Close() error {
	r.b.pendingReaders.Done()
	return nil
}

// LabelValueFor returns label value for the given label name in the series referred to by ID.
func (r blockIndexReader) LabelValueFor(ctx context.Context, id storage.SeriesRef, label string) (string, error) {
	return r.ir.LabelValueFor(ctx, id, label)
}

// LabelNamesFor returns all the label names for the series referred to by the postings.
// The names returned are sorted.
func (r blockIndexReader) LabelNamesFor(ctx context.Context, postings index.Postings) ([]string, error) {
	return r.ir.LabelNamesFor(ctx, postings)
}

type blockTombstoneReader struct {
	tombstones.Reader
	b *Block
}

func (r blockTombstoneReader) Close() error {
	r.b.pendingReaders.Done()
	return nil
}

type blockChunkReader struct {
	ChunkReader
	b *Block
}

func (r blockChunkReader) Close() error {
	r.b.pendingReaders.Done()
	return nil
}

// Delete matching series between mint and maxt in the block.
func (pb *Block) Delete(ctx context.Context, mint, maxt int64, ms ...*labels.Matcher) error {
	pb.mtx.Lock()
	defer pb.mtx.Unlock()

	if pb.closing {
		return ErrClosing
	}

	p, err := pb.indexr.PostingsForMatchers(ctx, false, ms...)
	if err != nil {
		return fmt.Errorf("select series: %w", err)
	}

	ir := pb.indexr

	// Choose only valid postings which have chunks in the time-range.
	stones := tombstones.NewMemTombstones()

	var chks []chunks.Meta
	var builder labels.ScratchBuilder

Outer:
	for p.Next() {
		err := ir.Series(p.At(), &builder, &chks)
		if err != nil {
			return err
		}

		for _, chk := range chks {
			if chk.OverlapsClosedInterval(mint, maxt) {
				// Delete only until the current values and not beyond.
				tmin, tmax := clampInterval(mint, maxt, chks[0].MinTime, chks[len(chks)-1].MaxTime)
				stones.AddInterval(p.At(), tombstones.Interval{Mint: tmin, Maxt: tmax})
				continue Outer
			}
		}
	}

	if p.Err() != nil {
		return p.Err()
	}

	err = pb.tombstones.Iter(func(id storage.SeriesRef, ivs tombstones.Intervals) error {
		for _, iv := range ivs {
			stones.AddInterval(id, iv)
		}
		return nil
	})
	if err != nil {
		return err
	}
	pb.tombstones = stones
	pb.meta.Stats.NumTombstones = pb.tombstones.Total()

	n, err := tombstones.WriteFile(pb.logger, pb.dir, pb.tombstones)
	if err != nil {
		return err
	}
	pb.numBytesTombstone = n
	n, err = writeMetaFile(pb.logger, pb.dir, &pb.meta)
	if err != nil {
		return err
	}
	pb.numBytesMeta = n
	return nil
}

// CleanTombstones will remove the tombstones and rewrite the block (only if there are any tombstones).
// If there was a rewrite, then it returns the ULID of the new block written, else nil.
// If the resultant block is empty (tombstones covered the whole block), then it deletes the new block and return nil UID.
// It returns a boolean indicating if the parent block can be deleted safely of not.
func (pb *Block) CleanTombstones(dest string, c Compactor) (*ulid.ULID, bool, error) {
	numStones := 0

	if err := pb.tombstones.Iter(func(id storage.SeriesRef, ivs tombstones.Intervals) error {
		numStones += len(ivs)
		return nil
	}); err != nil {
		// This should never happen, as the iteration function only returns nil.
		panic(err)
	}
	if numStones == 0 {
		return nil, false, nil
	}

	meta := pb.Meta()
	uid, err := c.Write(dest, pb, pb.meta.MinTime, pb.meta.MaxTime, &meta)
	if err != nil {
		return nil, false, err
	}

	return &uid, true, nil
}

// Snapshot creates snapshot of the block into dir.
func (pb *Block) Snapshot(dir string) error {
	blockDir := filepath.Join(dir, pb.meta.ULID.String())
	if err := os.MkdirAll(blockDir, 0o777); err != nil {
		return fmt.Errorf("create snapshot block dir: %w", err)
	}

	chunksDir := chunkDir(blockDir)
	if err := os.MkdirAll(chunksDir, 0o777); err != nil {
		return fmt.Errorf("create snapshot chunk dir: %w", err)
	}

	// Hardlink meta, index and tombstones
	for _, fname := range []string{
		metaFilename,
		indexFilename,
		tombstones.TombstonesFilename,
	} {
		if err := os.Link(filepath.Join(pb.dir, fname), filepath.Join(blockDir, fname)); err != nil {
			return fmt.Errorf("create snapshot %s: %w", fname, err)
		}
	}

	// Hardlink the chunks
	curChunkDir := chunkDir(pb.dir)
	files, err := os.ReadDir(curChunkDir)
	if err != nil {
		return fmt.Errorf("ReadDir the current chunk dir: %w", err)
	}

	for _, f := range files {
		err := os.Link(filepath.Join(curChunkDir, f.Name()), filepath.Join(chunksDir, f.Name()))
		if err != nil {
			return fmt.Errorf("hardlink a chunk: %w", err)
		}
	}

	return nil
}

// OverlapsClosedInterval returns true if the block overlaps [mint, maxt].
func (pb *Block) OverlapsClosedInterval(mint, maxt int64) bool {
	// The block itself is a half-open interval
	// [pb.meta.MinTime, pb.meta.MaxTime).
	return pb.meta.MinTime <= maxt && mint < pb.meta.MaxTime
}

// LabelNames returns all the unique label names present in the Block in sorted order.
func (pb *Block) LabelNames(ctx context.Context) ([]string, error) {
	return pb.indexr.LabelNames(ctx)
}

func clampInterval(a, b, mint, maxt int64) (int64, int64) {
	if a < mint {
		a = mint
	}
	if b > maxt {
		b = maxt
	}
	return a, b
}<|MERGE_RESOLUTION|>--- conflicted
+++ resolved
@@ -110,9 +110,6 @@
 	// storage.ErrNotFound is returned as error.
 	LabelValueFor(ctx context.Context, id storage.SeriesRef, label string) (string, error)
 
-<<<<<<< HEAD
-	// LabelNamesFor returns all the label names for the series referred to by the postings.
-=======
 	// LabelValuesFor returns LabelValues for the given label name in the series referred to by postings.
 	LabelValuesFor(p index.Postings, name string) storage.LabelValues
 
@@ -120,8 +117,7 @@
 	// This is useful for obtaining label values for other postings than the ones you wish to exclude.
 	LabelValuesExcluding(p index.Postings, name string) storage.LabelValues
 
-	// LabelNamesFor returns all the label names for the series referred to by IDs.
->>>>>>> 171cafc3
+	// LabelNamesFor returns all the label names for the series referred to by the postings.
 	// The names returned are sorted.
 	LabelNamesFor(ctx context.Context, postings index.Postings) ([]string, error)
 

// Copyright 2017 The Prometheus Authors
// Licensed under the Apache License, Version 2.0 (the "License");
// you may not use this file except in compliance with the License.
// You may obtain a copy of the License at
//
// http://www.apache.org/licenses/LICENSE-2.0
//
// Unless required by applicable law or agreed to in writing, software
// distributed under the License is distributed on an "AS IS" BASIS,
// WITHOUT WARRANTIES OR CONDITIONS OF ANY KIND, either express or implied.
// See the License for the specific language governing permissions and
// limitations under the License.

package tsdb

import (
	"bufio"
	"context"
	"encoding/binary"
	"flag"
	"fmt"
	"hash/crc32"
	"math"
	"math/rand"
	"os"
	"path"
	"path/filepath"
	"runtime"
	"sort"
	"strconv"
	"sync"
	"testing"
	"time"

	"github.com/go-kit/log"
	"github.com/oklog/ulid"
	"github.com/prometheus/client_golang/prometheus"
	prom_testutil "github.com/prometheus/client_golang/prometheus/testutil"
	"github.com/stretchr/testify/require"
	"go.uber.org/atomic"
	"go.uber.org/goleak"

	"github.com/prometheus/prometheus/config"
	"github.com/prometheus/prometheus/model/histogram"
	"github.com/prometheus/prometheus/model/labels"
	"github.com/prometheus/prometheus/model/metadata"
	"github.com/prometheus/prometheus/storage"
	"github.com/prometheus/prometheus/tsdb/chunkenc"
	"github.com/prometheus/prometheus/tsdb/chunks"
	"github.com/prometheus/prometheus/tsdb/fileutil"
	"github.com/prometheus/prometheus/tsdb/index"
	"github.com/prometheus/prometheus/tsdb/record"
	"github.com/prometheus/prometheus/tsdb/tombstones"
	"github.com/prometheus/prometheus/tsdb/tsdbutil"
	"github.com/prometheus/prometheus/tsdb/wlog"
	"github.com/prometheus/prometheus/util/annotations"
	"github.com/prometheus/prometheus/util/testutil"
)

func TestMain(m *testing.M) {
	var isolationEnabled bool
	flag.BoolVar(&isolationEnabled, "test.tsdb-isolation", true, "enable isolation")
	flag.Parse()
	defaultIsolationDisabled = !isolationEnabled

	goleak.VerifyTestMain(m,
		goleak.IgnoreTopFunction("github.com/prometheus/prometheus/tsdb.(*SegmentWAL).cut.func1"),
		goleak.IgnoreTopFunction("github.com/prometheus/prometheus/tsdb.(*SegmentWAL).cut.func2"),
		// Ignore "ristretto" and its dependency "glog".
		goleak.IgnoreTopFunction("github.com/dgraph-io/ristretto.(*defaultPolicy).processItems"),
		goleak.IgnoreTopFunction("github.com/dgraph-io/ristretto.(*Cache).processItems"),
		goleak.IgnoreTopFunction("github.com/golang/glog.(*fileSink).flushDaemon"),
	)
}

func openTestDB(t testing.TB, opts *Options, rngs []int64) (db *DB) {
	tmpdir := t.TempDir()
	var err error

	if opts == nil {
		opts = DefaultOptions()
	}
	opts.EnableNativeHistograms = true

	if len(rngs) == 0 {
		db, err = Open(tmpdir, nil, nil, opts, nil)
	} else {
		opts, rngs = validateOpts(opts, rngs)
		db, err = open(tmpdir, nil, nil, opts, rngs, nil)
	}
	require.NoError(t, err)

	// Do not Close() the test database by default as it will deadlock on test failures.
	return db
}

// query runs a matcher query against the querier and fully expands its data.
func query(t testing.TB, q storage.Querier, matchers ...*labels.Matcher) map[string][]chunks.Sample {
	ss := q.Select(context.Background(), false, nil, matchers...)
	defer func() {
		require.NoError(t, q.Close())
	}()

	var it chunkenc.Iterator
	result := map[string][]chunks.Sample{}
	for ss.Next() {
		series := ss.At()

		samples := []chunks.Sample{}
		it = series.Iterator(it)
		for typ := it.Next(); typ != chunkenc.ValNone; typ = it.Next() {
			switch typ {
			case chunkenc.ValFloat:
				ts, v := it.At()
				samples = append(samples, sample{t: ts, f: v})
			case chunkenc.ValHistogram:
				ts, h := it.AtHistogram(nil)
				samples = append(samples, sample{t: ts, h: h})
			case chunkenc.ValFloatHistogram:
				ts, fh := it.AtFloatHistogram(nil)
				samples = append(samples, sample{t: ts, fh: fh})
			default:
				t.Fatalf("unknown sample type in query %s", typ.String())
			}
		}
		require.NoError(t, it.Err())

		if len(samples) == 0 {
			continue
		}

		name := series.Labels().String()
		result[name] = samples
	}
	require.NoError(t, ss.Err())
	require.Empty(t, ss.Warnings())

	return result
}

// queryAndExpandChunks runs a matcher query against the querier and fully expands its data into samples.
func queryAndExpandChunks(t testing.TB, q storage.ChunkQuerier, matchers ...*labels.Matcher) map[string][][]chunks.Sample {
	s := queryChunks(t, q, matchers...)

	res := make(map[string][][]chunks.Sample)
	for k, v := range s {
		var samples [][]chunks.Sample
		for _, chk := range v {
			sam, err := storage.ExpandSamples(chk.Chunk.Iterator(nil), nil)
			require.NoError(t, err)
			samples = append(samples, sam)
		}
		res[k] = samples
	}

	return res
}

// queryChunks runs a matcher query against the querier and expands its data.
func queryChunks(t testing.TB, q storage.ChunkQuerier, matchers ...*labels.Matcher) map[string][]chunks.Meta {
	ss := q.Select(context.Background(), false, nil, matchers...)
	defer func() {
		require.NoError(t, q.Close())
	}()

	var it chunks.Iterator
	result := map[string][]chunks.Meta{}
	for ss.Next() {
		series := ss.At()

		chks := []chunks.Meta{}
		it = series.Iterator(it)
		for it.Next() {
			chks = append(chks, it.At())
		}
		require.NoError(t, it.Err())

		if len(chks) == 0 {
			continue
		}

		name := series.Labels().String()
		result[name] = chks
	}
	require.NoError(t, ss.Err())
	require.Empty(t, ss.Warnings())
	return result
}

// Ensure that blocks are held in memory in their time order
// and not in ULID order as they are read from the directory.
func TestDB_reloadOrder(t *testing.T) {
	db := openTestDB(t, nil, nil)
	defer func() {
		require.NoError(t, db.Close())
	}()

	metas := []BlockMeta{
		{MinTime: 90, MaxTime: 100},
		{MinTime: 70, MaxTime: 80},
		{MinTime: 100, MaxTime: 110},
	}
	for _, m := range metas {
		createBlock(t, db.Dir(), genSeries(1, 1, m.MinTime, m.MaxTime))
	}

	require.NoError(t, db.reloadBlocks())
	blocks := db.Blocks()
	require.Len(t, blocks, 3)
	require.Equal(t, metas[1].MinTime, blocks[0].Meta().MinTime)
	require.Equal(t, metas[1].MaxTime, blocks[0].Meta().MaxTime)
	require.Equal(t, metas[0].MinTime, blocks[1].Meta().MinTime)
	require.Equal(t, metas[0].MaxTime, blocks[1].Meta().MaxTime)
	require.Equal(t, metas[2].MinTime, blocks[2].Meta().MinTime)
	require.Equal(t, metas[2].MaxTime, blocks[2].Meta().MaxTime)
}

func TestDataAvailableOnlyAfterCommit(t *testing.T) {
	db := openTestDB(t, nil, nil)
	defer func() {
		require.NoError(t, db.Close())
	}()

	ctx := context.Background()
	app := db.Appender(ctx)

	_, err := app.Append(0, labels.FromStrings("foo", "bar"), 0, 0)
	require.NoError(t, err)

	querier, err := db.Querier(0, 1)
	require.NoError(t, err)
	seriesSet := query(t, querier, labels.MustNewMatcher(labels.MatchEqual, "foo", "bar"))
	require.Equal(t, map[string][]chunks.Sample{}, seriesSet)

	err = app.Commit()
	require.NoError(t, err)

	querier, err = db.Querier(0, 1)
	require.NoError(t, err)
	defer querier.Close()

	seriesSet = query(t, querier, labels.MustNewMatcher(labels.MatchEqual, "foo", "bar"))

	require.Equal(t, map[string][]chunks.Sample{`{foo="bar"}`: {sample{t: 0, f: 0}}}, seriesSet)
}

// TestNoPanicAfterWALCorruption ensures that querying the db after a WAL corruption doesn't cause a panic.
// https://github.com/prometheus/prometheus/issues/7548
func TestNoPanicAfterWALCorruption(t *testing.T) {
	db := openTestDB(t, &Options{WALSegmentSize: 32 * 1024}, nil)

	// Append until the first mmaped head chunk.
	// This is to ensure that all samples can be read from the mmaped chunks when the WAL is corrupted.
	var expSamples []chunks.Sample
	var maxt int64
	ctx := context.Background()
	{
		// Appending 121 samples because on the 121st a new chunk will be created.
		for i := 0; i < 121; i++ {
			app := db.Appender(ctx)
			_, err := app.Append(0, labels.FromStrings("foo", "bar"), maxt, 0)
			expSamples = append(expSamples, sample{t: maxt, f: 0})
			require.NoError(t, err)
			require.NoError(t, app.Commit())
			maxt++
		}
		require.NoError(t, db.Close())
	}

	// Corrupt the WAL after the first sample of the series so that it has at least one sample and
	// it is not garbage collected.
	// The repair deletes all WAL records after the corrupted record and these are read from the mmaped chunk.
	{
		walFiles, err := os.ReadDir(path.Join(db.Dir(), "wal"))
		require.NoError(t, err)
		f, err := os.OpenFile(path.Join(db.Dir(), "wal", walFiles[0].Name()), os.O_RDWR, 0o666)
		require.NoError(t, err)
		r := wlog.NewReader(bufio.NewReader(f))
		require.True(t, r.Next(), "reading the series record")
		require.True(t, r.Next(), "reading the first sample record")
		// Write an invalid record header to corrupt everything after the first wal sample.
		_, err = f.WriteAt([]byte{99}, r.Offset())
		require.NoError(t, err)
		f.Close()
	}

	// Query the data.
	{
		db, err := Open(db.Dir(), nil, nil, nil, nil)
		require.NoError(t, err)
		defer func() {
			require.NoError(t, db.Close())
		}()
		require.Equal(t, 1.0, prom_testutil.ToFloat64(db.head.metrics.walCorruptionsTotal), "WAL corruption count mismatch")

		querier, err := db.Querier(0, maxt)
		require.NoError(t, err)
		seriesSet := query(t, querier, labels.MustNewMatcher(labels.MatchEqual, "", ""))
		// The last sample should be missing as it was after the WAL segment corruption.
		require.Equal(t, map[string][]chunks.Sample{`{foo="bar"}`: expSamples[0 : len(expSamples)-1]}, seriesSet)
	}
}

func TestDataNotAvailableAfterRollback(t *testing.T) {
	db := openTestDB(t, nil, nil)
	defer func() {
		require.NoError(t, db.Close())
	}()

	app := db.Appender(context.Background())
	_, err := app.Append(0, labels.FromStrings("foo", "bar"), 0, 0)
	require.NoError(t, err)

	err = app.Rollback()
	require.NoError(t, err)

	querier, err := db.Querier(0, 1)
	require.NoError(t, err)
	defer querier.Close()

	seriesSet := query(t, querier, labels.MustNewMatcher(labels.MatchEqual, "foo", "bar"))

	require.Equal(t, map[string][]chunks.Sample{}, seriesSet)
}

func TestDBAppenderAddRef(t *testing.T) {
	db := openTestDB(t, nil, nil)
	defer func() {
		require.NoError(t, db.Close())
	}()

	ctx := context.Background()
	app1 := db.Appender(ctx)

	ref1, err := app1.Append(0, labels.FromStrings("a", "b"), 123, 0)
	require.NoError(t, err)

	// Reference should already work before commit.
	ref2, err := app1.Append(ref1, labels.EmptyLabels(), 124, 1)
	require.NoError(t, err)
	require.Equal(t, ref1, ref2)

	err = app1.Commit()
	require.NoError(t, err)

	app2 := db.Appender(ctx)

	// first ref should already work in next transaction.
	ref3, err := app2.Append(ref1, labels.EmptyLabels(), 125, 0)
	require.NoError(t, err)
	require.Equal(t, ref1, ref3)

	ref4, err := app2.Append(ref1, labels.FromStrings("a", "b"), 133, 1)
	require.NoError(t, err)
	require.Equal(t, ref1, ref4)

	// Reference must be valid to add another sample.
	ref5, err := app2.Append(ref2, labels.EmptyLabels(), 143, 2)
	require.NoError(t, err)
	require.Equal(t, ref1, ref5)

	// Missing labels & invalid refs should fail.
	_, err = app2.Append(9999999, labels.EmptyLabels(), 1, 1)
	require.ErrorIs(t, err, ErrInvalidSample)

	require.NoError(t, app2.Commit())

	q, err := db.Querier(0, 200)
	require.NoError(t, err)

	res := query(t, q, labels.MustNewMatcher(labels.MatchEqual, "a", "b"))

	require.Equal(t, map[string][]chunks.Sample{
		labels.FromStrings("a", "b").String(): {
			sample{t: 123, f: 0},
			sample{t: 124, f: 1},
			sample{t: 125, f: 0},
			sample{t: 133, f: 1},
			sample{t: 143, f: 2},
		},
	}, res)
}

func TestAppendEmptyLabelsIgnored(t *testing.T) {
	db := openTestDB(t, nil, nil)
	defer func() {
		require.NoError(t, db.Close())
	}()

	ctx := context.Background()
	app1 := db.Appender(ctx)

	ref1, err := app1.Append(0, labels.FromStrings("a", "b"), 123, 0)
	require.NoError(t, err)

	// Add with empty label.
	ref2, err := app1.Append(0, labels.FromStrings("a", "b", "c", ""), 124, 0)
	require.NoError(t, err)

	// Should be the same series.
	require.Equal(t, ref1, ref2)

	err = app1.Commit()
	require.NoError(t, err)
}

func TestDeleteSimple(t *testing.T) {
	const numSamples int64 = 10

	cases := []struct {
		Intervals tombstones.Intervals
		remaint   []int64
	}{
		{
			Intervals: tombstones.Intervals{{Mint: 0, Maxt: 3}},
			remaint:   []int64{4, 5, 6, 7, 8, 9},
		},
		{
			Intervals: tombstones.Intervals{{Mint: 1, Maxt: 3}},
			remaint:   []int64{0, 4, 5, 6, 7, 8, 9},
		},
		{
			Intervals: tombstones.Intervals{{Mint: 1, Maxt: 3}, {Mint: 4, Maxt: 7}},
			remaint:   []int64{0, 8, 9},
		},
		{
			Intervals: tombstones.Intervals{{Mint: 1, Maxt: 3}, {Mint: 4, Maxt: 700}},
			remaint:   []int64{0},
		},
		{ // This case is to ensure that labels and symbols are deleted.
			Intervals: tombstones.Intervals{{Mint: 0, Maxt: 9}},
			remaint:   []int64{},
		},
	}

Outer:
	for _, c := range cases {
		db := openTestDB(t, nil, nil)
		defer func() {
			require.NoError(t, db.Close())
		}()

		ctx := context.Background()
		app := db.Appender(ctx)

		smpls := make([]float64, numSamples)
		for i := int64(0); i < numSamples; i++ {
			smpls[i] = rand.Float64()
			app.Append(0, labels.FromStrings("a", "b"), i, smpls[i])
		}

		require.NoError(t, app.Commit())

		// TODO(gouthamve): Reset the tombstones somehow.
		// Delete the ranges.
		for _, r := range c.Intervals {
			require.NoError(t, db.Delete(ctx, r.Mint, r.Maxt, labels.MustNewMatcher(labels.MatchEqual, "a", "b")))
		}

		// Compare the result.
		q, err := db.Querier(0, numSamples)
		require.NoError(t, err)

		res := q.Select(ctx, false, nil, labels.MustNewMatcher(labels.MatchEqual, "a", "b"))

		expSamples := make([]chunks.Sample, 0, len(c.remaint))
		for _, ts := range c.remaint {
			expSamples = append(expSamples, sample{ts, smpls[ts], nil, nil})
		}

		expss := newMockSeriesSet([]storage.Series{
			storage.NewListSeries(labels.FromStrings("a", "b"), expSamples),
		})

		for {
			eok, rok := expss.Next(), res.Next()
			require.Equal(t, eok, rok)

			if !eok {
				require.Empty(t, res.Warnings())
				continue Outer
			}
			sexp := expss.At()
			sres := res.At()

			require.Equal(t, sexp.Labels(), sres.Labels())

			smplExp, errExp := storage.ExpandSamples(sexp.Iterator(nil), nil)
			smplRes, errRes := storage.ExpandSamples(sres.Iterator(nil), nil)

			require.Equal(t, errExp, errRes)
			require.Equal(t, smplExp, smplRes)
		}
	}
}

func TestAmendHistogramDatapointCausesError(t *testing.T) {
	db := openTestDB(t, nil, nil)
	defer func() {
		require.NoError(t, db.Close())
	}()

	ctx := context.Background()
	app := db.Appender(ctx)
	_, err := app.Append(0, labels.FromStrings("a", "b"), 0, 0)
	require.NoError(t, err)
	require.NoError(t, app.Commit())

	app = db.Appender(ctx)
	_, err = app.Append(0, labels.FromStrings("a", "b"), 0, 0)
	require.NoError(t, err)
	_, err = app.Append(0, labels.FromStrings("a", "b"), 0, 1)
	require.ErrorIs(t, err, storage.ErrDuplicateSampleForTimestamp)
	require.NoError(t, app.Rollback())

	h := histogram.Histogram{
		Schema:        3,
		Count:         52,
		Sum:           2.7,
		ZeroThreshold: 0.1,
		ZeroCount:     42,
		PositiveSpans: []histogram.Span{
			{Offset: 0, Length: 4},
			{Offset: 10, Length: 3},
		},
		PositiveBuckets: []int64{1, 2, -2, 1, -1, 0, 0},
	}
	fh := h.ToFloat(nil)

	app = db.Appender(ctx)
	_, err = app.AppendHistogram(0, labels.FromStrings("a", "c"), 0, h.Copy(), nil)
	require.NoError(t, err)
	require.NoError(t, app.Commit())

	app = db.Appender(ctx)
	_, err = app.AppendHistogram(0, labels.FromStrings("a", "c"), 0, h.Copy(), nil)
	require.NoError(t, err)
	h.Schema = 2
	_, err = app.AppendHistogram(0, labels.FromStrings("a", "c"), 0, h.Copy(), nil)
	require.Equal(t, storage.ErrDuplicateSampleForTimestamp, err)
	require.NoError(t, app.Rollback())

	// Float histogram.
	app = db.Appender(ctx)
	_, err = app.AppendHistogram(0, labels.FromStrings("a", "d"), 0, nil, fh.Copy())
	require.NoError(t, err)
	require.NoError(t, app.Commit())

	app = db.Appender(ctx)
	_, err = app.AppendHistogram(0, labels.FromStrings("a", "d"), 0, nil, fh.Copy())
	require.NoError(t, err)
	fh.Schema = 2
	_, err = app.AppendHistogram(0, labels.FromStrings("a", "d"), 0, nil, fh.Copy())
	require.Equal(t, storage.ErrDuplicateSampleForTimestamp, err)
	require.NoError(t, app.Rollback())
}

func TestDuplicateNaNDatapointNoAmendError(t *testing.T) {
	db := openTestDB(t, nil, nil)
	defer func() {
		require.NoError(t, db.Close())
	}()

	ctx := context.Background()
	app := db.Appender(ctx)
	_, err := app.Append(0, labels.FromStrings("a", "b"), 0, math.NaN())
	require.NoError(t, err)
	require.NoError(t, app.Commit())

	app = db.Appender(ctx)
	_, err = app.Append(0, labels.FromStrings("a", "b"), 0, math.NaN())
	require.NoError(t, err)
}

func TestNonDuplicateNaNDatapointsCausesAmendError(t *testing.T) {
	db := openTestDB(t, nil, nil)
	defer func() {
		require.NoError(t, db.Close())
	}()

	ctx := context.Background()
	app := db.Appender(ctx)
	_, err := app.Append(0, labels.FromStrings("a", "b"), 0, math.Float64frombits(0x7ff0000000000001))
	require.NoError(t, err)
	require.NoError(t, app.Commit())

	app = db.Appender(ctx)
	_, err = app.Append(0, labels.FromStrings("a", "b"), 0, math.Float64frombits(0x7ff0000000000002))
	require.ErrorIs(t, err, storage.ErrDuplicateSampleForTimestamp)
}

func TestEmptyLabelsetCausesError(t *testing.T) {
	db := openTestDB(t, nil, nil)
	defer func() {
		require.NoError(t, db.Close())
	}()

	ctx := context.Background()
	app := db.Appender(ctx)
	_, err := app.Append(0, labels.Labels{}, 0, 0)
	require.Error(t, err)
	require.Equal(t, "empty labelset: invalid sample", err.Error())
}

func TestSkippingInvalidValuesInSameTxn(t *testing.T) {
	db := openTestDB(t, nil, nil)
	defer func() {
		require.NoError(t, db.Close())
	}()

	// Append AmendedValue.
	ctx := context.Background()
	app := db.Appender(ctx)
	_, err := app.Append(0, labels.FromStrings("a", "b"), 0, 1)
	require.NoError(t, err)
	_, err = app.Append(0, labels.FromStrings("a", "b"), 0, 2)
	require.NoError(t, err)
	require.NoError(t, app.Commit())

	// Make sure the right value is stored.
	q, err := db.Querier(0, 10)
	require.NoError(t, err)

	ssMap := query(t, q, labels.MustNewMatcher(labels.MatchEqual, "a", "b"))

	require.Equal(t, map[string][]chunks.Sample{
		labels.New(labels.Label{Name: "a", Value: "b"}).String(): {sample{0, 1, nil, nil}},
	}, ssMap)

	// Append Out of Order Value.
	app = db.Appender(ctx)
	_, err = app.Append(0, labels.FromStrings("a", "b"), 10, 3)
	require.NoError(t, err)
	_, err = app.Append(0, labels.FromStrings("a", "b"), 7, 5)
	require.NoError(t, err)
	require.NoError(t, app.Commit())

	q, err = db.Querier(0, 10)
	require.NoError(t, err)

	ssMap = query(t, q, labels.MustNewMatcher(labels.MatchEqual, "a", "b"))

	require.Equal(t, map[string][]chunks.Sample{
		labels.New(labels.Label{Name: "a", Value: "b"}).String(): {sample{0, 1, nil, nil}, sample{10, 3, nil, nil}},
	}, ssMap)
}

func TestDB_Snapshot(t *testing.T) {
	db := openTestDB(t, nil, nil)

	// append data
	ctx := context.Background()
	app := db.Appender(ctx)
	mint := int64(1414141414000)
	for i := 0; i < 1000; i++ {
		_, err := app.Append(0, labels.FromStrings("foo", "bar"), mint+int64(i), 1.0)
		require.NoError(t, err)
	}
	require.NoError(t, app.Commit())

	// create snapshot
	snap := t.TempDir()
	require.NoError(t, db.Snapshot(snap, true))
	require.NoError(t, db.Close())

	// reopen DB from snapshot
	db, err := Open(snap, nil, nil, nil, nil)
	require.NoError(t, err)
	defer func() { require.NoError(t, db.Close()) }()

	querier, err := db.Querier(mint, mint+1000)
	require.NoError(t, err)
	defer func() { require.NoError(t, querier.Close()) }()

	// sum values
	seriesSet := querier.Select(context.Background(), false, nil, labels.MustNewMatcher(labels.MatchEqual, "foo", "bar"))
	var series chunkenc.Iterator
	sum := 0.0
	for seriesSet.Next() {
		series = seriesSet.At().Iterator(series)
		for series.Next() == chunkenc.ValFloat {
			_, v := series.At()
			sum += v
		}
		require.NoError(t, series.Err())
	}
	require.NoError(t, seriesSet.Err())
	require.Empty(t, seriesSet.Warnings())
	require.Equal(t, 1000.0, sum)
}

// TestDB_Snapshot_ChunksOutsideOfCompactedRange ensures that a snapshot removes chunks samples
// that are outside the set block time range.
// See https://github.com/prometheus/prometheus/issues/5105
func TestDB_Snapshot_ChunksOutsideOfCompactedRange(t *testing.T) {
	db := openTestDB(t, nil, nil)

	ctx := context.Background()
	app := db.Appender(ctx)
	mint := int64(1414141414000)
	for i := 0; i < 1000; i++ {
		_, err := app.Append(0, labels.FromStrings("foo", "bar"), mint+int64(i), 1.0)
		require.NoError(t, err)
	}
	require.NoError(t, app.Commit())

	snap := t.TempDir()

	// Hackingly introduce "race", by having lower max time then maxTime in last chunk.
	db.head.maxTime.Sub(10)

	require.NoError(t, db.Snapshot(snap, true))
	require.NoError(t, db.Close())

	// Reopen DB from snapshot.
	db, err := Open(snap, nil, nil, nil, nil)
	require.NoError(t, err)
	defer func() { require.NoError(t, db.Close()) }()

	querier, err := db.Querier(mint, mint+1000)
	require.NoError(t, err)
	defer func() { require.NoError(t, querier.Close()) }()

	// Sum values.
	seriesSet := querier.Select(ctx, false, nil, labels.MustNewMatcher(labels.MatchEqual, "foo", "bar"))
	var series chunkenc.Iterator
	sum := 0.0
	for seriesSet.Next() {
		series = seriesSet.At().Iterator(series)
		for series.Next() == chunkenc.ValFloat {
			_, v := series.At()
			sum += v
		}
		require.NoError(t, series.Err())
	}
	require.NoError(t, seriesSet.Err())
	require.Empty(t, seriesSet.Warnings())

	// Since we snapshotted with MaxTime - 10, so expect 10 less samples.
	require.Equal(t, 1000.0-10, sum)
}

func TestDB_SnapshotWithDelete(t *testing.T) {
	const numSamples int64 = 10

	db := openTestDB(t, nil, nil)
	defer func() { require.NoError(t, db.Close()) }()

	ctx := context.Background()
	app := db.Appender(ctx)

	smpls := make([]float64, numSamples)
	for i := int64(0); i < numSamples; i++ {
		smpls[i] = rand.Float64()
		app.Append(0, labels.FromStrings("a", "b"), i, smpls[i])
	}

	require.NoError(t, app.Commit())
	cases := []struct {
		intervals tombstones.Intervals
		remaint   []int64
	}{
		{
			intervals: tombstones.Intervals{{Mint: 1, Maxt: 3}, {Mint: 4, Maxt: 7}},
			remaint:   []int64{0, 8, 9},
		},
	}

Outer:
	for _, c := range cases {
		// TODO(gouthamve): Reset the tombstones somehow.
		// Delete the ranges.
		for _, r := range c.intervals {
			require.NoError(t, db.Delete(ctx, r.Mint, r.Maxt, labels.MustNewMatcher(labels.MatchEqual, "a", "b")))
		}

		// create snapshot
		snap := t.TempDir()

		require.NoError(t, db.Snapshot(snap, true))

		// reopen DB from snapshot
		newDB, err := Open(snap, nil, nil, nil, nil)
		require.NoError(t, err)
		defer func() { require.NoError(t, newDB.Close()) }()

		// Compare the result.
		q, err := newDB.Querier(0, numSamples)
		require.NoError(t, err)
		defer func() { require.NoError(t, q.Close()) }()

		res := q.Select(ctx, false, nil, labels.MustNewMatcher(labels.MatchEqual, "a", "b"))

		expSamples := make([]chunks.Sample, 0, len(c.remaint))
		for _, ts := range c.remaint {
			expSamples = append(expSamples, sample{ts, smpls[ts], nil, nil})
		}

		expss := newMockSeriesSet([]storage.Series{
			storage.NewListSeries(labels.FromStrings("a", "b"), expSamples),
		})

		if len(expSamples) == 0 {
			require.False(t, res.Next())
			continue
		}

		for {
			eok, rok := expss.Next(), res.Next()
			require.Equal(t, eok, rok)

			if !eok {
				require.Empty(t, res.Warnings())
				continue Outer
			}
			sexp := expss.At()
			sres := res.At()

			require.Equal(t, sexp.Labels(), sres.Labels())

			smplExp, errExp := storage.ExpandSamples(sexp.Iterator(nil), nil)
			smplRes, errRes := storage.ExpandSamples(sres.Iterator(nil), nil)

			require.Equal(t, errExp, errRes)
			require.Equal(t, smplExp, smplRes)
		}
	}
}

func TestDB_e2e(t *testing.T) {
	const (
		numDatapoints = 1000
		numRanges     = 1000
		timeInterval  = int64(3)
	)
	// Create 8 series with 1000 data-points of different ranges and run queries.
	lbls := [][]labels.Label{
		{
			{Name: "a", Value: "b"},
			{Name: "instance", Value: "localhost:9090"},
			{Name: "job", Value: "prometheus"},
		},
		{
			{Name: "a", Value: "b"},
			{Name: "instance", Value: "127.0.0.1:9090"},
			{Name: "job", Value: "prometheus"},
		},
		{
			{Name: "a", Value: "b"},
			{Name: "instance", Value: "127.0.0.1:9090"},
			{Name: "job", Value: "prom-k8s"},
		},
		{
			{Name: "a", Value: "b"},
			{Name: "instance", Value: "localhost:9090"},
			{Name: "job", Value: "prom-k8s"},
		},
		{
			{Name: "a", Value: "c"},
			{Name: "instance", Value: "localhost:9090"},
			{Name: "job", Value: "prometheus"},
		},
		{
			{Name: "a", Value: "c"},
			{Name: "instance", Value: "127.0.0.1:9090"},
			{Name: "job", Value: "prometheus"},
		},
		{
			{Name: "a", Value: "c"},
			{Name: "instance", Value: "127.0.0.1:9090"},
			{Name: "job", Value: "prom-k8s"},
		},
		{
			{Name: "a", Value: "c"},
			{Name: "instance", Value: "localhost:9090"},
			{Name: "job", Value: "prom-k8s"},
		},
	}

	seriesMap := map[string][]chunks.Sample{}
	for _, l := range lbls {
		seriesMap[labels.New(l...).String()] = []chunks.Sample{}
	}

	db := openTestDB(t, nil, nil)
	defer func() {
		require.NoError(t, db.Close())
	}()

	ctx := context.Background()
	app := db.Appender(ctx)

	for _, l := range lbls {
		lset := labels.New(l...)
		series := []chunks.Sample{}

		ts := rand.Int63n(300)
		for i := 0; i < numDatapoints; i++ {
			v := rand.Float64()

			series = append(series, sample{ts, v, nil, nil})

			_, err := app.Append(0, lset, ts, v)
			require.NoError(t, err)

			ts += rand.Int63n(timeInterval) + 1
		}

		seriesMap[lset.String()] = series
	}

	require.NoError(t, app.Commit())

	// Query each selector on 1000 random time-ranges.
	queries := []struct {
		ms []*labels.Matcher
	}{
		{
			ms: []*labels.Matcher{labels.MustNewMatcher(labels.MatchEqual, "a", "b")},
		},
		{
			ms: []*labels.Matcher{
				labels.MustNewMatcher(labels.MatchEqual, "a", "b"),
				labels.MustNewMatcher(labels.MatchEqual, "job", "prom-k8s"),
			},
		},
		{
			ms: []*labels.Matcher{
				labels.MustNewMatcher(labels.MatchEqual, "a", "c"),
				labels.MustNewMatcher(labels.MatchEqual, "instance", "localhost:9090"),
				labels.MustNewMatcher(labels.MatchEqual, "job", "prometheus"),
			},
		},
		// TODO: Add Regexp Matchers.
	}

	for _, qry := range queries {
		matched := labels.Slice{}
		for _, l := range lbls {
			s := labels.Selector(qry.ms)
			ls := labels.New(l...)
			if s.Matches(ls) {
				matched = append(matched, ls)
			}
		}

		sort.Sort(matched)

		for i := 0; i < numRanges; i++ {
			mint := rand.Int63n(300)
			maxt := mint + rand.Int63n(timeInterval*int64(numDatapoints))

			expected := map[string][]chunks.Sample{}

			// Build the mockSeriesSet.
			for _, m := range matched {
				smpls := boundedSamples(seriesMap[m.String()], mint, maxt)
				if len(smpls) > 0 {
					expected[m.String()] = smpls
				}
			}

			q, err := db.Querier(mint, maxt)
			require.NoError(t, err)

			ss := q.Select(ctx, false, nil, qry.ms...)
			result := map[string][]chunks.Sample{}

			for ss.Next() {
				x := ss.At()

				smpls, err := storage.ExpandSamples(x.Iterator(nil), newSample)
				require.NoError(t, err)

				if len(smpls) > 0 {
					result[x.Labels().String()] = smpls
				}
			}

			require.NoError(t, ss.Err())
			require.Empty(t, ss.Warnings())
			require.Equal(t, expected, result)

			q.Close()
		}
	}
}

func TestWALFlushedOnDBClose(t *testing.T) {
	db := openTestDB(t, nil, nil)

	dirDb := db.Dir()

	lbls := labels.FromStrings("labelname", "labelvalue")

	ctx := context.Background()
	app := db.Appender(ctx)
	_, err := app.Append(0, lbls, 0, 1)
	require.NoError(t, err)
	require.NoError(t, app.Commit())

	require.NoError(t, db.Close())

	db, err = Open(dirDb, nil, nil, nil, nil)
	require.NoError(t, err)
	defer func() { require.NoError(t, db.Close()) }()

	q, err := db.Querier(0, 1)
	require.NoError(t, err)

	values, ws, err := q.LabelValues(ctx, "labelname")
	require.NoError(t, err)
	require.Empty(t, ws)
	require.Equal(t, []string{"labelvalue"}, values)
}

func TestWALSegmentSizeOptions(t *testing.T) {
	tests := map[int]func(dbdir string, segmentSize int){
		// Default Wal Size.
		0: func(dbDir string, segmentSize int) {
			filesAndDir, err := os.ReadDir(filepath.Join(dbDir, "wal"))
			require.NoError(t, err)
			files := []os.FileInfo{}
			for _, f := range filesAndDir {
				if !f.IsDir() {
					fi, err := f.Info()
					require.NoError(t, err)
					files = append(files, fi)
				}
			}
			// All the full segment files (all but the last) should match the segment size option.
			for _, f := range files[:len(files)-1] {
				require.Equal(t, int64(DefaultOptions().WALSegmentSize), f.Size(), "WAL file size doesn't match WALSegmentSize option, filename: %v", f.Name())
			}
			lastFile := files[len(files)-1]
			require.Greater(t, int64(DefaultOptions().WALSegmentSize), lastFile.Size(), "last WAL file size is not smaller than the WALSegmentSize option, filename: %v", lastFile.Name())
		},
		// Custom Wal Size.
		2 * 32 * 1024: func(dbDir string, segmentSize int) {
			filesAndDir, err := os.ReadDir(filepath.Join(dbDir, "wal"))
			require.NoError(t, err)
			files := []os.FileInfo{}
			for _, f := range filesAndDir {
				if !f.IsDir() {
					fi, err := f.Info()
					require.NoError(t, err)
					files = append(files, fi)
				}
			}
			require.NotEmpty(t, files, "current WALSegmentSize should result in more than a single WAL file.")
			// All the full segment files (all but the last) should match the segment size option.
			for _, f := range files[:len(files)-1] {
				require.Equal(t, int64(segmentSize), f.Size(), "WAL file size doesn't match WALSegmentSize option, filename: %v", f.Name())
			}
			lastFile := files[len(files)-1]
			require.Greater(t, int64(segmentSize), lastFile.Size(), "last WAL file size is not smaller than the WALSegmentSize option, filename: %v", lastFile.Name())
		},
		// Wal disabled.
		-1: func(dbDir string, segmentSize int) {
			// Check that WAL dir is not there.
			_, err := os.Stat(filepath.Join(dbDir, "wal"))
			require.Error(t, err)
			// Check that there is chunks dir.
			_, err = os.Stat(mmappedChunksDir(dbDir))
			require.NoError(t, err)
		},
	}
	for segmentSize, testFunc := range tests {
		t.Run(fmt.Sprintf("WALSegmentSize %d test", segmentSize), func(t *testing.T) {
			opts := DefaultOptions()
			opts.WALSegmentSize = segmentSize
			db := openTestDB(t, opts, nil)

			for i := int64(0); i < 155; i++ {
				app := db.Appender(context.Background())
				ref, err := app.Append(0, labels.FromStrings("wal"+strconv.Itoa(int(i)), "size"), i, rand.Float64())
				require.NoError(t, err)
				for j := int64(1); j <= 78; j++ {
					_, err := app.Append(ref, labels.EmptyLabels(), i+j, rand.Float64())
					require.NoError(t, err)
				}
				require.NoError(t, app.Commit())
			}

			dbDir := db.Dir()
			require.NoError(t, db.Close())
			testFunc(dbDir, opts.WALSegmentSize)
		})
	}
}

// https://github.com/prometheus/prometheus/issues/9846
// https://github.com/prometheus/prometheus/issues/9859
func TestWALReplayRaceOnSamplesLoggedBeforeSeries(t *testing.T) {
	const (
		numRuns                        = 1
		numSamplesBeforeSeriesCreation = 1000
	)

	// We test both with few and many samples appended after series creation. If samples are < 120 then there's no
	// mmap-ed chunk, otherwise there's at least 1 mmap-ed chunk when replaying the WAL.
	for _, numSamplesAfterSeriesCreation := range []int{1, 1000} {
		for run := 1; run <= numRuns; run++ {
			t.Run(fmt.Sprintf("samples after series creation = %d, run = %d", numSamplesAfterSeriesCreation, run), func(t *testing.T) {
				testWALReplayRaceOnSamplesLoggedBeforeSeries(t, numSamplesBeforeSeriesCreation, numSamplesAfterSeriesCreation)
			})
		}
	}
}

func testWALReplayRaceOnSamplesLoggedBeforeSeries(t *testing.T, numSamplesBeforeSeriesCreation, numSamplesAfterSeriesCreation int) {
	const numSeries = 1000

	db := openTestDB(t, nil, nil)
	db.DisableCompactions()

	for seriesRef := 1; seriesRef <= numSeries; seriesRef++ {
		// Log samples before the series is logged to the WAL.
		var enc record.Encoder
		var samples []record.RefSample

		for ts := 0; ts < numSamplesBeforeSeriesCreation; ts++ {
			samples = append(samples, record.RefSample{
				Ref: chunks.HeadSeriesRef(uint64(seriesRef)),
				T:   int64(ts),
				V:   float64(ts),
			})
		}

		err := db.Head().wal.Log(enc.Samples(samples, nil))
		require.NoError(t, err)

		// Add samples via appender so that they're logged after the series in the WAL.
		app := db.Appender(context.Background())
		lbls := labels.FromStrings("series_id", strconv.Itoa(seriesRef))

		for ts := numSamplesBeforeSeriesCreation; ts < numSamplesBeforeSeriesCreation+numSamplesAfterSeriesCreation; ts++ {
			_, err := app.Append(0, lbls, int64(ts), float64(ts))
			require.NoError(t, err)
		}
		require.NoError(t, app.Commit())
	}

	require.NoError(t, db.Close())

	// Reopen the DB, replaying the WAL.
	reopenDB, err := Open(db.Dir(), log.NewLogfmtLogger(os.Stderr), nil, nil, nil)
	require.NoError(t, err)
	t.Cleanup(func() {
		require.NoError(t, reopenDB.Close())
	})

	// Query back chunks for all series.
	q, err := reopenDB.ChunkQuerier(math.MinInt64, math.MaxInt64)
	require.NoError(t, err)

	set := q.Select(context.Background(), false, nil, labels.MustNewMatcher(labels.MatchRegexp, "series_id", ".+"))
	actualSeries := 0
	var chunksIt chunks.Iterator

	for set.Next() {
		actualSeries++
		actualChunks := 0

		chunksIt = set.At().Iterator(chunksIt)
		for chunksIt.Next() {
			actualChunks++
		}
		require.NoError(t, chunksIt.Err())

		// We expect 1 chunk every 120 samples after series creation.
		require.Equalf(t, (numSamplesAfterSeriesCreation/120)+1, actualChunks, "series: %s", set.At().Labels().String())
	}

	require.NoError(t, set.Err())
	require.Equal(t, numSeries, actualSeries)
}

func TestTombstoneClean(t *testing.T) {
	const numSamples int64 = 10

	db := openTestDB(t, nil, nil)

	ctx := context.Background()
	app := db.Appender(ctx)

	smpls := make([]float64, numSamples)
	for i := int64(0); i < numSamples; i++ {
		smpls[i] = rand.Float64()
		app.Append(0, labels.FromStrings("a", "b"), i, smpls[i])
	}

	require.NoError(t, app.Commit())
	cases := []struct {
		intervals tombstones.Intervals
		remaint   []int64
	}{
		{
			intervals: tombstones.Intervals{{Mint: 1, Maxt: 3}, {Mint: 4, Maxt: 7}},
			remaint:   []int64{0, 8, 9},
		},
	}

	for _, c := range cases {
		// Delete the ranges.

		// Create snapshot.
		snap := t.TempDir()
		require.NoError(t, db.Snapshot(snap, true))
		require.NoError(t, db.Close())

		// Reopen DB from snapshot.
		db, err := Open(snap, nil, nil, nil, nil)
		require.NoError(t, err)
		defer db.Close()

		for _, r := range c.intervals {
			require.NoError(t, db.Delete(ctx, r.Mint, r.Maxt, labels.MustNewMatcher(labels.MatchEqual, "a", "b")))
		}

		// All of the setup for THIS line.
		require.NoError(t, db.CleanTombstones())

		// Compare the result.
		q, err := db.Querier(0, numSamples)
		require.NoError(t, err)
		defer q.Close()

		res := q.Select(ctx, false, nil, labels.MustNewMatcher(labels.MatchEqual, "a", "b"))

		expSamples := make([]chunks.Sample, 0, len(c.remaint))
		for _, ts := range c.remaint {
			expSamples = append(expSamples, sample{ts, smpls[ts], nil, nil})
		}

		expss := newMockSeriesSet([]storage.Series{
			storage.NewListSeries(labels.FromStrings("a", "b"), expSamples),
		})

		if len(expSamples) == 0 {
			require.False(t, res.Next())
			continue
		}

		for {
			eok, rok := expss.Next(), res.Next()
			require.Equal(t, eok, rok)

			if !eok {
				break
			}
			sexp := expss.At()
			sres := res.At()

			require.Equal(t, sexp.Labels(), sres.Labels())

			smplExp, errExp := storage.ExpandSamples(sexp.Iterator(nil), nil)
			smplRes, errRes := storage.ExpandSamples(sres.Iterator(nil), nil)

			require.Equal(t, errExp, errRes)
			require.Equal(t, smplExp, smplRes)
		}
		require.Empty(t, res.Warnings())

		for _, b := range db.Blocks() {
			require.Equal(t, tombstones.NewMemTombstones(), b.tombstones)
		}
	}
}

// TestTombstoneCleanResultEmptyBlock tests that a TombstoneClean that results in empty blocks (no timeseries)
// will also delete the resultant block.
func TestTombstoneCleanResultEmptyBlock(t *testing.T) {
	numSamples := int64(10)

	db := openTestDB(t, nil, nil)

	ctx := context.Background()
	app := db.Appender(ctx)

	smpls := make([]float64, numSamples)
	for i := int64(0); i < numSamples; i++ {
		smpls[i] = rand.Float64()
		app.Append(0, labels.FromStrings("a", "b"), i, smpls[i])
	}

	require.NoError(t, app.Commit())
	// Interval should cover the whole block.
	intervals := tombstones.Intervals{{Mint: 0, Maxt: numSamples}}

	// Create snapshot.
	snap := t.TempDir()
	require.NoError(t, db.Snapshot(snap, true))
	require.NoError(t, db.Close())

	// Reopen DB from snapshot.
	db, err := Open(snap, nil, nil, nil, nil)
	require.NoError(t, err)
	defer db.Close()

	// Create tombstones by deleting all samples.
	for _, r := range intervals {
		require.NoError(t, db.Delete(ctx, r.Mint, r.Maxt, labels.MustNewMatcher(labels.MatchEqual, "a", "b")))
	}

	require.NoError(t, db.CleanTombstones())

	// After cleaning tombstones that covers the entire block, no blocks should be left behind.
	actualBlockDirs, err := blockDirs(db.dir)
	require.NoError(t, err)
	require.Empty(t, actualBlockDirs)
}

// TestTombstoneCleanFail tests that a failing TombstoneClean doesn't leave any blocks behind.
// When TombstoneClean errors the original block that should be rebuilt doesn't get deleted so
// if TombstoneClean leaves any blocks behind these will overlap.
func TestTombstoneCleanFail(t *testing.T) {
	db := openTestDB(t, nil, nil)
	defer func() {
		require.NoError(t, db.Close())
	}()

	var oldBlockDirs []string

	// Create some blocks pending for compaction.
	// totalBlocks should be >=2 so we have enough blocks to trigger compaction failure.
	totalBlocks := 2
	for i := 0; i < totalBlocks; i++ {
		blockDir := createBlock(t, db.Dir(), genSeries(1, 1, int64(i), int64(i)+1))
		block, err := OpenBlock(nil, blockDir, nil)
		require.NoError(t, err)
		// Add some fake tombstones to trigger the compaction.
		tomb := tombstones.NewMemTombstones()
		tomb.AddInterval(0, tombstones.Interval{Mint: int64(i), Maxt: int64(i) + 1})
		block.tombstones = tomb

		db.blocks = append(db.blocks, block)
		oldBlockDirs = append(oldBlockDirs, blockDir)
	}

	// Initialize the mockCompactorFailing with a room for a single compaction iteration.
	// mockCompactorFailing will fail on the second iteration so we can check if the cleanup works as expected.
	db.compactor = &mockCompactorFailing{
		t:      t,
		blocks: db.blocks,
		max:    totalBlocks + 1,
	}

	// The compactor should trigger a failure here.
	require.Error(t, db.CleanTombstones())

	// Now check that the CleanTombstones replaced the old block even after a failure.
	actualBlockDirs, err := blockDirs(db.dir)
	require.NoError(t, err)
	// Only one block should have been replaced by a new block.
	require.Equal(t, len(oldBlockDirs), len(actualBlockDirs))
	require.Len(t, intersection(oldBlockDirs, actualBlockDirs), len(actualBlockDirs)-1)
}

// TestTombstoneCleanRetentionLimitsRace tests that a CleanTombstones operation
// and retention limit policies, when triggered at the same time,
// won't race against each other.
func TestTombstoneCleanRetentionLimitsRace(t *testing.T) {
	if testing.Short() {
		t.Skip("skipping test in short mode.")
	}

	opts := DefaultOptions()
	var wg sync.WaitGroup

	// We want to make sure that a race doesn't happen when a normal reload and a CleanTombstones()
	// reload try to delete the same block. Without the correct lock placement, it can happen if a
	// block is marked for deletion due to retention limits and also has tombstones to be cleaned at
	// the same time.
	//
	// That is something tricky to trigger, so let's try several times just to make sure.
	for i := 0; i < 20; i++ {
		t.Run(fmt.Sprintf("iteration%d", i), func(t *testing.T) {
			db := openTestDB(t, opts, nil)
			totalBlocks := 20
			dbDir := db.Dir()
			// Generate some blocks with old mint (near epoch).
			for j := 0; j < totalBlocks; j++ {
				blockDir := createBlock(t, dbDir, genSeries(10, 1, int64(j), int64(j)+1))
				block, err := OpenBlock(nil, blockDir, nil)
				require.NoError(t, err)
				// Cover block with tombstones so it can be deleted with CleanTombstones() as well.
				tomb := tombstones.NewMemTombstones()
				tomb.AddInterval(0, tombstones.Interval{Mint: int64(j), Maxt: int64(j) + 1})
				block.tombstones = tomb

				db.blocks = append(db.blocks, block)
			}

			wg.Add(2)
			// Run reload and CleanTombstones together, with a small time window randomization
			go func() {
				defer wg.Done()
				time.Sleep(time.Duration(rand.Float64() * 100 * float64(time.Millisecond)))
				require.NoError(t, db.reloadBlocks())
			}()
			go func() {
				defer wg.Done()
				time.Sleep(time.Duration(rand.Float64() * 100 * float64(time.Millisecond)))
				require.NoError(t, db.CleanTombstones())
			}()

			wg.Wait()

			require.NoError(t, db.Close())
		})
	}
}

func intersection(oldBlocks, actualBlocks []string) (intersection []string) {
	hash := make(map[string]bool)
	for _, e := range oldBlocks {
		hash[e] = true
	}
	for _, e := range actualBlocks {
		// If block present in the hashmap then append intersection list.
		if hash[e] {
			intersection = append(intersection, e)
		}
	}
	return
}

// mockCompactorFailing creates a new empty block on every write and fails when reached the max allowed total.
// For CompactOOO, it always fails.
type mockCompactorFailing struct {
	t      *testing.T
	blocks []*Block
	max    int
}

func (*mockCompactorFailing) Plan(string) ([]string, error) {
	return nil, nil
}

func (c *mockCompactorFailing) Write(dest string, _ BlockReader, _, _ int64, _ *BlockMeta) ([]ulid.ULID, error) {
	if len(c.blocks) >= c.max {
		return []ulid.ULID{}, fmt.Errorf("the compactor already did the maximum allowed blocks so it is time to fail")
	}

	block, err := OpenBlock(nil, createBlock(c.t, dest, genSeries(1, 1, 0, 1)), nil)
	require.NoError(c.t, err)
	require.NoError(c.t, block.Close()) // Close block as we won't be using anywhere.
	c.blocks = append(c.blocks, block)

	// Now check that all expected blocks are actually persisted on disk.
	// This way we make sure that we have some blocks that are supposed to be removed.
	var expectedBlocks []string
	for _, b := range c.blocks {
		expectedBlocks = append(expectedBlocks, filepath.Join(dest, b.Meta().ULID.String()))
	}
	actualBlockDirs, err := blockDirs(dest)
	require.NoError(c.t, err)

	require.Equal(c.t, expectedBlocks, actualBlockDirs)

	return []ulid.ULID{block.Meta().ULID}, nil
}

func (*mockCompactorFailing) Compact(string, []string, []*Block) ([]ulid.ULID, error) {
	return []ulid.ULID{}, nil
}

func (*mockCompactorFailing) CompactOOO(string, *OOOCompactionHead) (result []ulid.ULID, err error) {
	return nil, fmt.Errorf("mock compaction failing CompactOOO")
}

func TestTimeRetention(t *testing.T) {
	testCases := []struct {
		name              string
		blocks            []*BlockMeta
		expBlocks         []*BlockMeta
		retentionDuration int64
	}{
		{
			name: "Block max time delta greater than retention duration",
			blocks: []*BlockMeta{
				{MinTime: 500, MaxTime: 900}, // Oldest block, beyond retention
				{MinTime: 1000, MaxTime: 1500},
				{MinTime: 1500, MaxTime: 2000}, // Newest block
			},
			expBlocks: []*BlockMeta{
				{MinTime: 1000, MaxTime: 1500},
				{MinTime: 1500, MaxTime: 2000},
			},
			retentionDuration: 1000,
		},
		{
			name: "Block max time delta equal to retention duration",
			blocks: []*BlockMeta{
				{MinTime: 500, MaxTime: 900},   // Oldest block
				{MinTime: 1000, MaxTime: 1500}, // Coinciding exactly with the retention duration.
				{MinTime: 1500, MaxTime: 2000}, // Newest block
			},
			expBlocks: []*BlockMeta{
				{MinTime: 1500, MaxTime: 2000},
			},
			retentionDuration: 500,
		},
	}
	for _, tc := range testCases {
		t.Run(tc.name, func(t *testing.T) {
			db := openTestDB(t, nil, []int64{1000})
			defer func() {
				require.NoError(t, db.Close())
			}()

			for _, m := range tc.blocks {
				createBlock(t, db.Dir(), genSeries(10, 10, m.MinTime, m.MaxTime))
			}

			require.NoError(t, db.reloadBlocks())       // Reload the db to register the new blocks.
			require.Len(t, db.Blocks(), len(tc.blocks)) // Ensure all blocks are registered.

			db.opts.RetentionDuration = tc.retentionDuration
			// Reloading should truncate the blocks which are >= the retention duration vs the first block.
			require.NoError(t, db.reloadBlocks())

			actBlocks := db.Blocks()

			require.Equal(t, 1, int(prom_testutil.ToFloat64(db.metrics.timeRetentionCount)), "metric retention count mismatch")
			require.Len(t, actBlocks, len(tc.expBlocks))
			for i, eb := range tc.expBlocks {
				require.Equal(t, eb.MinTime, actBlocks[i].meta.MinTime)
				require.Equal(t, eb.MaxTime, actBlocks[i].meta.MaxTime)
			}
		})
	}
}

func TestRetentionDurationMetric(t *testing.T) {
	db := openTestDB(t, &Options{
		RetentionDuration: 1000,
	}, []int64{100})
	defer func() {
		require.NoError(t, db.Close())
	}()

	expRetentionDuration := 1.0
	actRetentionDuration := prom_testutil.ToFloat64(db.metrics.retentionDuration)
	require.Equal(t, expRetentionDuration, actRetentionDuration, "metric retention duration mismatch")
}

func TestSizeRetention(t *testing.T) {
	opts := DefaultOptions()
	opts.OutOfOrderTimeWindow = 100
	db := openTestDB(t, opts, []int64{100})
	defer func() {
		require.NoError(t, db.Close())
	}()

	blocks := []*BlockMeta{
		{MinTime: 100, MaxTime: 200}, // Oldest block
		{MinTime: 200, MaxTime: 300},
		{MinTime: 300, MaxTime: 400},
		{MinTime: 400, MaxTime: 500},
		{MinTime: 500, MaxTime: 600}, // Newest Block
	}

	for _, m := range blocks {
		createBlock(t, db.Dir(), genSeries(100, 10, m.MinTime, m.MaxTime))
	}

	headBlocks := []*BlockMeta{
		{MinTime: 700, MaxTime: 800},
	}

	// Add some data to the WAL.
	headApp := db.Head().Appender(context.Background())
	var aSeries labels.Labels
	var it chunkenc.Iterator
	for _, m := range headBlocks {
		series := genSeries(100, 10, m.MinTime, m.MaxTime+1)
		for _, s := range series {
			aSeries = s.Labels()
			it = s.Iterator(it)
			for it.Next() == chunkenc.ValFloat {
				tim, v := it.At()
				_, err := headApp.Append(0, s.Labels(), tim, v)
				require.NoError(t, err)
			}
			require.NoError(t, it.Err())
		}
	}
	require.NoError(t, headApp.Commit())
	db.Head().mmapHeadChunks()

	require.Eventually(t, func() bool {
		return db.Head().chunkDiskMapper.IsQueueEmpty()
	}, 2*time.Second, 100*time.Millisecond)

	// Test that registered size matches the actual disk size.
	require.NoError(t, db.reloadBlocks())                               // Reload the db to register the new db size.
	require.Equal(t, len(blocks), len(db.Blocks()))                     // Ensure all blocks are registered.
	blockSize := int64(prom_testutil.ToFloat64(db.metrics.blocksBytes)) // Use the actual internal metrics.
	walSize, err := db.Head().wal.Size()
	require.NoError(t, err)
	cdmSize, err := db.Head().chunkDiskMapper.Size()
	require.NoError(t, err)
	require.NotZero(t, cdmSize)
	// Expected size should take into account block size + WAL size + Head
	// chunks size
	expSize := blockSize + walSize + cdmSize
	actSize, err := fileutil.DirSize(db.Dir())
	require.NoError(t, err)
	require.Equal(t, expSize, actSize, "registered size doesn't match actual disk size")

	// Create a WAL checkpoint, and compare sizes.
	first, last, err := wlog.Segments(db.Head().wal.Dir())
	require.NoError(t, err)
	_, err = wlog.Checkpoint(log.NewNopLogger(), db.Head().wal, first, last-1, func(x chunks.HeadSeriesRef) bool { return false }, 0)
	require.NoError(t, err)
	blockSize = int64(prom_testutil.ToFloat64(db.metrics.blocksBytes)) // Use the actual internal metrics.
	walSize, err = db.Head().wal.Size()
	require.NoError(t, err)
	cdmSize, err = db.Head().chunkDiskMapper.Size()
	require.NoError(t, err)
	require.NotZero(t, cdmSize)
	expSize = blockSize + walSize + cdmSize
	actSize, err = fileutil.DirSize(db.Dir())
	require.NoError(t, err)
	require.Equal(t, expSize, actSize, "registered size doesn't match actual disk size")

	// Truncate Chunk Disk Mapper and compare sizes.
	require.NoError(t, db.Head().chunkDiskMapper.Truncate(900))
	cdmSize, err = db.Head().chunkDiskMapper.Size()
	require.NoError(t, err)
	require.NotZero(t, cdmSize)
	expSize = blockSize + walSize + cdmSize
	actSize, err = fileutil.DirSize(db.Dir())
	require.NoError(t, err)
	require.Equal(t, expSize, actSize, "registered size doesn't match actual disk size")

	// Add some out of order samples to check the size of WBL.
	headApp = db.Head().Appender(context.Background())
	for ts := int64(750); ts < 800; ts++ {
		_, err := headApp.Append(0, aSeries, ts, float64(ts))
		require.NoError(t, err)
	}
	require.NoError(t, headApp.Commit())

	walSize, err = db.Head().wal.Size()
	require.NoError(t, err)
	wblSize, err := db.Head().wbl.Size()
	require.NoError(t, err)
	require.NotZero(t, wblSize)
	cdmSize, err = db.Head().chunkDiskMapper.Size()
	require.NoError(t, err)
	expSize = blockSize + walSize + wblSize + cdmSize
	actSize, err = fileutil.DirSize(db.Dir())
	require.NoError(t, err)
	require.Equal(t, expSize, actSize, "registered size doesn't match actual disk size")

	// Decrease the max bytes limit so that a delete is triggered.
	// Check total size, total count and check that the oldest block was deleted.
	firstBlockSize := db.Blocks()[0].Size()
	sizeLimit := actSize - firstBlockSize
	db.opts.MaxBytes = sizeLimit          // Set the new db size limit one block smaller that the actual size.
	require.NoError(t, db.reloadBlocks()) // Reload the db to register the new db size.

	expBlocks := blocks[1:]
	actBlocks := db.Blocks()
	blockSize = int64(prom_testutil.ToFloat64(db.metrics.blocksBytes))
	walSize, err = db.Head().wal.Size()
	require.NoError(t, err)
	cdmSize, err = db.Head().chunkDiskMapper.Size()
	require.NoError(t, err)
	require.NotZero(t, cdmSize)
	// Expected size should take into account block size + WAL size + WBL size
	expSize = blockSize + walSize + wblSize + cdmSize
	actRetentionCount := int(prom_testutil.ToFloat64(db.metrics.sizeRetentionCount))
	actSize, err = fileutil.DirSize(db.Dir())
	require.NoError(t, err)

	require.Equal(t, 1, actRetentionCount, "metric retention count mismatch")
	require.Equal(t, expSize, actSize, "metric db size doesn't match actual disk size")
	require.LessOrEqual(t, expSize, sizeLimit, "actual size (%v) is expected to be less than or equal to limit (%v)", expSize, sizeLimit)
	require.Len(t, actBlocks, len(blocks)-1, "new block count should be decreased from:%v to:%v", len(blocks), len(blocks)-1)
	require.Equal(t, expBlocks[0].MaxTime, actBlocks[0].meta.MaxTime, "maxT mismatch of the first block")
	require.Equal(t, expBlocks[len(expBlocks)-1].MaxTime, actBlocks[len(actBlocks)-1].meta.MaxTime, "maxT mismatch of the last block")
}

func TestSizeRetentionMetric(t *testing.T) {
	cases := []struct {
		maxBytes    int64
		expMaxBytes int64
	}{
		{maxBytes: 1000, expMaxBytes: 1000},
		{maxBytes: 0, expMaxBytes: 0},
		{maxBytes: -1000, expMaxBytes: 0},
	}

	for _, c := range cases {
		db := openTestDB(t, &Options{
			MaxBytes: c.maxBytes,
		}, []int64{100})
		defer func() {
			require.NoError(t, db.Close())
		}()

		actMaxBytes := int64(prom_testutil.ToFloat64(db.metrics.maxBytes))
		require.Equal(t, c.expMaxBytes, actMaxBytes, "metric retention limit bytes mismatch")
	}
}

func TestNotMatcherSelectsLabelsUnsetSeries(t *testing.T) {
	db := openTestDB(t, nil, nil)
	defer func() {
		require.NoError(t, db.Close())
	}()

	labelpairs := []labels.Labels{
		labels.FromStrings("a", "abcd", "b", "abcde"),
		labels.FromStrings("labelname", "labelvalue"),
	}

	ctx := context.Background()
	app := db.Appender(ctx)
	for _, lbls := range labelpairs {
		_, err := app.Append(0, lbls, 0, 1)
		require.NoError(t, err)
	}
	require.NoError(t, app.Commit())

	cases := []struct {
		selector labels.Selector
		series   []labels.Labels
	}{{
		selector: labels.Selector{
			labels.MustNewMatcher(labels.MatchNotEqual, "lname", "lvalue"),
		},
		series: labelpairs,
	}, {
		selector: labels.Selector{
			labels.MustNewMatcher(labels.MatchEqual, "a", "abcd"),
			labels.MustNewMatcher(labels.MatchNotEqual, "b", "abcde"),
		},
		series: []labels.Labels{},
	}, {
		selector: labels.Selector{
			labels.MustNewMatcher(labels.MatchEqual, "a", "abcd"),
			labels.MustNewMatcher(labels.MatchNotEqual, "b", "abc"),
		},
		series: []labels.Labels{labelpairs[0]},
	}, {
		selector: labels.Selector{
			labels.MustNewMatcher(labels.MatchNotRegexp, "a", "abd.*"),
		},
		series: labelpairs,
	}, {
		selector: labels.Selector{
			labels.MustNewMatcher(labels.MatchNotRegexp, "a", "abc.*"),
		},
		series: labelpairs[1:],
	}, {
		selector: labels.Selector{
			labels.MustNewMatcher(labels.MatchNotRegexp, "c", "abd.*"),
		},
		series: labelpairs,
	}, {
		selector: labels.Selector{
			labels.MustNewMatcher(labels.MatchNotRegexp, "labelname", "labelvalue"),
		},
		series: labelpairs[:1],
	}}

	q, err := db.Querier(0, 10)
	require.NoError(t, err)
	defer func() { require.NoError(t, q.Close()) }()

	for _, c := range cases {
		ss := q.Select(ctx, false, nil, c.selector...)
		lres, _, ws, err := expandSeriesSet(ss)
		require.NoError(t, err)
		require.Empty(t, ws)
		require.Equal(t, c.series, lres)
	}
}

// expandSeriesSet returns the raw labels in the order they are retrieved from
// the series set and the samples keyed by Labels().String().
func expandSeriesSet(ss storage.SeriesSet) ([]labels.Labels, map[string][]sample, annotations.Annotations, error) {
	resultLabels := []labels.Labels{}
	resultSamples := map[string][]sample{}
	var it chunkenc.Iterator
	for ss.Next() {
		series := ss.At()
		samples := []sample{}
		it = series.Iterator(it)
		for it.Next() == chunkenc.ValFloat {
			t, v := it.At()
			samples = append(samples, sample{t: t, f: v})
		}
		resultLabels = append(resultLabels, series.Labels())
		resultSamples[series.Labels().String()] = samples
	}
	return resultLabels, resultSamples, ss.Warnings(), ss.Err()
}

func TestOverlappingBlocksDetectsAllOverlaps(t *testing.T) {
	// Create 10 blocks that does not overlap (0-10, 10-20, ..., 100-110) but in reverse order to ensure our algorithm
	// will handle that.
	metas := make([]BlockMeta, 11)
	for i := 10; i >= 0; i-- {
		metas[i] = BlockMeta{MinTime: int64(i * 10), MaxTime: int64((i + 1) * 10)}
	}

	require.Empty(t, OverlappingBlocks(metas), "we found unexpected overlaps")

	// Add overlapping blocks. We've to establish order again since we aren't interested
	// in trivial overlaps caused by unorderedness.
	add := func(ms ...BlockMeta) []BlockMeta {
		repl := append(append([]BlockMeta{}, metas...), ms...)
		sort.Slice(repl, func(i, j int) bool {
			return repl[i].MinTime < repl[j].MinTime
		})
		return repl
	}

	// o1 overlaps with 10-20.
	o1 := BlockMeta{MinTime: 15, MaxTime: 17}
	require.Equal(t, Overlaps{
		{Min: 15, Max: 17}: {metas[1], o1},
	}, OverlappingBlocks(add(o1)))

	// o2 overlaps with 20-30 and 30-40.
	o2 := BlockMeta{MinTime: 21, MaxTime: 31}
	require.Equal(t, Overlaps{
		{Min: 21, Max: 30}: {metas[2], o2},
		{Min: 30, Max: 31}: {o2, metas[3]},
	}, OverlappingBlocks(add(o2)))

	// o3a and o3b overlaps with 30-40 and each other.
	o3a := BlockMeta{MinTime: 33, MaxTime: 39}
	o3b := BlockMeta{MinTime: 34, MaxTime: 36}
	require.Equal(t, Overlaps{
		{Min: 34, Max: 36}: {metas[3], o3a, o3b},
	}, OverlappingBlocks(add(o3a, o3b)))

	// o4 is 1:1 overlap with 50-60.
	o4 := BlockMeta{MinTime: 50, MaxTime: 60}
	require.Equal(t, Overlaps{
		{Min: 50, Max: 60}: {metas[5], o4},
	}, OverlappingBlocks(add(o4)))

	// o5 overlaps with 60-70, 70-80 and 80-90.
	o5 := BlockMeta{MinTime: 61, MaxTime: 85}
	require.Equal(t, Overlaps{
		{Min: 61, Max: 70}: {metas[6], o5},
		{Min: 70, Max: 80}: {o5, metas[7]},
		{Min: 80, Max: 85}: {o5, metas[8]},
	}, OverlappingBlocks(add(o5)))

	// o6a overlaps with 90-100, 100-110 and o6b, o6b overlaps with 90-100 and o6a.
	o6a := BlockMeta{MinTime: 92, MaxTime: 105}
	o6b := BlockMeta{MinTime: 94, MaxTime: 99}
	require.Equal(t, Overlaps{
		{Min: 94, Max: 99}:   {metas[9], o6a, o6b},
		{Min: 100, Max: 105}: {o6a, metas[10]},
	}, OverlappingBlocks(add(o6a, o6b)))

	// All together.
	require.Equal(t, Overlaps{
		{Min: 15, Max: 17}: {metas[1], o1},
		{Min: 21, Max: 30}: {metas[2], o2}, {Min: 30, Max: 31}: {o2, metas[3]},
		{Min: 34, Max: 36}: {metas[3], o3a, o3b},
		{Min: 50, Max: 60}: {metas[5], o4},
		{Min: 61, Max: 70}: {metas[6], o5}, {Min: 70, Max: 80}: {o5, metas[7]}, {Min: 80, Max: 85}: {o5, metas[8]},
		{Min: 94, Max: 99}: {metas[9], o6a, o6b}, {Min: 100, Max: 105}: {o6a, metas[10]},
	}, OverlappingBlocks(add(o1, o2, o3a, o3b, o4, o5, o6a, o6b)))

	// Additional case.
	var nc1 []BlockMeta
	nc1 = append(nc1, BlockMeta{MinTime: 1, MaxTime: 5})
	nc1 = append(nc1, BlockMeta{MinTime: 2, MaxTime: 3})
	nc1 = append(nc1, BlockMeta{MinTime: 2, MaxTime: 3})
	nc1 = append(nc1, BlockMeta{MinTime: 2, MaxTime: 3})
	nc1 = append(nc1, BlockMeta{MinTime: 2, MaxTime: 3})
	nc1 = append(nc1, BlockMeta{MinTime: 2, MaxTime: 6})
	nc1 = append(nc1, BlockMeta{MinTime: 3, MaxTime: 5})
	nc1 = append(nc1, BlockMeta{MinTime: 5, MaxTime: 7})
	nc1 = append(nc1, BlockMeta{MinTime: 7, MaxTime: 10})
	nc1 = append(nc1, BlockMeta{MinTime: 8, MaxTime: 9})
	require.Equal(t, Overlaps{
		{Min: 2, Max: 3}: {nc1[0], nc1[1], nc1[2], nc1[3], nc1[4], nc1[5]}, // 1-5, 2-3, 2-3, 2-3, 2-3, 2,6
		{Min: 3, Max: 5}: {nc1[0], nc1[5], nc1[6]},                         // 1-5, 2-6, 3-5
		{Min: 5, Max: 6}: {nc1[5], nc1[7]},                                 // 2-6, 5-7
		{Min: 8, Max: 9}: {nc1[8], nc1[9]},                                 // 7-10, 8-9
	}, OverlappingBlocks(nc1))
}

// Regression test for https://github.com/prometheus/tsdb/issues/347
func TestChunkAtBlockBoundary(t *testing.T) {
	db := openTestDB(t, nil, nil)
	defer func() {
		require.NoError(t, db.Close())
	}()

	ctx := context.Background()
	app := db.Appender(ctx)

	blockRange := db.compactor.(*LeveledCompactor).ranges[0]
	label := labels.FromStrings("foo", "bar")

	for i := int64(0); i < 3; i++ {
		_, err := app.Append(0, label, i*blockRange, 0)
		require.NoError(t, err)
		_, err = app.Append(0, label, i*blockRange+1000, 0)
		require.NoError(t, err)
	}

	err := app.Commit()
	require.NoError(t, err)

	err = db.Compact(ctx)
	require.NoError(t, err)

	var builder labels.ScratchBuilder

	for _, block := range db.Blocks() {
		r, err := block.Index()
		require.NoError(t, err)
		defer r.Close()

		meta := block.Meta()

		k, v := index.AllPostingsKey()
		p, err := r.Postings(ctx, k, v)
		require.NoError(t, err)

		var chks []chunks.Meta

		chunkCount := 0

		for p.Next() {
			err = r.Series(p.At(), &builder, &chks)
			require.NoError(t, err)
			for _, c := range chks {
				require.True(t, meta.MinTime <= c.MinTime && c.MaxTime <= meta.MaxTime,
					"chunk spans beyond block boundaries: [block.MinTime=%d, block.MaxTime=%d]; [chunk.MinTime=%d, chunk.MaxTime=%d]",
					meta.MinTime, meta.MaxTime, c.MinTime, c.MaxTime)
				chunkCount++
			}
		}
		require.Equal(t, 1, chunkCount, "expected 1 chunk in block %s, got %d", meta.ULID, chunkCount)
	}
}

func TestQuerierWithBoundaryChunks(t *testing.T) {
	db := openTestDB(t, nil, nil)
	defer func() {
		require.NoError(t, db.Close())
	}()

	ctx := context.Background()
	app := db.Appender(ctx)

	blockRange := db.compactor.(*LeveledCompactor).ranges[0]
	label := labels.FromStrings("foo", "bar")

	for i := int64(0); i < 5; i++ {
		_, err := app.Append(0, label, i*blockRange, 0)
		require.NoError(t, err)
		_, err = app.Append(0, labels.FromStrings("blockID", strconv.FormatInt(i, 10)), i*blockRange, 0)
		require.NoError(t, err)
	}

	err := app.Commit()
	require.NoError(t, err)

	err = db.Compact(ctx)
	require.NoError(t, err)

	require.GreaterOrEqual(t, len(db.blocks), 3, "invalid test, less than three blocks in DB")

	q, err := db.Querier(blockRange, 2*blockRange)
	require.NoError(t, err)
	defer q.Close()

	// The requested interval covers 2 blocks, so the querier's label values for blockID should give us 2 values, one from each block.
	b, ws, err := q.LabelValues(ctx, "blockID")
	require.NoError(t, err)
	var nilAnnotations annotations.Annotations
	require.Equal(t, nilAnnotations, ws)
	require.Equal(t, []string{"1", "2"}, b)
}

// TestInitializeHeadTimestamp ensures that the h.minTime is set properly.
//   - no blocks no WAL: set to the time of the first  appended sample
//   - no blocks with WAL: set to the smallest sample from the WAL
//   - with blocks no WAL: set to the last block maxT
//   - with blocks with WAL: same as above
func TestInitializeHeadTimestamp(t *testing.T) {
	t.Run("clean", func(t *testing.T) {
		dir := t.TempDir()

		db, err := Open(dir, nil, nil, nil, nil)
		require.NoError(t, err)
		defer db.Close()

		// Should be set to init values if no WAL or blocks exist so far.
		require.Equal(t, int64(math.MaxInt64), db.head.MinTime())
		require.Equal(t, int64(math.MinInt64), db.head.MaxTime())
		require.False(t, db.head.initialized())

		// First added sample initializes the writable range.
		ctx := context.Background()
		app := db.Appender(ctx)
		_, err = app.Append(0, labels.FromStrings("a", "b"), 1000, 1)
		require.NoError(t, err)

		require.Equal(t, int64(1000), db.head.MinTime())
		require.Equal(t, int64(1000), db.head.MaxTime())
		require.True(t, db.head.initialized())
	})
	t.Run("wal-only", func(t *testing.T) {
		dir := t.TempDir()

		require.NoError(t, os.MkdirAll(path.Join(dir, "wal"), 0o777))
		w, err := wlog.New(nil, nil, path.Join(dir, "wal"), wlog.CompressionNone)
		require.NoError(t, err)

		var enc record.Encoder
		err = w.Log(
			enc.Series([]record.RefSeries{
				{Ref: 123, Labels: labels.FromStrings("a", "1")},
				{Ref: 124, Labels: labels.FromStrings("a", "2")},
			}, nil),
			enc.Samples([]record.RefSample{
				{Ref: 123, T: 5000, V: 1},
				{Ref: 124, T: 15000, V: 1},
			}, nil),
		)
		require.NoError(t, err)
		require.NoError(t, w.Close())

		db, err := Open(dir, nil, nil, nil, nil)
		require.NoError(t, err)
		defer db.Close()

		require.Equal(t, int64(5000), db.head.MinTime())
		require.Equal(t, int64(15000), db.head.MaxTime())
		require.True(t, db.head.initialized())
	})
	t.Run("existing-block", func(t *testing.T) {
		dir := t.TempDir()

		createBlock(t, dir, genSeries(1, 1, 1000, 2000))

		db, err := Open(dir, nil, nil, nil, nil)
		require.NoError(t, err)
		defer db.Close()

		require.Equal(t, int64(2000), db.head.MinTime())
		require.Equal(t, int64(2000), db.head.MaxTime())
		require.True(t, db.head.initialized())
	})
	t.Run("existing-block-and-wal", func(t *testing.T) {
		dir := t.TempDir()

		createBlock(t, dir, genSeries(1, 1, 1000, 6000))

		require.NoError(t, os.MkdirAll(path.Join(dir, "wal"), 0o777))
		w, err := wlog.New(nil, nil, path.Join(dir, "wal"), wlog.CompressionNone)
		require.NoError(t, err)

		var enc record.Encoder
		err = w.Log(
			enc.Series([]record.RefSeries{
				{Ref: 123, Labels: labels.FromStrings("a", "1")},
				{Ref: 124, Labels: labels.FromStrings("a", "2")},
			}, nil),
			enc.Samples([]record.RefSample{
				{Ref: 123, T: 5000, V: 1},
				{Ref: 124, T: 15000, V: 1},
			}, nil),
		)
		require.NoError(t, err)
		require.NoError(t, w.Close())

		r := prometheus.NewRegistry()

		db, err := Open(dir, nil, r, nil, nil)
		require.NoError(t, err)
		defer db.Close()

		require.Equal(t, int64(6000), db.head.MinTime())
		require.Equal(t, int64(15000), db.head.MaxTime())
		require.True(t, db.head.initialized())
		// Check that old series has been GCed.
		require.Equal(t, 1.0, prom_testutil.ToFloat64(db.head.metrics.series))
	})
}

func TestNoEmptyBlocks(t *testing.T) {
	db := openTestDB(t, nil, []int64{100})
	ctx := context.Background()
	defer func() {
		require.NoError(t, db.Close())
	}()
	db.DisableCompactions()

	rangeToTriggerCompaction := db.compactor.(*LeveledCompactor).ranges[0]/2*3 - 1
	defaultLabel := labels.FromStrings("foo", "bar")
	defaultMatcher := labels.MustNewMatcher(labels.MatchRegexp, "", ".*")

	t.Run("Test no blocks after compact with empty head.", func(t *testing.T) {
		require.NoError(t, db.Compact(ctx))
		actBlocks, err := blockDirs(db.Dir())
		require.NoError(t, err)
		require.Equal(t, len(db.Blocks()), len(actBlocks))
		require.Empty(t, actBlocks)
		require.Equal(t, 0, int(prom_testutil.ToFloat64(db.compactor.(*LeveledCompactor).metrics.Ran)), "no compaction should be triggered here")
	})

	t.Run("Test no blocks after deleting all samples from head.", func(t *testing.T) {
		app := db.Appender(ctx)
		_, err := app.Append(0, defaultLabel, 1, 0)
		require.NoError(t, err)
		_, err = app.Append(0, defaultLabel, 2, 0)
		require.NoError(t, err)
		_, err = app.Append(0, defaultLabel, 3+rangeToTriggerCompaction, 0)
		require.NoError(t, err)
		require.NoError(t, app.Commit())
		require.NoError(t, db.Delete(ctx, math.MinInt64, math.MaxInt64, defaultMatcher))
		require.NoError(t, db.Compact(ctx))
		require.Equal(t, 1, int(prom_testutil.ToFloat64(db.compactor.(*LeveledCompactor).metrics.Ran)), "compaction should have been triggered here")

		actBlocks, err := blockDirs(db.Dir())
		require.NoError(t, err)
		require.Equal(t, len(db.Blocks()), len(actBlocks))
		require.Empty(t, actBlocks)

		app = db.Appender(ctx)
		_, err = app.Append(0, defaultLabel, 1, 0)
		require.Equal(t, storage.ErrOutOfBounds, err, "the head should be truncated so no samples in the past should be allowed")

		// Adding new blocks.
		currentTime := db.Head().MaxTime()
		_, err = app.Append(0, defaultLabel, currentTime, 0)
		require.NoError(t, err)
		_, err = app.Append(0, defaultLabel, currentTime+1, 0)
		require.NoError(t, err)
		_, err = app.Append(0, defaultLabel, currentTime+rangeToTriggerCompaction, 0)
		require.NoError(t, err)
		require.NoError(t, app.Commit())

		require.NoError(t, db.Compact(ctx))
		require.Equal(t, 2, int(prom_testutil.ToFloat64(db.compactor.(*LeveledCompactor).metrics.Ran)), "compaction should have been triggered here")
		actBlocks, err = blockDirs(db.Dir())
		require.NoError(t, err)
		require.Equal(t, len(db.Blocks()), len(actBlocks))
		require.Len(t, actBlocks, 1, "No blocks created when compacting with >0 samples")
	})

	t.Run(`When no new block is created from head, and there are some blocks on disk
	compaction should not run into infinite loop (was seen during development).`, func(t *testing.T) {
		oldBlocks := db.Blocks()
		app := db.Appender(ctx)
		currentTime := db.Head().MaxTime()
		_, err := app.Append(0, defaultLabel, currentTime, 0)
		require.NoError(t, err)
		_, err = app.Append(0, defaultLabel, currentTime+1, 0)
		require.NoError(t, err)
		_, err = app.Append(0, defaultLabel, currentTime+rangeToTriggerCompaction, 0)
		require.NoError(t, err)
		require.NoError(t, app.Commit())
		require.NoError(t, db.head.Delete(ctx, math.MinInt64, math.MaxInt64, defaultMatcher))
		require.NoError(t, db.Compact(ctx))
		require.Equal(t, 3, int(prom_testutil.ToFloat64(db.compactor.(*LeveledCompactor).metrics.Ran)), "compaction should have been triggered here")
		require.Equal(t, oldBlocks, db.Blocks())
	})

	t.Run("Test no blocks remaining after deleting all samples from disk.", func(t *testing.T) {
		currentTime := db.Head().MaxTime()
		blocks := []*BlockMeta{
			{MinTime: currentTime, MaxTime: currentTime + db.compactor.(*LeveledCompactor).ranges[0]},
			{MinTime: currentTime + 100, MaxTime: currentTime + 100 + db.compactor.(*LeveledCompactor).ranges[0]},
		}
		for _, m := range blocks {
			createBlock(t, db.Dir(), genSeries(2, 2, m.MinTime, m.MaxTime))
		}

		oldBlocks := db.Blocks()
		require.NoError(t, db.reloadBlocks())                   // Reload the db to register the new blocks.
		require.Len(t, db.Blocks(), len(blocks)+len(oldBlocks)) // Ensure all blocks are registered.
		require.NoError(t, db.Delete(ctx, math.MinInt64, math.MaxInt64, defaultMatcher))
		require.NoError(t, db.Compact(ctx))
		require.Equal(t, 5, int(prom_testutil.ToFloat64(db.compactor.(*LeveledCompactor).metrics.Ran)), "compaction should have been triggered here once for each block that have tombstones")

		actBlocks, err := blockDirs(db.Dir())
		require.NoError(t, err)
		require.Equal(t, len(db.Blocks()), len(actBlocks))
		require.Len(t, actBlocks, 1, "All samples are deleted. Only the most recent block should remain after compaction.")
	})
}

func TestDB_LabelNames(t *testing.T) {
	ctx := context.Background()
	tests := []struct {
		// Add 'sampleLabels1' -> Test Head -> Compact -> Test Disk ->
		// -> Add 'sampleLabels2' -> Test Head+Disk

		sampleLabels1 [][2]string // For checking head and disk separately.
		// To test Head+Disk, sampleLabels2 should have
		// at least 1 unique label name which is not in sampleLabels1.
		sampleLabels2 [][2]string // // For checking head and disk together.
		exp1          []string    // after adding sampleLabels1.
		exp2          []string    // after adding sampleLabels1 and sampleLabels2.
	}{
		{
			sampleLabels1: [][2]string{
				{"name1", "1"},
				{"name3", "3"},
				{"name2", "2"},
			},
			sampleLabels2: [][2]string{
				{"name4", "4"},
				{"name1", "1"},
			},
			exp1: []string{"name1", "name2", "name3"},
			exp2: []string{"name1", "name2", "name3", "name4"},
		},
		{
			sampleLabels1: [][2]string{
				{"name2", "2"},
				{"name1", "1"},
				{"name2", "2"},
			},
			sampleLabels2: [][2]string{
				{"name6", "6"},
				{"name0", "0"},
			},
			exp1: []string{"name1", "name2"},
			exp2: []string{"name0", "name1", "name2", "name6"},
		},
	}

	blockRange := int64(1000)
	// Appends samples into the database.
	appendSamples := func(db *DB, mint, maxt int64, sampleLabels [][2]string) {
		t.Helper()
		app := db.Appender(ctx)
		for i := mint; i <= maxt; i++ {
			for _, tuple := range sampleLabels {
				label := labels.FromStrings(tuple[0], tuple[1])
				_, err := app.Append(0, label, i*blockRange, 0)
				require.NoError(t, err)
			}
		}
		err := app.Commit()
		require.NoError(t, err)
	}
	for _, tst := range tests {
		ctx := context.Background()
		db := openTestDB(t, nil, nil)
		defer func() {
			require.NoError(t, db.Close())
		}()

		appendSamples(db, 0, 4, tst.sampleLabels1)

		// Testing head.
		headIndexr, err := db.head.Index()
		require.NoError(t, err)
		labelNames, err := headIndexr.LabelNames(ctx)
		require.NoError(t, err)
		require.Equal(t, tst.exp1, labelNames)
		require.NoError(t, headIndexr.Close())

		// Testing disk.
		err = db.Compact(ctx)
		require.NoError(t, err)
		// All blocks have same label names, hence check them individually.
		// No need to aggregate and check.
		for _, b := range db.Blocks() {
			blockIndexr, err := b.Index()
			require.NoError(t, err)
			labelNames, err = blockIndexr.LabelNames(ctx)
			require.NoError(t, err)
			require.Equal(t, tst.exp1, labelNames)
			require.NoError(t, blockIndexr.Close())
		}

		// Adding more samples to head with new label names
		// so that we can test (head+disk).LabelNames(ctx) (the union).
		appendSamples(db, 5, 9, tst.sampleLabels2)

		// Testing DB (union).
		q, err := db.Querier(math.MinInt64, math.MaxInt64)
		require.NoError(t, err)
		var ws annotations.Annotations
		labelNames, ws, err = q.LabelNames(ctx)
		require.NoError(t, err)
		require.Empty(t, ws)
		require.NoError(t, q.Close())
		require.Equal(t, tst.exp2, labelNames)
	}
}

func TestCorrectNumTombstones(t *testing.T) {
	db := openTestDB(t, nil, nil)
	defer func() {
		require.NoError(t, db.Close())
	}()

	blockRange := db.compactor.(*LeveledCompactor).ranges[0]
	name, value := "foo", "bar"
	defaultLabel := labels.FromStrings(name, value)
	defaultMatcher := labels.MustNewMatcher(labels.MatchEqual, name, value)

	ctx := context.Background()
	app := db.Appender(ctx)
	for i := int64(0); i < 3; i++ {
		for j := int64(0); j < 15; j++ {
			_, err := app.Append(0, defaultLabel, i*blockRange+j, 0)
			require.NoError(t, err)
		}
	}
	require.NoError(t, app.Commit())

	err := db.Compact(ctx)
	require.NoError(t, err)
	require.Len(t, db.blocks, 1)

	require.NoError(t, db.Delete(ctx, 0, 1, defaultMatcher))
	require.Equal(t, uint64(1), db.blocks[0].meta.Stats.NumTombstones)

	// {0, 1} and {2, 3} are merged to form 1 tombstone.
	require.NoError(t, db.Delete(ctx, 2, 3, defaultMatcher))
	require.Equal(t, uint64(1), db.blocks[0].meta.Stats.NumTombstones)

	require.NoError(t, db.Delete(ctx, 5, 6, defaultMatcher))
	require.Equal(t, uint64(2), db.blocks[0].meta.Stats.NumTombstones)

	require.NoError(t, db.Delete(ctx, 9, 11, defaultMatcher))
	require.Equal(t, uint64(3), db.blocks[0].meta.Stats.NumTombstones)
}

// TestBlockRanges checks the following use cases:
//   - No samples can be added with timestamps lower than the last block maxt.
//   - The compactor doesn't create overlapping blocks
//
// even when the last blocks is not within the default boundaries.
//   - Lower boundary is based on the smallest sample in the head and
//
// upper boundary is rounded to the configured block range.
//
// This ensures that a snapshot that includes the head and creates a block with a custom time range
// will not overlap with the first block created by the next compaction.
func TestBlockRanges(t *testing.T) {
	logger := log.NewLogfmtLogger(log.NewSyncWriter(os.Stderr))
	ctx := context.Background()

	dir := t.TempDir()

	// Test that the compactor doesn't create overlapping blocks
	// when a non standard block already exists.
	firstBlockMaxT := int64(3)
	createBlock(t, dir, genSeries(1, 1, 0, firstBlockMaxT))
	db, err := open(dir, logger, nil, DefaultOptions(), []int64{10000}, nil)
	require.NoError(t, err)

	rangeToTriggerCompaction := db.compactor.(*LeveledCompactor).ranges[0]/2*3 + 1

	app := db.Appender(ctx)
	lbl := labels.FromStrings("a", "b")
	_, err = app.Append(0, lbl, firstBlockMaxT-1, rand.Float64())
	require.Error(t, err, "appending a sample with a timestamp covered by a previous block shouldn't be possible")
	_, err = app.Append(0, lbl, firstBlockMaxT+1, rand.Float64())
	require.NoError(t, err)
	_, err = app.Append(0, lbl, firstBlockMaxT+2, rand.Float64())
	require.NoError(t, err)
	secondBlockMaxt := firstBlockMaxT + rangeToTriggerCompaction
	_, err = app.Append(0, lbl, secondBlockMaxt, rand.Float64()) // Add samples to trigger a new compaction

	require.NoError(t, err)
	require.NoError(t, app.Commit())
	for x := 0; x < 100; x++ {
		if len(db.Blocks()) == 2 {
			break
		}
		time.Sleep(100 * time.Millisecond)
	}
	require.Len(t, db.Blocks(), 2, "no new block created after the set timeout")

	require.LessOrEqual(t, db.Blocks()[1].Meta().MinTime, db.Blocks()[0].Meta().MaxTime,
		"new block overlaps  old:%v,new:%v", db.Blocks()[0].Meta(), db.Blocks()[1].Meta())

	// Test that wal records are skipped when an existing block covers the same time ranges
	// and compaction doesn't create an overlapping block.
	app = db.Appender(ctx)
	db.DisableCompactions()
	_, err = app.Append(0, lbl, secondBlockMaxt+1, rand.Float64())
	require.NoError(t, err)
	_, err = app.Append(0, lbl, secondBlockMaxt+2, rand.Float64())
	require.NoError(t, err)
	_, err = app.Append(0, lbl, secondBlockMaxt+3, rand.Float64())
	require.NoError(t, err)
	_, err = app.Append(0, lbl, secondBlockMaxt+4, rand.Float64())
	require.NoError(t, err)
	require.NoError(t, app.Commit())
	require.NoError(t, db.Close())

	thirdBlockMaxt := secondBlockMaxt + 2
	createBlock(t, dir, genSeries(1, 1, secondBlockMaxt+1, thirdBlockMaxt))

	db, err = open(dir, logger, nil, DefaultOptions(), []int64{10000}, nil)
	require.NoError(t, err)

	defer db.Close()
	require.Len(t, db.Blocks(), 3, "db doesn't include expected number of blocks")
	require.Equal(t, db.Blocks()[2].Meta().MaxTime, thirdBlockMaxt, "unexpected maxt of the last block")

	app = db.Appender(ctx)
	_, err = app.Append(0, lbl, thirdBlockMaxt+rangeToTriggerCompaction, rand.Float64()) // Trigger a compaction
	require.NoError(t, err)
	require.NoError(t, app.Commit())
	for x := 0; x < 100; x++ {
		if len(db.Blocks()) == 4 {
			break
		}
		time.Sleep(100 * time.Millisecond)
	}

	require.Len(t, db.Blocks(), 4, "no new block created after the set timeout")

	require.LessOrEqual(t, db.Blocks()[3].Meta().MinTime, db.Blocks()[2].Meta().MaxTime,
		"new block overlaps  old:%v,new:%v", db.Blocks()[2].Meta(), db.Blocks()[3].Meta())
}

// TestDBReadOnly ensures that opening a DB in readonly mode doesn't modify any files on the disk.
// It also checks that the API calls return equivalent results as a normal db.Open() mode.
func TestDBReadOnly(t *testing.T) {
	var (
		dbDir     string
		logger    = log.NewLogfmtLogger(log.NewSyncWriter(os.Stderr))
		expBlocks []*Block
		expBlock  *Block
		expSeries map[string][]chunks.Sample
		expChunks map[string][][]chunks.Sample
		expDBHash []byte
		matchAll  = labels.MustNewMatcher(labels.MatchEqual, "", "")
		err       error
	)

	// Bootstrap the db.
	{
		dbDir = t.TempDir()

		dbBlocks := []*BlockMeta{
			// Create three 2-sample blocks.
			{MinTime: 10, MaxTime: 12},
			{MinTime: 12, MaxTime: 14},
			{MinTime: 14, MaxTime: 16},
		}

		for _, m := range dbBlocks {
			_ = createBlock(t, dbDir, genSeries(1, 1, m.MinTime, m.MaxTime))
		}

		// Add head to test DBReadOnly WAL reading capabilities.
		w, err := wlog.New(logger, nil, filepath.Join(dbDir, "wal"), wlog.CompressionSnappy)
		require.NoError(t, err)
		h := createHead(t, w, genSeries(1, 1, 16, 18), dbDir)
		require.NoError(t, h.Close())
	}

	// Open a normal db to use for a comparison.
	{
		dbWritable, err := Open(dbDir, logger, nil, nil, nil)
		require.NoError(t, err)
		dbWritable.DisableCompactions()

		dbSizeBeforeAppend, err := fileutil.DirSize(dbWritable.Dir())
		require.NoError(t, err)
		app := dbWritable.Appender(context.Background())
		_, err = app.Append(0, labels.FromStrings("foo", "bar"), dbWritable.Head().MaxTime()+1, 0)
		require.NoError(t, err)
		require.NoError(t, app.Commit())

		expBlocks = dbWritable.Blocks()
		expBlock = expBlocks[0]
		expDbSize, err := fileutil.DirSize(dbWritable.Dir())
		require.NoError(t, err)
		require.Greater(t, expDbSize, dbSizeBeforeAppend, "db size didn't increase after an append")

		q, err := dbWritable.Querier(math.MinInt64, math.MaxInt64)
		require.NoError(t, err)
		expSeries = query(t, q, matchAll)
		cq, err := dbWritable.ChunkQuerier(math.MinInt64, math.MaxInt64)
		require.NoError(t, err)
		expChunks = queryAndExpandChunks(t, cq, matchAll)

		require.NoError(t, dbWritable.Close()) // Close here to allow getting the dir hash for windows.
		expDBHash = testutil.DirHash(t, dbWritable.Dir())
	}

	// Open a read only db and ensure that the API returns the same result as the normal DB.
	dbReadOnly, err := OpenDBReadOnly(dbDir, "", logger)
	require.NoError(t, err)
	defer func() { require.NoError(t, dbReadOnly.Close()) }()

	t.Run("blocks", func(t *testing.T) {
		blocks, err := dbReadOnly.Blocks()
		require.NoError(t, err)
		require.Equal(t, len(expBlocks), len(blocks))
		for i, expBlock := range expBlocks {
			require.Equal(t, expBlock.Meta(), blocks[i].Meta(), "block meta mismatch")
		}
	})
	t.Run("block", func(t *testing.T) {
		blockID := expBlock.meta.ULID.String()
		block, err := dbReadOnly.Block(blockID)
		require.NoError(t, err)
		require.Equal(t, expBlock.Meta(), block.Meta(), "block meta mismatch")
	})
	t.Run("invalid block ID", func(t *testing.T) {
		blockID := "01GTDVZZF52NSWB5SXQF0P2PGF"
		_, err := dbReadOnly.Block(blockID)
		require.Error(t, err)
	})
	t.Run("last block ID", func(t *testing.T) {
		blockID, err := dbReadOnly.LastBlockID()
		require.NoError(t, err)
		require.Equal(t, expBlocks[2].Meta().ULID.String(), blockID)
	})
	t.Run("querier", func(t *testing.T) {
		// Open a read only db and ensure that the API returns the same result as the normal DB.
		q, err := dbReadOnly.Querier(math.MinInt64, math.MaxInt64)
		require.NoError(t, err)
		readOnlySeries := query(t, q, matchAll)
		readOnlyDBHash := testutil.DirHash(t, dbDir)

		require.Equal(t, len(expSeries), len(readOnlySeries), "total series mismatch")
		require.Equal(t, expSeries, readOnlySeries, "series mismatch")
		require.Equal(t, expDBHash, readOnlyDBHash, "after all read operations the db hash should remain the same")
	})
	t.Run("chunk querier", func(t *testing.T) {
		cq, err := dbReadOnly.ChunkQuerier(math.MinInt64, math.MaxInt64)
		require.NoError(t, err)
		readOnlySeries := queryAndExpandChunks(t, cq, matchAll)
		readOnlyDBHash := testutil.DirHash(t, dbDir)

		require.Equal(t, len(expChunks), len(readOnlySeries), "total series mismatch")
		require.Equal(t, expChunks, readOnlySeries, "series chunks mismatch")
		require.Equal(t, expDBHash, readOnlyDBHash, "after all read operations the db hash should remain the same")
	})
}

// TestDBReadOnlyClosing ensures that after closing the db
// all api methods return an ErrClosed.
func TestDBReadOnlyClosing(t *testing.T) {
	sandboxDir := t.TempDir()
	db, err := OpenDBReadOnly(t.TempDir(), sandboxDir, log.NewLogfmtLogger(log.NewSyncWriter(os.Stderr)))
	require.NoError(t, err)
	// The sandboxDir was there.
	require.DirExists(t, db.sandboxDir)
	require.NoError(t, db.Close())
	// The sandboxDir was deleted when closing.
	require.NoDirExists(t, db.sandboxDir)
	require.Equal(t, db.Close(), ErrClosed)
	_, err = db.Blocks()
	require.Equal(t, err, ErrClosed)
	_, err = db.Querier(0, 1)
	require.Equal(t, err, ErrClosed)
}

func TestDBReadOnly_FlushWAL(t *testing.T) {
	var (
		dbDir  string
		logger = log.NewLogfmtLogger(log.NewSyncWriter(os.Stderr))
		err    error
		maxt   int
		ctx    = context.Background()
	)

	// Bootstrap the db.
	{
		dbDir = t.TempDir()

		// Append data to the WAL.
		db, err := Open(dbDir, logger, nil, nil, nil)
		require.NoError(t, err)
		db.DisableCompactions()
		app := db.Appender(ctx)
		maxt = 1000
		for i := 0; i < maxt; i++ {
			_, err := app.Append(0, labels.FromStrings(defaultLabelName, "flush"), int64(i), 1.0)
			require.NoError(t, err)
		}
		require.NoError(t, app.Commit())
		require.NoError(t, db.Close())
	}

	// Flush WAL.
	db, err := OpenDBReadOnly(dbDir, "", logger)
	require.NoError(t, err)

	flush := t.TempDir()
	require.NoError(t, db.FlushWAL(flush))
	require.NoError(t, db.Close())

	// Reopen the DB from the flushed WAL block.
	db, err = OpenDBReadOnly(flush, "", logger)
	require.NoError(t, err)
	defer func() { require.NoError(t, db.Close()) }()
	blocks, err := db.Blocks()
	require.NoError(t, err)
	require.Len(t, blocks, 1)

	querier, err := db.Querier(0, int64(maxt)-1)
	require.NoError(t, err)
	defer func() { require.NoError(t, querier.Close()) }()

	// Sum the values.
	seriesSet := querier.Select(ctx, false, nil, labels.MustNewMatcher(labels.MatchEqual, defaultLabelName, "flush"))
	var series chunkenc.Iterator

	sum := 0.0
	for seriesSet.Next() {
		series = seriesSet.At().Iterator(series)
		for series.Next() == chunkenc.ValFloat {
			_, v := series.At()
			sum += v
		}
		require.NoError(t, series.Err())
	}
	require.NoError(t, seriesSet.Err())
	require.Empty(t, seriesSet.Warnings())
	require.Equal(t, 1000.0, sum)
}

func TestDBReadOnly_Querier_NoAlteration(t *testing.T) {
	countChunks := func(dir string) int {
		files, err := os.ReadDir(mmappedChunksDir(dir))
		require.NoError(t, err)
		return len(files)
	}

	dirHash := func(dir string) (hash []byte) {
		// Windows requires the DB to be closed: "xxx\lock: The process cannot access the file because it is being used by another process."
		// But closing the DB alters the directory in this case (it'll cut a new chunk).
		if runtime.GOOS != "windows" {
			hash = testutil.DirHash(t, dir)
		}
		return
	}

	spinUpQuerierAndCheck := func(dir, sandboxDir string, chunksCount int) {
		dBDirHash := dirHash(dir)
		// Bootsrap a RO db from the same dir and set up a querier.
		dbReadOnly, err := OpenDBReadOnly(dir, sandboxDir, nil)
		require.NoError(t, err)
		require.Equal(t, chunksCount, countChunks(dir))
		q, err := dbReadOnly.Querier(math.MinInt, math.MaxInt)
		require.NoError(t, err)
		require.NoError(t, q.Close())
		require.NoError(t, dbReadOnly.Close())
		// The RO Head doesn't alter RW db chunks_head/.
		require.Equal(t, chunksCount, countChunks(dir))
		require.Equal(t, dirHash(dir), dBDirHash)
	}

	t.Run("doesn't cut chunks while replaying WAL", func(t *testing.T) {
		db := openTestDB(t, nil, nil)
		defer func() {
			require.NoError(t, db.Close())
		}()

		// Append until the first mmaped head chunk.
		for i := 0; i < 121; i++ {
			app := db.Appender(context.Background())
			_, err := app.Append(0, labels.FromStrings("foo", "bar"), int64(i), 0)
			require.NoError(t, err)
			require.NoError(t, app.Commit())
		}

		spinUpQuerierAndCheck(db.dir, t.TempDir(), 0)

		// The RW Head should have no problem cutting its own chunk,
		// this also proves that a chunk needed to be cut.
		require.NotPanics(t, func() { db.ForceHeadMMap() })
		require.Equal(t, 1, countChunks(db.dir))
	})

	t.Run("doesn't truncate corrupted chunks", func(t *testing.T) {
		db := openTestDB(t, nil, nil)
		require.NoError(t, db.Close())

		// Simulate a corrupted chunk: without a header.
		_, err := os.Create(path.Join(mmappedChunksDir(db.dir), "000001"))
		require.NoError(t, err)

		spinUpQuerierAndCheck(db.dir, t.TempDir(), 1)

		// The RW Head should have no problem truncating its corrupted file:
		// this proves that the chunk needed to be truncated.
		db, err = Open(db.dir, nil, nil, nil, nil)
		defer func() {
			require.NoError(t, db.Close())
		}()
		require.NoError(t, err)
		require.Equal(t, 0, countChunks(db.dir))
	})
}

func TestDBCannotSeePartialCommits(t *testing.T) {
	if defaultIsolationDisabled {
		t.Skip("skipping test since tsdb isolation is disabled")
	}

	tmpdir := t.TempDir()

	db, err := Open(tmpdir, nil, nil, nil, nil)
	require.NoError(t, err)
	defer db.Close()

	stop := make(chan struct{})
	firstInsert := make(chan struct{})
	ctx := context.Background()

	// Insert data in batches.
	go func() {
		iter := 0
		for {
			app := db.Appender(ctx)

			for j := 0; j < 100; j++ {
				_, err := app.Append(0, labels.FromStrings("foo", "bar", "a", strconv.Itoa(j)), int64(iter), float64(iter))
				require.NoError(t, err)
			}
			err = app.Commit()
			require.NoError(t, err)

			if iter == 0 {
				close(firstInsert)
			}
			iter++

			select {
			case <-stop:
				return
			default:
			}
		}
	}()

	<-firstInsert

	// This is a race condition, so do a few tests to tickle it.
	// Usually most will fail.
	inconsistencies := 0
	for i := 0; i < 10; i++ {
		func() {
			querier, err := db.Querier(0, 1000000)
			require.NoError(t, err)
			defer querier.Close()

			ss := querier.Select(ctx, false, nil, labels.MustNewMatcher(labels.MatchEqual, "foo", "bar"))
			_, seriesSet, ws, err := expandSeriesSet(ss)
			require.NoError(t, err)
			require.Empty(t, ws)

			values := map[float64]struct{}{}
			for _, series := range seriesSet {
				values[series[len(series)-1].f] = struct{}{}
			}
			if len(values) != 1 {
				inconsistencies++
			}
		}()
	}
	stop <- struct{}{}

	require.Equal(t, 0, inconsistencies, "Some queries saw inconsistent results.")
}

func TestDBQueryDoesntSeeAppendsAfterCreation(t *testing.T) {
	if defaultIsolationDisabled {
		t.Skip("skipping test since tsdb isolation is disabled")
	}

	tmpdir := t.TempDir()

	db, err := Open(tmpdir, nil, nil, nil, nil)
	require.NoError(t, err)
	defer db.Close()

	querierBeforeAdd, err := db.Querier(0, 1000000)
	require.NoError(t, err)
	defer querierBeforeAdd.Close()

	ctx := context.Background()
	app := db.Appender(ctx)
	_, err = app.Append(0, labels.FromStrings("foo", "bar"), 0, 0)
	require.NoError(t, err)

	querierAfterAddButBeforeCommit, err := db.Querier(0, 1000000)
	require.NoError(t, err)
	defer querierAfterAddButBeforeCommit.Close()

	// None of the queriers should return anything after the Add but before the commit.
	ss := querierBeforeAdd.Select(ctx, false, nil, labels.MustNewMatcher(labels.MatchEqual, "foo", "bar"))
	_, seriesSet, ws, err := expandSeriesSet(ss)
	require.NoError(t, err)
	require.Empty(t, ws)
	require.Equal(t, map[string][]sample{}, seriesSet)

	ss = querierAfterAddButBeforeCommit.Select(ctx, false, nil, labels.MustNewMatcher(labels.MatchEqual, "foo", "bar"))
	_, seriesSet, ws, err = expandSeriesSet(ss)
	require.NoError(t, err)
	require.Empty(t, ws)
	require.Equal(t, map[string][]sample{}, seriesSet)

	// This commit is after the queriers are created, so should not be returned.
	err = app.Commit()
	require.NoError(t, err)

	// Nothing returned for querier created before the Add.
	ss = querierBeforeAdd.Select(ctx, false, nil, labels.MustNewMatcher(labels.MatchEqual, "foo", "bar"))
	_, seriesSet, ws, err = expandSeriesSet(ss)
	require.NoError(t, err)
	require.Empty(t, ws)
	require.Equal(t, map[string][]sample{}, seriesSet)

	// Series exists but has no samples for querier created after Add.
	ss = querierAfterAddButBeforeCommit.Select(ctx, false, nil, labels.MustNewMatcher(labels.MatchEqual, "foo", "bar"))
	_, seriesSet, ws, err = expandSeriesSet(ss)
	require.NoError(t, err)
	require.Empty(t, ws)
	require.Equal(t, map[string][]sample{`{foo="bar"}`: {}}, seriesSet)

	querierAfterCommit, err := db.Querier(0, 1000000)
	require.NoError(t, err)
	defer querierAfterCommit.Close()

	// Samples are returned for querier created after Commit.
	ss = querierAfterCommit.Select(ctx, false, nil, labels.MustNewMatcher(labels.MatchEqual, "foo", "bar"))
	_, seriesSet, ws, err = expandSeriesSet(ss)
	require.NoError(t, err)
	require.Empty(t, ws)
	require.Equal(t, map[string][]sample{`{foo="bar"}`: {{t: 0, f: 0}}}, seriesSet)
}

func assureChunkFromSamples(t *testing.T, samples []chunks.Sample) chunks.Meta {
	chks, err := chunks.ChunkFromSamples(samples)
	require.NoError(t, err)
	return chks
}

// TestChunkWriter_ReadAfterWrite ensures that chunk segment are cut at the set segment size and
// that the resulted segments includes the expected chunks data.
func TestChunkWriter_ReadAfterWrite(t *testing.T) {
	chk1 := assureChunkFromSamples(t, []chunks.Sample{sample{1, 1, nil, nil}})
	chk2 := assureChunkFromSamples(t, []chunks.Sample{sample{1, 2, nil, nil}})
	chk3 := assureChunkFromSamples(t, []chunks.Sample{sample{1, 3, nil, nil}})
	chk4 := assureChunkFromSamples(t, []chunks.Sample{sample{1, 4, nil, nil}})
	chk5 := assureChunkFromSamples(t, []chunks.Sample{sample{1, 5, nil, nil}})
	chunkSize := len(chk1.Chunk.Bytes()) + chunks.MaxChunkLengthFieldSize + chunks.ChunkEncodingSize + crc32.Size

	tests := []struct {
		chks [][]chunks.Meta
		segmentSize,
		expSegmentsCount int
		expSegmentSizes []int
	}{
		// 0:Last chunk ends at the segment boundary so
		// all chunks should fit in a single segment.
		{
			chks: [][]chunks.Meta{
				{
					chk1,
					chk2,
					chk3,
				},
			},
			segmentSize:      3 * chunkSize,
			expSegmentSizes:  []int{3 * chunkSize},
			expSegmentsCount: 1,
		},
		// 1:Two chunks can fit in a single segment so the last one should result in a new segment.
		{
			chks: [][]chunks.Meta{
				{
					chk1,
					chk2,
					chk3,
					chk4,
					chk5,
				},
			},
			segmentSize:      2 * chunkSize,
			expSegmentSizes:  []int{2 * chunkSize, 2 * chunkSize, chunkSize},
			expSegmentsCount: 3,
		},
		// 2:When the segment size is smaller than the size of 2 chunks
		// the last segment should still create a new segment.
		{
			chks: [][]chunks.Meta{
				{
					chk1,
					chk2,
					chk3,
				},
			},
			segmentSize:      2*chunkSize - 1,
			expSegmentSizes:  []int{chunkSize, chunkSize, chunkSize},
			expSegmentsCount: 3,
		},
		// 3:When the segment is smaller than a single chunk
		// it should still be written by ignoring the max segment size.
		{
			chks: [][]chunks.Meta{
				{
					chk1,
				},
			},
			segmentSize:      chunkSize - 1,
			expSegmentSizes:  []int{chunkSize},
			expSegmentsCount: 1,
		},
		// 4:All chunks are bigger than the max segment size, but
		// these should still be written even when this will result in bigger segment than the set size.
		// Each segment will hold a single chunk.
		{
			chks: [][]chunks.Meta{
				{
					chk1,
					chk2,
					chk3,
				},
			},
			segmentSize:      1,
			expSegmentSizes:  []int{chunkSize, chunkSize, chunkSize},
			expSegmentsCount: 3,
		},
		// 5:Adding multiple batches of chunks.
		{
			chks: [][]chunks.Meta{
				{
					chk1,
					chk2,
					chk3,
				},
				{
					chk4,
					chk5,
				},
			},
			segmentSize:      3 * chunkSize,
			expSegmentSizes:  []int{3 * chunkSize, 2 * chunkSize},
			expSegmentsCount: 2,
		},
		// 6:Adding multiple batches of chunks.
		{
			chks: [][]chunks.Meta{
				{
					chk1,
				},
				{
					chk2,
					chk3,
				},
				{
					chk4,
				},
			},
			segmentSize:      2 * chunkSize,
			expSegmentSizes:  []int{2 * chunkSize, 2 * chunkSize},
			expSegmentsCount: 2,
		},
	}

	for i, test := range tests {
		t.Run(strconv.Itoa(i), func(t *testing.T) {
			tempDir := t.TempDir()

			chunkw, err := chunks.NewWriterWithSegSize(tempDir, chunks.SegmentHeaderSize+int64(test.segmentSize))
			require.NoError(t, err)

			for _, chks := range test.chks {
				require.NoError(t, chunkw.WriteChunks(chks...))
			}
			require.NoError(t, chunkw.Close())

			files, err := os.ReadDir(tempDir)
			require.NoError(t, err)
			require.Len(t, files, test.expSegmentsCount, "expected segments count mismatch")

			// Verify that all data is written to the segments.
			sizeExp := 0
			sizeAct := 0

			for _, chks := range test.chks {
				for _, chk := range chks {
					l := make([]byte, binary.MaxVarintLen32)
					sizeExp += binary.PutUvarint(l, uint64(len(chk.Chunk.Bytes()))) // The length field.
					sizeExp += chunks.ChunkEncodingSize
					sizeExp += len(chk.Chunk.Bytes()) // The data itself.
					sizeExp += crc32.Size             // The 4 bytes of crc32
				}
			}
			sizeExp += test.expSegmentsCount * chunks.SegmentHeaderSize // The segment header bytes.

			for i, f := range files {
				fi, err := f.Info()
				require.NoError(t, err)
				size := int(fi.Size())
				// Verify that the segment is the same or smaller than the expected size.
				require.GreaterOrEqual(t, chunks.SegmentHeaderSize+test.expSegmentSizes[i], size, "Segment:%v should NOT be bigger than:%v actual:%v", i, chunks.SegmentHeaderSize+test.expSegmentSizes[i], size)

				sizeAct += size
			}
			require.Equal(t, sizeExp, sizeAct)

			// Check the content of the chunks.
			r, err := chunks.NewDirReader(tempDir, nil)
			require.NoError(t, err)
			defer func() { require.NoError(t, r.Close()) }()

			for _, chks := range test.chks {
				for _, chkExp := range chks {
					chkAct, iterable, err := r.ChunkOrIterable(chkExp)
					require.NoError(t, err)
					require.Nil(t, iterable)
					require.Equal(t, chkExp.Chunk.Bytes(), chkAct.Bytes())
				}
			}
		})
	}
}

func TestRangeForTimestamp(t *testing.T) {
	type args struct {
		t     int64
		width int64
	}
	tests := []struct {
		args     args
		expected int64
	}{
		{args{0, 5}, 5},
		{args{1, 5}, 5},
		{args{5, 5}, 10},
		{args{6, 5}, 10},
		{args{13, 5}, 15},
		{args{95, 5}, 100},
	}
	for _, tt := range tests {
		got := rangeForTimestamp(tt.args.t, tt.args.width)
		require.Equal(t, tt.expected, got)
	}
}

// TestChunkReader_ConcurrentReads checks that the chunk result can be read concurrently.
// Regression test for https://github.com/prometheus/prometheus/pull/6514.
func TestChunkReader_ConcurrentReads(t *testing.T) {
	chks := []chunks.Meta{
		assureChunkFromSamples(t, []chunks.Sample{sample{1, 1, nil, nil}}),
		assureChunkFromSamples(t, []chunks.Sample{sample{1, 2, nil, nil}}),
		assureChunkFromSamples(t, []chunks.Sample{sample{1, 3, nil, nil}}),
		assureChunkFromSamples(t, []chunks.Sample{sample{1, 4, nil, nil}}),
		assureChunkFromSamples(t, []chunks.Sample{sample{1, 5, nil, nil}}),
	}

	tempDir := t.TempDir()

	chunkw, err := chunks.NewWriter(tempDir)
	require.NoError(t, err)

	require.NoError(t, chunkw.WriteChunks(chks...))
	require.NoError(t, chunkw.Close())

	r, err := chunks.NewDirReader(tempDir, nil)
	require.NoError(t, err)

	var wg sync.WaitGroup
	for _, chk := range chks {
		for i := 0; i < 100; i++ {
			wg.Add(1)
			go func(chunk chunks.Meta) {
				defer wg.Done()

				chkAct, iterable, err := r.ChunkOrIterable(chunk)
				require.NoError(t, err)
				require.Nil(t, iterable)
				require.Equal(t, chunk.Chunk.Bytes(), chkAct.Bytes())
			}(chk)
		}
		wg.Wait()
	}
	require.NoError(t, r.Close())
}

// TestCompactHead ensures that the head compaction
// creates a block that is ready for loading and
// does not cause data loss.
// This test:
// * opens a storage;
// * appends values;
// * compacts the head; and
// * queries the db to ensure the samples are present from the compacted head.
func TestCompactHead(t *testing.T) {
	dbDir := t.TempDir()

	// Open a DB and append data to the WAL.
	tsdbCfg := &Options{
		RetentionDuration: int64(time.Hour * 24 * 15 / time.Millisecond),
		NoLockfile:        true,
		MinBlockDuration:  int64(time.Hour * 2 / time.Millisecond),
		MaxBlockDuration:  int64(time.Hour * 2 / time.Millisecond),
		WALCompression:    wlog.CompressionSnappy,
	}

	db, err := Open(dbDir, log.NewNopLogger(), prometheus.NewRegistry(), tsdbCfg, nil)
	require.NoError(t, err)
	ctx := context.Background()
	app := db.Appender(ctx)
	var expSamples []sample
	maxt := 100
	for i := 0; i < maxt; i++ {
		val := rand.Float64()
		_, err := app.Append(0, labels.FromStrings("a", "b"), int64(i), val)
		require.NoError(t, err)
		expSamples = append(expSamples, sample{int64(i), val, nil, nil})
	}
	require.NoError(t, app.Commit())

	// Compact the Head to create a new block.
	require.NoError(t, db.CompactHead(NewRangeHead(db.Head(), 0, int64(maxt)-1)))
	require.NoError(t, db.Close())

	// Delete everything but the new block and
	// reopen the db to query it to ensure it includes the head data.
	require.NoError(t, deleteNonBlocks(db.Dir()))
	db, err = Open(dbDir, log.NewNopLogger(), prometheus.NewRegistry(), tsdbCfg, nil)
	require.NoError(t, err)
	require.Len(t, db.Blocks(), 1)
	require.Equal(t, int64(maxt), db.Head().MinTime())
	defer func() { require.NoError(t, db.Close()) }()
	querier, err := db.Querier(0, int64(maxt)-1)
	require.NoError(t, err)
	defer func() { require.NoError(t, querier.Close()) }()

	seriesSet := querier.Select(ctx, false, nil, &labels.Matcher{Type: labels.MatchEqual, Name: "a", Value: "b"})
	var series chunkenc.Iterator
	var actSamples []sample

	for seriesSet.Next() {
		series = seriesSet.At().Iterator(series)
		for series.Next() == chunkenc.ValFloat {
			time, val := series.At()
			actSamples = append(actSamples, sample{time, val, nil, nil})
		}
		require.NoError(t, series.Err())
	}
	require.Equal(t, expSamples, actSamples)
	require.NoError(t, seriesSet.Err())
}

// TestCompactHeadWithDeletion tests https://github.com/prometheus/prometheus/issues/11585.
func TestCompactHeadWithDeletion(t *testing.T) {
	db, err := Open(t.TempDir(), log.NewNopLogger(), prometheus.NewRegistry(), nil, nil)
	require.NoError(t, err)

	ctx := context.Background()

	app := db.Appender(ctx)
	_, err = app.Append(0, labels.FromStrings("a", "b"), 10, rand.Float64())
	require.NoError(t, err)
	require.NoError(t, app.Commit())

	err = db.Delete(ctx, 0, 100, labels.MustNewMatcher(labels.MatchEqual, "a", "b"))
	require.NoError(t, err)

	// This recreates the bug.
	require.NoError(t, db.CompactHead(NewRangeHead(db.Head(), 0, 100)))
	require.NoError(t, db.Close())
}

func deleteNonBlocks(dbDir string) error {
	dirs, err := os.ReadDir(dbDir)
	if err != nil {
		return err
	}
	for _, dir := range dirs {
		if ok := isBlockDir(dir); !ok {
			if err := os.RemoveAll(filepath.Join(dbDir, dir.Name())); err != nil {
				return err
			}
		}
	}
	dirs, err = os.ReadDir(dbDir)
	if err != nil {
		return err
	}
	for _, dir := range dirs {
		if ok := isBlockDir(dir); !ok {
			return fmt.Errorf("root folder:%v still hase non block directory:%v", dbDir, dir.Name())
		}
	}
	return nil
}

func TestOpen_VariousBlockStates(t *testing.T) {
	tmpDir := t.TempDir()

	var (
		expectedLoadedDirs  = map[string]struct{}{}
		expectedRemovedDirs = map[string]struct{}{}
		expectedIgnoredDirs = map[string]struct{}{}
	)

	{
		// Ok blocks; should be loaded.
		expectedLoadedDirs[createBlock(t, tmpDir, genSeries(10, 2, 0, 10))] = struct{}{}
		expectedLoadedDirs[createBlock(t, tmpDir, genSeries(10, 2, 10, 20))] = struct{}{}
	}
	{
		// Block to repair; should be repaired & loaded.
		dbDir := filepath.Join("testdata", "repair_index_version", "01BZJ9WJQPWHGNC2W4J9TA62KC")
		outDir := filepath.Join(tmpDir, "01BZJ9WJQPWHGNC2W4J9TA62KC")
		expectedLoadedDirs[outDir] = struct{}{}

		// Touch chunks dir in block.
		require.NoError(t, os.MkdirAll(filepath.Join(dbDir, "chunks"), 0o777))
		defer func() {
			require.NoError(t, os.RemoveAll(filepath.Join(dbDir, "chunks")))
		}()
		require.NoError(t, os.Mkdir(outDir, os.ModePerm))
		require.NoError(t, fileutil.CopyDirs(dbDir, outDir))
	}
	{
		// Missing meta.json; should be ignored and only logged.
		// TODO(bwplotka): Probably add metric.
		dir := createBlock(t, tmpDir, genSeries(10, 2, 20, 30))
		expectedIgnoredDirs[dir] = struct{}{}
		require.NoError(t, os.Remove(filepath.Join(dir, metaFilename)))
	}
	{
		// Tmp blocks during creation; those should be removed on start.
		dir := createBlock(t, tmpDir, genSeries(10, 2, 30, 40))
		require.NoError(t, fileutil.Replace(dir, dir+tmpForCreationBlockDirSuffix))
		expectedRemovedDirs[dir+tmpForCreationBlockDirSuffix] = struct{}{}

		// Tmp blocks during deletion; those should be removed on start.
		dir = createBlock(t, tmpDir, genSeries(10, 2, 40, 50))
		require.NoError(t, fileutil.Replace(dir, dir+tmpForDeletionBlockDirSuffix))
		expectedRemovedDirs[dir+tmpForDeletionBlockDirSuffix] = struct{}{}

		// Pre-2.21 tmp blocks; those should be removed on start.
		dir = createBlock(t, tmpDir, genSeries(10, 2, 50, 60))
		require.NoError(t, fileutil.Replace(dir, dir+tmpLegacy))
		expectedRemovedDirs[dir+tmpLegacy] = struct{}{}
	}
	{
		// One ok block; but two should be replaced.
		dir := createBlock(t, tmpDir, genSeries(10, 2, 50, 60))
		expectedLoadedDirs[dir] = struct{}{}

		m, _, err := readMetaFile(dir)
		require.NoError(t, err)

		compacted := createBlock(t, tmpDir, genSeries(10, 2, 50, 55))
		expectedRemovedDirs[compacted] = struct{}{}

		m.Compaction.Parents = append(m.Compaction.Parents,
			BlockDesc{ULID: ulid.MustParse(filepath.Base(compacted))},
			BlockDesc{ULID: ulid.MustNew(1, nil)},
			BlockDesc{ULID: ulid.MustNew(123, nil)},
		)

		// Regression test: Already removed parent can be still in list, which was causing Open errors.
		m.Compaction.Parents = append(m.Compaction.Parents, BlockDesc{ULID: ulid.MustParse(filepath.Base(compacted))})
		m.Compaction.Parents = append(m.Compaction.Parents, BlockDesc{ULID: ulid.MustParse(filepath.Base(compacted))})
		_, err = writeMetaFile(log.NewLogfmtLogger(os.Stderr), dir, m)
		require.NoError(t, err)
	}
	tmpCheckpointDir := path.Join(tmpDir, "wal/checkpoint.00000001.tmp")
	err := os.MkdirAll(tmpCheckpointDir, 0o777)
	require.NoError(t, err)
	tmpChunkSnapshotDir := path.Join(tmpDir, chunkSnapshotPrefix+"0000.00000001.tmp")
	err = os.MkdirAll(tmpChunkSnapshotDir, 0o777)
	require.NoError(t, err)

	opts := DefaultOptions()
	opts.RetentionDuration = 0
	db, err := Open(tmpDir, log.NewLogfmtLogger(os.Stderr), nil, opts, nil)
	require.NoError(t, err)

	loadedBlocks := db.Blocks()

	var loaded int
	for _, l := range loadedBlocks {
		_, ok := expectedLoadedDirs[filepath.Join(tmpDir, l.meta.ULID.String())]
		require.True(t, ok, "unexpected block", l.meta.ULID, "was loaded")
		loaded++
	}
	require.Len(t, expectedLoadedDirs, loaded)
	require.NoError(t, db.Close())

	files, err := os.ReadDir(tmpDir)
	require.NoError(t, err)

	var ignored int
	for _, f := range files {
		_, ok := expectedRemovedDirs[filepath.Join(tmpDir, f.Name())]
		require.False(t, ok, "expected", filepath.Join(tmpDir, f.Name()), "to be removed, but still exists")
		if _, ok := expectedIgnoredDirs[filepath.Join(tmpDir, f.Name())]; ok {
			ignored++
		}
	}
	require.Len(t, expectedIgnoredDirs, ignored)
	_, err = os.Stat(tmpCheckpointDir)
	require.True(t, os.IsNotExist(err))
	_, err = os.Stat(tmpChunkSnapshotDir)
	require.True(t, os.IsNotExist(err))
}

func TestOneCheckpointPerCompactCall(t *testing.T) {
	blockRange := int64(1000)
	tsdbCfg := &Options{
		RetentionDuration: blockRange * 1000,
		NoLockfile:        true,
		MinBlockDuration:  blockRange,
		MaxBlockDuration:  blockRange,
	}

	tmpDir := t.TempDir()
	ctx := context.Background()

	db, err := Open(tmpDir, log.NewNopLogger(), prometheus.NewRegistry(), tsdbCfg, nil)
	require.NoError(t, err)
	t.Cleanup(func() {
		require.NoError(t, db.Close())
	})
	db.DisableCompactions()

	// Case 1: Lot's of uncompacted data in Head.

	lbls := labels.FromStrings("foo_d", "choco_bar")
	// Append samples spanning 59 block ranges.
	app := db.Appender(context.Background())
	for i := int64(0); i < 60; i++ {
		_, err := app.Append(0, lbls, blockRange*i, rand.Float64())
		require.NoError(t, err)
		_, err = app.Append(0, lbls, (blockRange*i)+blockRange/2, rand.Float64())
		require.NoError(t, err)
		// Rotate the WAL file so that there is >3 files for checkpoint to happen.
		_, err = db.head.wal.NextSegment()
		require.NoError(t, err)
	}
	require.NoError(t, app.Commit())

	// Check the existing WAL files.
	first, last, err := wlog.Segments(db.head.wal.Dir())
	require.NoError(t, err)
	require.Equal(t, 0, first)
	require.Equal(t, 60, last)

	require.Equal(t, 0.0, prom_testutil.ToFloat64(db.head.metrics.checkpointCreationTotal))
	require.NoError(t, db.Compact(ctx))
	require.Equal(t, 1.0, prom_testutil.ToFloat64(db.head.metrics.checkpointCreationTotal))

	// As the data spans for 59 blocks, 58 go to disk and 1 remains in Head.
	require.Len(t, db.Blocks(), 58)
	// Though WAL was truncated only once, head should be truncated after each compaction.
	require.Equal(t, 58.0, prom_testutil.ToFloat64(db.head.metrics.headTruncateTotal))

	// The compaction should have only truncated first 2/3 of WAL (while also rotating the files).
	first, last, err = wlog.Segments(db.head.wal.Dir())
	require.NoError(t, err)
	require.Equal(t, 40, first)
	require.Equal(t, 61, last)

	// The first checkpoint would be for first 2/3rd of WAL, hence till 39.
	// That should be the last checkpoint.
	_, cno, err := wlog.LastCheckpoint(db.head.wal.Dir())
	require.NoError(t, err)
	require.Equal(t, 39, cno)

	// Case 2: Old blocks on disk.
	// The above blocks will act as old blocks.

	// Creating a block to cover the data in the Head so that
	// Head will skip the data during replay and start fresh.
	blocks := db.Blocks()
	newBlockMint := blocks[len(blocks)-1].Meta().MaxTime
	newBlockMaxt := db.Head().MaxTime() + 1
	require.NoError(t, db.Close())

	createBlock(t, db.dir, genSeries(1, 1, newBlockMint, newBlockMaxt))

	db, err = Open(db.dir, log.NewNopLogger(), prometheus.NewRegistry(), tsdbCfg, nil)
	require.NoError(t, err)
	db.DisableCompactions()

	// 1 block more.
	require.Len(t, db.Blocks(), 59)
	// No series in Head because of this new block.
	require.Equal(t, 0, int(db.head.NumSeries()))

	// Adding sample way into the future.
	app = db.Appender(context.Background())
	_, err = app.Append(0, lbls, blockRange*120, rand.Float64())
	require.NoError(t, err)
	require.NoError(t, app.Commit())

	// The mint of head is the last block maxt, that means the gap between mint and maxt
	// of Head is too large. This will trigger many compactions.
	require.Equal(t, newBlockMaxt, db.head.MinTime())

	// Another WAL file was rotated.
	first, last, err = wlog.Segments(db.head.wal.Dir())
	require.NoError(t, err)
	require.Equal(t, 40, first)
	require.Equal(t, 62, last)

	require.Equal(t, 0.0, prom_testutil.ToFloat64(db.head.metrics.checkpointCreationTotal))
	require.NoError(t, db.Compact(ctx))
	require.Equal(t, 1.0, prom_testutil.ToFloat64(db.head.metrics.checkpointCreationTotal))

	// No new blocks should be created as there was not data in between the new samples and the blocks.
	require.Len(t, db.Blocks(), 59)

	// The compaction should have only truncated first 2/3 of WAL (while also rotating the files).
	first, last, err = wlog.Segments(db.head.wal.Dir())
	require.NoError(t, err)
	require.Equal(t, 55, first)
	require.Equal(t, 63, last)

	// The first checkpoint would be for first 2/3rd of WAL, hence till 54.
	// That should be the last checkpoint.
	_, cno, err = wlog.LastCheckpoint(db.head.wal.Dir())
	require.NoError(t, err)
	require.Equal(t, 54, cno)
}

func TestNoPanicOnTSDBOpenError(t *testing.T) {
	tmpdir := t.TempDir()

	// Taking the lock will cause a TSDB startup error.
	l, err := tsdbutil.NewDirLocker(tmpdir, "tsdb", log.NewNopLogger(), nil)
	require.NoError(t, err)
	require.NoError(t, l.Lock())

	_, err = Open(tmpdir, nil, nil, DefaultOptions(), nil)
	require.Error(t, err)

	require.NoError(t, l.Release())
}

func TestLockfile(t *testing.T) {
	tsdbutil.TestDirLockerUsage(t, func(t *testing.T, data string, createLock bool) (*tsdbutil.DirLocker, testutil.Closer) {
		opts := DefaultOptions()
		opts.NoLockfile = !createLock

		// Create the DB. This should create lockfile and its metrics.
		db, err := Open(data, nil, nil, opts, nil)
		require.NoError(t, err)

		return db.locker, testutil.NewCallbackCloser(func() {
			require.NoError(t, db.Close())
		})
	})
}

func TestQuerier_ShouldNotPanicIfHeadChunkIsTruncatedWhileReadingQueriedChunks(t *testing.T) {
	t.Skip("TODO: investigate why process crash in CI")

	const numRuns = 5

	for i := 1; i <= numRuns; i++ {
		t.Run(strconv.Itoa(i), func(t *testing.T) {
			testQuerierShouldNotPanicIfHeadChunkIsTruncatedWhileReadingQueriedChunks(t)
		})
	}
}

func testQuerierShouldNotPanicIfHeadChunkIsTruncatedWhileReadingQueriedChunks(t *testing.T) {
	const (
		numSeries                = 1000
		numStressIterations      = 10000
		minStressAllocationBytes = 128 * 1024
		maxStressAllocationBytes = 512 * 1024
	)

	db := openTestDB(t, nil, nil)
	defer func() {
		require.NoError(t, db.Close())
	}()

	// Disable compactions so we can control it.
	db.DisableCompactions()

	// Generate the metrics we're going to append.
	metrics := make([]labels.Labels, 0, numSeries)
	for i := 0; i < numSeries; i++ {
		metrics = append(metrics, labels.FromStrings(labels.MetricName, fmt.Sprintf("test_%d", i)))
	}

	// Push 1 sample every 15s for 2x the block duration period.
	ctx := context.Background()
	interval := int64(15 * time.Second / time.Millisecond)
	ts := int64(0)

	for ; ts < 2*DefaultBlockDuration; ts += interval {
		app := db.Appender(ctx)

		for _, metric := range metrics {
			_, err := app.Append(0, metric, ts, float64(ts))
			require.NoError(t, err)
		}

		require.NoError(t, app.Commit())
	}

	// Compact the TSDB head for the first time. We expect the head chunks file has been cut.
	require.NoError(t, db.Compact(ctx))
	require.Equal(t, float64(1), prom_testutil.ToFloat64(db.Head().metrics.headTruncateTotal))

	// Push more samples for another 1x block duration period.
	for ; ts < 3*DefaultBlockDuration; ts += interval {
		app := db.Appender(ctx)

		for _, metric := range metrics {
			_, err := app.Append(0, metric, ts, float64(ts))
			require.NoError(t, err)
		}

		require.NoError(t, app.Commit())
	}

	// At this point we expect 2 mmap-ed head chunks.

	// Get a querier and make sure it's closed only once the test is over.
	querier, err := db.Querier(0, math.MaxInt64)
	require.NoError(t, err)
	defer func() {
		require.NoError(t, querier.Close())
	}()

	// Query back all series.
	hints := &storage.SelectHints{Start: 0, End: math.MaxInt64, Step: interval}
	seriesSet := querier.Select(ctx, true, hints, labels.MustNewMatcher(labels.MatchRegexp, labels.MetricName, ".+"))

	// Fetch samples iterators from all series.
	var iterators []chunkenc.Iterator
	actualSeries := 0
	for seriesSet.Next() {
		actualSeries++

		// Get the iterator and call Next() so that we're sure the chunk is loaded.
		it := seriesSet.At().Iterator(nil)
		it.Next()
		it.At()

		iterators = append(iterators, it)
	}
	require.NoError(t, seriesSet.Err())
	require.Equal(t, numSeries, actualSeries)

	// Compact the TSDB head again.
	require.NoError(t, db.Compact(ctx))
	require.Equal(t, float64(2), prom_testutil.ToFloat64(db.Head().metrics.headTruncateTotal))

	// At this point we expect 1 head chunk has been deleted.

	// Stress the memory and call GC. This is required to increase the chances
	// the chunk memory area is released to the kernel.
	var buf []byte
	for i := 0; i < numStressIterations; i++ {
		//nolint:staticcheck
		buf = append(buf, make([]byte, minStressAllocationBytes+rand.Int31n(maxStressAllocationBytes-minStressAllocationBytes))...)
		if i%1000 == 0 {
			buf = nil
		}
	}

	// Iterate samples. Here we're summing it just to make sure no golang compiler
	// optimization triggers in case we discard the result of it.At().
	var sum float64
	var firstErr error
	for _, it := range iterators {
		for it.Next() == chunkenc.ValFloat {
			_, v := it.At()
			sum += v
		}

		if err := it.Err(); err != nil {
			firstErr = err
		}
	}

	// After having iterated all samples we also want to be sure no error occurred or
	// the "cannot populate chunk XXX: not found" error occurred. This error can occur
	// when the iterator tries to fetch an head chunk which has been offloaded because
	// of the head compaction in the meanwhile.
	if firstErr != nil {
		require.ErrorContains(t, firstErr, "cannot populate chunk")
	}
}

func TestChunkQuerier_ShouldNotPanicIfHeadChunkIsTruncatedWhileReadingQueriedChunks(t *testing.T) {
	t.Skip("TODO: investigate why process crash in CI")

	const numRuns = 5

	for i := 1; i <= numRuns; i++ {
		t.Run(strconv.Itoa(i), func(t *testing.T) {
			testChunkQuerierShouldNotPanicIfHeadChunkIsTruncatedWhileReadingQueriedChunks(t)
		})
	}
}

func testChunkQuerierShouldNotPanicIfHeadChunkIsTruncatedWhileReadingQueriedChunks(t *testing.T) {
	const (
		numSeries                = 1000
		numStressIterations      = 10000
		minStressAllocationBytes = 128 * 1024
		maxStressAllocationBytes = 512 * 1024
	)

	db := openTestDB(t, nil, nil)
	defer func() {
		require.NoError(t, db.Close())
	}()

	// Disable compactions so we can control it.
	db.DisableCompactions()

	// Generate the metrics we're going to append.
	metrics := make([]labels.Labels, 0, numSeries)
	for i := 0; i < numSeries; i++ {
		metrics = append(metrics, labels.FromStrings(labels.MetricName, fmt.Sprintf("test_%d", i)))
	}

	// Push 1 sample every 15s for 2x the block duration period.
	ctx := context.Background()
	interval := int64(15 * time.Second / time.Millisecond)
	ts := int64(0)

	for ; ts < 2*DefaultBlockDuration; ts += interval {
		app := db.Appender(ctx)

		for _, metric := range metrics {
			_, err := app.Append(0, metric, ts, float64(ts))
			require.NoError(t, err)
		}

		require.NoError(t, app.Commit())
	}

	// Compact the TSDB head for the first time. We expect the head chunks file has been cut.
	require.NoError(t, db.Compact(ctx))
	require.Equal(t, float64(1), prom_testutil.ToFloat64(db.Head().metrics.headTruncateTotal))

	// Push more samples for another 1x block duration period.
	for ; ts < 3*DefaultBlockDuration; ts += interval {
		app := db.Appender(ctx)

		for _, metric := range metrics {
			_, err := app.Append(0, metric, ts, float64(ts))
			require.NoError(t, err)
		}

		require.NoError(t, app.Commit())
	}

	// At this point we expect 2 mmap-ed head chunks.

	// Get a querier and make sure it's closed only once the test is over.
	querier, err := db.ChunkQuerier(0, math.MaxInt64)
	require.NoError(t, err)
	defer func() {
		require.NoError(t, querier.Close())
	}()

	// Query back all series.
	hints := &storage.SelectHints{Start: 0, End: math.MaxInt64, Step: interval}
	seriesSet := querier.Select(ctx, true, hints, labels.MustNewMatcher(labels.MatchRegexp, labels.MetricName, ".+"))

	// Iterate all series and get their chunks.
	var it chunks.Iterator
	var chunks []chunkenc.Chunk
	actualSeries := 0
	for seriesSet.Next() {
		actualSeries++
		it = seriesSet.At().Iterator(it)
		for it.Next() {
			chunks = append(chunks, it.At().Chunk)
		}
	}
	require.NoError(t, seriesSet.Err())
	require.Equal(t, numSeries, actualSeries)

	// Compact the TSDB head again.
	require.NoError(t, db.Compact(ctx))
	require.Equal(t, float64(2), prom_testutil.ToFloat64(db.Head().metrics.headTruncateTotal))

	// At this point we expect 1 head chunk has been deleted.

	// Stress the memory and call GC. This is required to increase the chances
	// the chunk memory area is released to the kernel.
	var buf []byte
	for i := 0; i < numStressIterations; i++ {
		//nolint:staticcheck
		buf = append(buf, make([]byte, minStressAllocationBytes+rand.Int31n(maxStressAllocationBytes-minStressAllocationBytes))...)
		if i%1000 == 0 {
			buf = nil
		}
	}

	// Iterate chunks and read their bytes slice. Here we're computing the CRC32
	// just to iterate through the bytes slice. We don't really care the reason why
	// we read this data, we just need to read it to make sure the memory address
	// of the []byte is still valid.
	chkCRC32 := crc32.New(crc32.MakeTable(crc32.Castagnoli))
	for _, chunk := range chunks {
		chkCRC32.Reset()
		_, err := chkCRC32.Write(chunk.Bytes())
		require.NoError(t, err)
	}
}

func TestQuerierShouldNotFailIfOOOCompactionOccursAfterRetrievingQuerier(t *testing.T) {
	opts := DefaultOptions()
	opts.OutOfOrderTimeWindow = 3 * DefaultBlockDuration
	db := openTestDB(t, opts, nil)
	defer func() {
		require.NoError(t, db.Close())
	}()

	// Disable compactions so we can control it.
	db.DisableCompactions()

	metric := labels.FromStrings(labels.MetricName, "test_metric")
	ctx := context.Background()
	interval := int64(15 * time.Second / time.Millisecond)
	ts := int64(0)
	samplesWritten := 0

	// Capture the first timestamp - this will be the timestamp of the OOO sample we'll append below.
	oooTS := ts
	ts += interval

	// Push samples after the OOO sample we'll write below.
	for ; ts < 10*interval; ts += interval {
		app := db.Appender(ctx)
		_, err := app.Append(0, metric, ts, float64(ts))
		require.NoError(t, err)
		require.NoError(t, app.Commit())
		samplesWritten++
	}

	// Push a single OOO sample.
	app := db.Appender(ctx)
	_, err := app.Append(0, metric, oooTS, float64(ts))
	require.NoError(t, err)
	require.NoError(t, app.Commit())
	samplesWritten++

	// Get a querier.
	querierCreatedBeforeCompaction, err := db.ChunkQuerier(0, math.MaxInt64)
	require.NoError(t, err)

	// Start OOO head compaction.
	compactionComplete := atomic.NewBool(false)
	go func() {
		defer compactionComplete.Store(true)

		require.NoError(t, db.CompactOOOHead(ctx))
		require.Equal(t, float64(1), prom_testutil.ToFloat64(db.Head().metrics.chunksRemoved))
	}()

	// Give CompactOOOHead time to start work.
	// If it does not wait for querierCreatedBeforeCompaction to be closed, then the query will return incorrect results or fail.
	time.Sleep(time.Second)
	require.False(t, compactionComplete.Load(), "compaction completed before reading chunks or closing querier created before compaction")

	// Get another querier. This one should only use the compacted blocks from disk and ignore the chunks that will be garbage collected.
	querierCreatedAfterCompaction, err := db.ChunkQuerier(0, math.MaxInt64)
	require.NoError(t, err)

	testQuerier := func(q storage.ChunkQuerier) {
		// Query back the series.
		hints := &storage.SelectHints{Start: 0, End: math.MaxInt64, Step: interval}
		seriesSet := q.Select(ctx, true, hints, labels.MustNewMatcher(labels.MatchEqual, labels.MetricName, "test_metric"))

		// Collect the iterator for the series.
		var iterators []chunks.Iterator
		for seriesSet.Next() {
			iterators = append(iterators, seriesSet.At().Iterator(nil))
		}
		require.NoError(t, seriesSet.Err())
		require.Len(t, iterators, 1)
		iterator := iterators[0]

		// Check that we can still successfully read all samples.
		samplesRead := 0
		for iterator.Next() {
			samplesRead += iterator.At().Chunk.NumSamples()
		}

		require.NoError(t, iterator.Err())
		require.Equal(t, samplesWritten, samplesRead)
	}

	testQuerier(querierCreatedBeforeCompaction)

	require.False(t, compactionComplete.Load(), "compaction completed before closing querier created before compaction")
	require.NoError(t, querierCreatedBeforeCompaction.Close())
	require.Eventually(t, compactionComplete.Load, time.Second, 10*time.Millisecond, "compaction should complete after querier created before compaction was closed, and not wait for querier created after compaction")

	// Use the querier created after compaction and confirm it returns the expected results (ie. from the disk block created from OOO head and in-order head) without error.
	testQuerier(querierCreatedAfterCompaction)
	require.NoError(t, querierCreatedAfterCompaction.Close())
}

func TestQuerierShouldNotFailIfOOOCompactionOccursAfterSelecting(t *testing.T) {
	opts := DefaultOptions()
	opts.OutOfOrderTimeWindow = 3 * DefaultBlockDuration
	db := openTestDB(t, opts, nil)
	defer func() {
		require.NoError(t, db.Close())
	}()

	// Disable compactions so we can control it.
	db.DisableCompactions()

	metric := labels.FromStrings(labels.MetricName, "test_metric")
	ctx := context.Background()
	interval := int64(15 * time.Second / time.Millisecond)
	ts := int64(0)
	samplesWritten := 0

	// Capture the first timestamp - this will be the timestamp of the OOO sample we'll append below.
	oooTS := ts
	ts += interval

	// Push samples after the OOO sample we'll write below.
	for ; ts < 10*interval; ts += interval {
		app := db.Appender(ctx)
		_, err := app.Append(0, metric, ts, float64(ts))
		require.NoError(t, err)
		require.NoError(t, app.Commit())
		samplesWritten++
	}

	// Push a single OOO sample.
	app := db.Appender(ctx)
	_, err := app.Append(0, metric, oooTS, float64(ts))
	require.NoError(t, err)
	require.NoError(t, app.Commit())
	samplesWritten++

	// Get a querier.
	querier, err := db.ChunkQuerier(0, math.MaxInt64)
	require.NoError(t, err)

	// Query back the series.
	hints := &storage.SelectHints{Start: 0, End: math.MaxInt64, Step: interval}
	seriesSet := querier.Select(ctx, true, hints, labels.MustNewMatcher(labels.MatchEqual, labels.MetricName, "test_metric"))

	// Start OOO head compaction.
	compactionComplete := atomic.NewBool(false)
	go func() {
		defer compactionComplete.Store(true)

		require.NoError(t, db.CompactOOOHead(ctx))
		require.Equal(t, float64(1), prom_testutil.ToFloat64(db.Head().metrics.chunksRemoved))
	}()

	// Give CompactOOOHead time to start work.
	// If it does not wait for the querier to be closed, then the query will return incorrect results or fail.
	time.Sleep(time.Second)
	require.False(t, compactionComplete.Load(), "compaction completed before reading chunks or closing querier")

	// Collect the iterator for the series.
	var iterators []chunks.Iterator
	for seriesSet.Next() {
		iterators = append(iterators, seriesSet.At().Iterator(nil))
	}
	require.NoError(t, seriesSet.Err())
	require.Len(t, iterators, 1)
	iterator := iterators[0]

	// Check that we can still successfully read all samples.
	samplesRead := 0
	for iterator.Next() {
		samplesRead += iterator.At().Chunk.NumSamples()
	}

	require.NoError(t, iterator.Err())
	require.Equal(t, samplesWritten, samplesRead)

	require.False(t, compactionComplete.Load(), "compaction completed before closing querier")
	require.NoError(t, querier.Close())
	require.Eventually(t, compactionComplete.Load, time.Second, 10*time.Millisecond, "compaction should complete after querier was closed")
}

func TestQuerierShouldNotFailIfOOOCompactionOccursAfterRetrievingIterators(t *testing.T) {
	opts := DefaultOptions()
	opts.OutOfOrderTimeWindow = 3 * DefaultBlockDuration
	db := openTestDB(t, opts, nil)
	defer func() {
		require.NoError(t, db.Close())
	}()

	// Disable compactions so we can control it.
	db.DisableCompactions()

	metric := labels.FromStrings(labels.MetricName, "test_metric")
	ctx := context.Background()
	interval := int64(15 * time.Second / time.Millisecond)
	ts := int64(0)
	samplesWritten := 0

	// Capture the first timestamp - this will be the timestamp of the OOO sample we'll append below.
	oooTS := ts
	ts += interval

	// Push samples after the OOO sample we'll write below.
	for ; ts < 10*interval; ts += interval {
		app := db.Appender(ctx)
		_, err := app.Append(0, metric, ts, float64(ts))
		require.NoError(t, err)
		require.NoError(t, app.Commit())
		samplesWritten++
	}

	// Push a single OOO sample.
	app := db.Appender(ctx)
	_, err := app.Append(0, metric, oooTS, float64(ts))
	require.NoError(t, err)
	require.NoError(t, app.Commit())
	samplesWritten++

	// Get a querier.
	querier, err := db.ChunkQuerier(0, math.MaxInt64)
	require.NoError(t, err)

	// Query back the series.
	hints := &storage.SelectHints{Start: 0, End: math.MaxInt64, Step: interval}
	seriesSet := querier.Select(ctx, true, hints, labels.MustNewMatcher(labels.MatchEqual, labels.MetricName, "test_metric"))

	// Collect the iterator for the series.
	var iterators []chunks.Iterator
	for seriesSet.Next() {
		iterators = append(iterators, seriesSet.At().Iterator(nil))
	}
	require.NoError(t, seriesSet.Err())
	require.Len(t, iterators, 1)
	iterator := iterators[0]

	// Start OOO head compaction.
	compactionComplete := atomic.NewBool(false)
	go func() {
		defer compactionComplete.Store(true)

		require.NoError(t, db.CompactOOOHead(ctx))
		require.Equal(t, float64(1), prom_testutil.ToFloat64(db.Head().metrics.chunksRemoved))
	}()

	// Give CompactOOOHead time to start work.
	// If it does not wait for the querier to be closed, then the query will return incorrect results or fail.
	time.Sleep(time.Second)
	require.False(t, compactionComplete.Load(), "compaction completed before reading chunks or closing querier")

	// Check that we can still successfully read all samples.
	samplesRead := 0
	for iterator.Next() {
		samplesRead += iterator.At().Chunk.NumSamples()
	}

	require.NoError(t, iterator.Err())
	require.Equal(t, samplesWritten, samplesRead)

	require.False(t, compactionComplete.Load(), "compaction completed before closing querier")
	require.NoError(t, querier.Close())
	require.Eventually(t, compactionComplete.Load, time.Second, 10*time.Millisecond, "compaction should complete after querier was closed")
}

func newTestDB(t *testing.T) *DB {
	dir := t.TempDir()

	db, err := Open(dir, nil, nil, DefaultOptions(), nil)
	require.NoError(t, err)
	t.Cleanup(func() {
		require.NoError(t, db.Close())
	})
	return db
}

func TestOOOWALWrite(t *testing.T) {
	dir := t.TempDir()

	opts := DefaultOptions()
	opts.OutOfOrderCapMax = 2
	opts.OutOfOrderTimeWindow = 30 * time.Minute.Milliseconds()

	db, err := Open(dir, nil, nil, opts, nil)
	require.NoError(t, err)

	t.Cleanup(func() {
		require.NoError(t, db.Close())
	})

	s1, s2 := labels.FromStrings("l", "v1"), labels.FromStrings("l", "v2")
	minutes := func(m int64) int64 { return m * time.Minute.Milliseconds() }

	appendSample := func(app storage.Appender, l labels.Labels, mins int64) {
		_, err = app.Append(0, l, minutes(mins), float64(mins))
		require.NoError(t, err)
	}

	// Ingest sample at 1h.
	app := db.Appender(context.Background())
	appendSample(app, s1, 60)
	appendSample(app, s2, 60)
	require.NoError(t, app.Commit())

	// OOO for s1.
	app = db.Appender(context.Background())
	appendSample(app, s1, 40)
	require.NoError(t, app.Commit())

	// OOO for s2.
	app = db.Appender(context.Background())
	appendSample(app, s2, 42)
	require.NoError(t, app.Commit())

	// OOO for both s1 and s2 in the same commit.
	app = db.Appender(context.Background())
	appendSample(app, s2, 45)
	appendSample(app, s1, 35)
	appendSample(app, s1, 36) // m-maps.
	appendSample(app, s1, 37)
	require.NoError(t, app.Commit())

	// OOO for s1 but not for s2 in the same commit.
	app = db.Appender(context.Background())
	appendSample(app, s1, 50) // m-maps.
	appendSample(app, s2, 65)
	require.NoError(t, app.Commit())

	// Single commit has 2 times m-mapping and more samples after m-map.
	app = db.Appender(context.Background())
	appendSample(app, s2, 50) // m-maps.
	appendSample(app, s2, 51)
	appendSample(app, s2, 52) // m-maps.
	appendSample(app, s2, 53)
	require.NoError(t, app.Commit())

	// The MmapRef in this are not hand calculated, and instead taken from the test run.
	// What is important here is the order of records, and that MmapRef increases for each record.
	oooRecords := []interface{}{
		[]record.RefMmapMarker{
			{Ref: 1},
		},
		[]record.RefSample{
			{Ref: 1, T: minutes(40), V: 40},
		},

		[]record.RefMmapMarker{
			{Ref: 2},
		},
		[]record.RefSample{
			{Ref: 2, T: minutes(42), V: 42},
		},

		[]record.RefSample{
			{Ref: 2, T: minutes(45), V: 45},
			{Ref: 1, T: minutes(35), V: 35},
		},
		[]record.RefMmapMarker{ // 3rd sample, hence m-mapped.
			{Ref: 1, MmapRef: 4294967304},
		},
		[]record.RefSample{
			{Ref: 1, T: minutes(36), V: 36},
			{Ref: 1, T: minutes(37), V: 37},
		},

		[]record.RefMmapMarker{ // 3rd sample, hence m-mapped.
			{Ref: 1, MmapRef: 4294967354},
		},
		[]record.RefSample{ // Does not contain the in-order sample here.
			{Ref: 1, T: minutes(50), V: 50},
		},

		// Single commit but multiple OOO records.
		[]record.RefMmapMarker{
			{Ref: 2, MmapRef: 4294967403},
		},
		[]record.RefSample{
			{Ref: 2, T: minutes(50), V: 50},
			{Ref: 2, T: minutes(51), V: 51},
		},
		[]record.RefMmapMarker{
			{Ref: 2, MmapRef: 4294967452},
		},
		[]record.RefSample{
			{Ref: 2, T: minutes(52), V: 52},
			{Ref: 2, T: minutes(53), V: 53},
		},
	}

	inOrderRecords := []interface{}{
		[]record.RefSeries{
			{Ref: 1, Labels: s1},
			{Ref: 2, Labels: s2},
		},
		[]record.RefSample{
			{Ref: 1, T: minutes(60), V: 60},
			{Ref: 2, T: minutes(60), V: 60},
		},
		[]record.RefSample{
			{Ref: 1, T: minutes(40), V: 40},
		},
		[]record.RefSample{
			{Ref: 2, T: minutes(42), V: 42},
		},
		[]record.RefSample{
			{Ref: 2, T: minutes(45), V: 45},
			{Ref: 1, T: minutes(35), V: 35},
			{Ref: 1, T: minutes(36), V: 36},
			{Ref: 1, T: minutes(37), V: 37},
		},
		[]record.RefSample{ // Contains both in-order and ooo sample.
			{Ref: 1, T: minutes(50), V: 50},
			{Ref: 2, T: minutes(65), V: 65},
		},
		[]record.RefSample{
			{Ref: 2, T: minutes(50), V: 50},
			{Ref: 2, T: minutes(51), V: 51},
			{Ref: 2, T: minutes(52), V: 52},
			{Ref: 2, T: minutes(53), V: 53},
		},
	}

	getRecords := func(walDir string) []interface{} {
		sr, err := wlog.NewSegmentsReader(walDir)
		require.NoError(t, err)
		r := wlog.NewReader(sr)
		defer func() {
			require.NoError(t, sr.Close())
		}()

		var (
			records []interface{}
			dec     record.Decoder = record.NewDecoder(labels.NewSymbolTable())
		)
		for r.Next() {
			rec := r.Record()
			switch typ := dec.Type(rec); typ {
			case record.Series:
				series, err := dec.Series(rec, nil)
				require.NoError(t, err)
				records = append(records, series)
			case record.Samples:
				samples, err := dec.Samples(rec, nil)
				require.NoError(t, err)
				records = append(records, samples)
			case record.MmapMarkers:
				markers, err := dec.MmapMarkers(rec, nil)
				require.NoError(t, err)
				records = append(records, markers)
			default:
				t.Fatalf("got a WAL record that is not series or samples: %v", typ)
			}
		}

		return records
	}

	// The normal WAL.
	actRecs := getRecords(path.Join(dir, "wal"))
	testutil.RequireEqual(t, inOrderRecords, actRecs)

	// The WBL.
	actRecs = getRecords(path.Join(dir, wlog.WblDirName))
	testutil.RequireEqual(t, oooRecords, actRecs)
}

// Tests https://github.com/prometheus/prometheus/issues/10291#issuecomment-1044373110.
func TestDBPanicOnMmappingHeadChunk(t *testing.T) {
	dir := t.TempDir()
	ctx := context.Background()

	db, err := Open(dir, nil, nil, DefaultOptions(), nil)
	require.NoError(t, err)
	db.DisableCompactions()

	// Choosing scrape interval of 45s to have chunk larger than 1h.
	itvl := int64(45 * time.Second / time.Millisecond)

	lastTs := int64(0)
	addSamples := func(numSamples int) {
		app := db.Appender(context.Background())
		var ref storage.SeriesRef
		lbls := labels.FromStrings("__name__", "testing", "foo", "bar")
		for i := 0; i < numSamples; i++ {
			ref, err = app.Append(ref, lbls, lastTs, float64(lastTs))
			require.NoError(t, err)
			lastTs += itvl
			if i%10 == 0 {
				require.NoError(t, app.Commit())
				app = db.Appender(context.Background())
			}
		}
		require.NoError(t, app.Commit())
	}

	// Ingest samples upto 2h50m to make the head "about to compact".
	numSamples := int(170*time.Minute/time.Millisecond) / int(itvl)
	addSamples(numSamples)

	require.Empty(t, db.Blocks())
	require.NoError(t, db.Compact(ctx))
	require.Empty(t, db.Blocks())

	// Restarting.
	require.NoError(t, db.Close())

	db, err = Open(dir, nil, nil, DefaultOptions(), nil)
	require.NoError(t, err)
	db.DisableCompactions()

	// Ingest samples upto 20m more to make the head compact.
	numSamples = int(20*time.Minute/time.Millisecond) / int(itvl)
	addSamples(numSamples)

	require.Empty(t, db.Blocks())
	require.NoError(t, db.Compact(ctx))
	require.Len(t, db.Blocks(), 1)

	// More samples to m-map and panic.
	numSamples = int(120*time.Minute/time.Millisecond) / int(itvl)
	addSamples(numSamples)

	require.NoError(t, db.Close())
}

func TestMetadataInWAL(t *testing.T) {
	updateMetadata := func(t *testing.T, app storage.Appender, s labels.Labels, m metadata.Metadata) {
		_, err := app.UpdateMetadata(0, s, m)
		require.NoError(t, err)
	}

	db := newTestDB(t)
	ctx := context.Background()

	// Add some series so we can append metadata to them.
	app := db.Appender(ctx)
	s1 := labels.FromStrings("a", "b")
	s2 := labels.FromStrings("c", "d")
	s3 := labels.FromStrings("e", "f")
	s4 := labels.FromStrings("g", "h")

	for _, s := range []labels.Labels{s1, s2, s3, s4} {
		_, err := app.Append(0, s, 0, 0)
		require.NoError(t, err)
	}
	require.NoError(t, app.Commit())

	// Add a first round of metadata to the first three series.
	// Re-take the Appender, as the previous Commit will have it closed.
	m1 := metadata.Metadata{Type: "gauge", Unit: "unit_1", Help: "help_1"}
	m2 := metadata.Metadata{Type: "gauge", Unit: "unit_2", Help: "help_2"}
	m3 := metadata.Metadata{Type: "gauge", Unit: "unit_3", Help: "help_3"}
	app = db.Appender(ctx)
	updateMetadata(t, app, s1, m1)
	updateMetadata(t, app, s2, m2)
	updateMetadata(t, app, s3, m3)
	require.NoError(t, app.Commit())

	// Add a replicated metadata entry to the first series,
	// a completely new metadata entry for the fourth series,
	// and a changed metadata entry to the second series.
	m4 := metadata.Metadata{Type: "counter", Unit: "unit_4", Help: "help_4"}
	m5 := metadata.Metadata{Type: "counter", Unit: "unit_5", Help: "help_5"}
	app = db.Appender(ctx)
	updateMetadata(t, app, s1, m1)
	updateMetadata(t, app, s4, m4)
	updateMetadata(t, app, s2, m5)
	require.NoError(t, app.Commit())

	// Read the WAL to see if the disk storage format is correct.
	recs := readTestWAL(t, path.Join(db.Dir(), "wal"))
	var gotMetadataBlocks [][]record.RefMetadata
	for _, rec := range recs {
		if mr, ok := rec.([]record.RefMetadata); ok {
			gotMetadataBlocks = append(gotMetadataBlocks, mr)
		}
	}

	expectedMetadata := []record.RefMetadata{
		{Ref: 1, Type: record.GetMetricType(m1.Type), Unit: m1.Unit, Help: m1.Help},
		{Ref: 2, Type: record.GetMetricType(m2.Type), Unit: m2.Unit, Help: m2.Help},
		{Ref: 3, Type: record.GetMetricType(m3.Type), Unit: m3.Unit, Help: m3.Help},
		{Ref: 4, Type: record.GetMetricType(m4.Type), Unit: m4.Unit, Help: m4.Help},
		{Ref: 2, Type: record.GetMetricType(m5.Type), Unit: m5.Unit, Help: m5.Help},
	}
	require.Len(t, gotMetadataBlocks, 2)
	require.Equal(t, expectedMetadata[:3], gotMetadataBlocks[0])
	require.Equal(t, expectedMetadata[3:], gotMetadataBlocks[1])
}

func TestMetadataCheckpointingOnlyKeepsLatestEntry(t *testing.T) {
	updateMetadata := func(t *testing.T, app storage.Appender, s labels.Labels, m metadata.Metadata) {
		_, err := app.UpdateMetadata(0, s, m)
		require.NoError(t, err)
	}

	ctx := context.Background()
	numSamples := 10000
	hb, w := newTestHead(t, int64(numSamples)*10, wlog.CompressionNone, false)

	// Add some series so we can append metadata to them.
	app := hb.Appender(ctx)
	s1 := labels.FromStrings("a", "b")
	s2 := labels.FromStrings("c", "d")
	s3 := labels.FromStrings("e", "f")
	s4 := labels.FromStrings("g", "h")

	for _, s := range []labels.Labels{s1, s2, s3, s4} {
		_, err := app.Append(0, s, 0, 0)
		require.NoError(t, err)
	}
	require.NoError(t, app.Commit())

	// Add a first round of metadata to the first three series.
	// Re-take the Appender, as the previous Commit will have it closed.
	m1 := metadata.Metadata{Type: "gauge", Unit: "unit_1", Help: "help_1"}
	m2 := metadata.Metadata{Type: "gauge", Unit: "unit_2", Help: "help_2"}
	m3 := metadata.Metadata{Type: "gauge", Unit: "unit_3", Help: "help_3"}
	m4 := metadata.Metadata{Type: "gauge", Unit: "unit_4", Help: "help_4"}
	app = hb.Appender(ctx)
	updateMetadata(t, app, s1, m1)
	updateMetadata(t, app, s2, m2)
	updateMetadata(t, app, s3, m3)
	updateMetadata(t, app, s4, m4)
	require.NoError(t, app.Commit())

	// Update metadata for first series.
	m5 := metadata.Metadata{Type: "counter", Unit: "unit_5", Help: "help_5"}
	app = hb.Appender(ctx)
	updateMetadata(t, app, s1, m5)
	require.NoError(t, app.Commit())

	// Switch back-and-forth metadata for second series.
	// Since it ended on a new metadata record, we expect a single new entry.
	m6 := metadata.Metadata{Type: "counter", Unit: "unit_6", Help: "help_6"}

	app = hb.Appender(ctx)
	updateMetadata(t, app, s2, m6)
	require.NoError(t, app.Commit())

	app = hb.Appender(ctx)
	updateMetadata(t, app, s2, m2)
	require.NoError(t, app.Commit())

	app = hb.Appender(ctx)
	updateMetadata(t, app, s2, m6)
	require.NoError(t, app.Commit())

	app = hb.Appender(ctx)
	updateMetadata(t, app, s2, m2)
	require.NoError(t, app.Commit())

	app = hb.Appender(ctx)
	updateMetadata(t, app, s2, m6)
	require.NoError(t, app.Commit())

	// Let's create a checkpoint.
	first, last, err := wlog.Segments(w.Dir())
	require.NoError(t, err)
	keep := func(id chunks.HeadSeriesRef) bool {
		return id != 3
	}
	_, err = wlog.Checkpoint(log.NewNopLogger(), w, first, last-1, keep, 0)
	require.NoError(t, err)

	// Confirm there's been a checkpoint.
	cdir, _, err := wlog.LastCheckpoint(w.Dir())
	require.NoError(t, err)

	// Read in checkpoint and WAL.
	recs := readTestWAL(t, cdir)
	var gotMetadataBlocks [][]record.RefMetadata
	for _, rec := range recs {
		if mr, ok := rec.([]record.RefMetadata); ok {
			gotMetadataBlocks = append(gotMetadataBlocks, mr)
		}
	}

	// There should only be 1 metadata block present, with only the latest
	// metadata kept around.
	wantMetadata := []record.RefMetadata{
		{Ref: 1, Type: record.GetMetricType(m5.Type), Unit: m5.Unit, Help: m5.Help},
		{Ref: 2, Type: record.GetMetricType(m6.Type), Unit: m6.Unit, Help: m6.Help},
		{Ref: 4, Type: record.GetMetricType(m4.Type), Unit: m4.Unit, Help: m4.Help},
	}
	require.Len(t, gotMetadataBlocks, 1)
	require.Len(t, gotMetadataBlocks[0], 3)
	gotMetadataBlock := gotMetadataBlocks[0]

	sort.Slice(gotMetadataBlock, func(i, j int) bool { return gotMetadataBlock[i].Ref < gotMetadataBlock[j].Ref })
	require.Equal(t, wantMetadata, gotMetadataBlock)
	require.NoError(t, hb.Close())
}

func TestMetadataAssertInMemoryData(t *testing.T) {
	updateMetadata := func(t *testing.T, app storage.Appender, s labels.Labels, m metadata.Metadata) {
		_, err := app.UpdateMetadata(0, s, m)
		require.NoError(t, err)
	}

	db := openTestDB(t, nil, nil)
	ctx := context.Background()

	// Add some series so we can append metadata to them.
	app := db.Appender(ctx)
	s1 := labels.FromStrings("a", "b")
	s2 := labels.FromStrings("c", "d")
	s3 := labels.FromStrings("e", "f")
	s4 := labels.FromStrings("g", "h")

	for _, s := range []labels.Labels{s1, s2, s3, s4} {
		_, err := app.Append(0, s, 0, 0)
		require.NoError(t, err)
	}
	require.NoError(t, app.Commit())

	// Add a first round of metadata to the first three series.
	// The in-memory data held in the db Head should hold the metadata.
	m1 := metadata.Metadata{Type: "gauge", Unit: "unit_1", Help: "help_1"}
	m2 := metadata.Metadata{Type: "gauge", Unit: "unit_2", Help: "help_2"}
	m3 := metadata.Metadata{Type: "gauge", Unit: "unit_3", Help: "help_3"}
	app = db.Appender(ctx)
	updateMetadata(t, app, s1, m1)
	updateMetadata(t, app, s2, m2)
	updateMetadata(t, app, s3, m3)
	require.NoError(t, app.Commit())

	series1 := db.head.series.getByHash(s1.Hash(), s1)
	series2 := db.head.series.getByHash(s2.Hash(), s2)
	series3 := db.head.series.getByHash(s3.Hash(), s3)
	series4 := db.head.series.getByHash(s4.Hash(), s4)
	require.Equal(t, *series1.meta, m1)
	require.Equal(t, *series2.meta, m2)
	require.Equal(t, *series3.meta, m3)
	require.Nil(t, series4.meta)

	// Add a replicated metadata entry to the first series,
	// a changed metadata entry to the second series,
	// and a completely new metadata entry for the fourth series.
	// The in-memory data held in the db Head should be correctly updated.
	m4 := metadata.Metadata{Type: "counter", Unit: "unit_4", Help: "help_4"}
	m5 := metadata.Metadata{Type: "counter", Unit: "unit_5", Help: "help_5"}
	app = db.Appender(ctx)
	updateMetadata(t, app, s1, m1)
	updateMetadata(t, app, s4, m4)
	updateMetadata(t, app, s2, m5)
	require.NoError(t, app.Commit())

	series1 = db.head.series.getByHash(s1.Hash(), s1)
	series2 = db.head.series.getByHash(s2.Hash(), s2)
	series3 = db.head.series.getByHash(s3.Hash(), s3)
	series4 = db.head.series.getByHash(s4.Hash(), s4)
	require.Equal(t, *series1.meta, m1)
	require.Equal(t, *series2.meta, m5)
	require.Equal(t, *series3.meta, m3)
	require.Equal(t, *series4.meta, m4)

	require.NoError(t, db.Close())

	// Reopen the DB, replaying the WAL. The Head must have been replayed
	// correctly in memory.
	reopenDB, err := Open(db.Dir(), nil, nil, nil, nil)
	require.NoError(t, err)
	t.Cleanup(func() {
		require.NoError(t, reopenDB.Close())
	})

	_, err = reopenDB.head.wal.Size()
	require.NoError(t, err)

	require.Equal(t, *reopenDB.head.series.getByHash(s1.Hash(), s1).meta, m1)
	require.Equal(t, *reopenDB.head.series.getByHash(s2.Hash(), s2).meta, m5)
	require.Equal(t, *reopenDB.head.series.getByHash(s3.Hash(), s3).meta, m3)
	require.Equal(t, *reopenDB.head.series.getByHash(s4.Hash(), s4).meta, m4)
}

// TODO(codesome): test more samples incoming once compaction has started. To verify new samples after the start
//
//	are not included in this compaction.
func TestOOOCompaction(t *testing.T) {
	dir := t.TempDir()
	ctx := context.Background()

	opts := DefaultOptions()
	opts.OutOfOrderCapMax = 30
	opts.OutOfOrderTimeWindow = 300 * time.Minute.Milliseconds()

	db, err := Open(dir, nil, nil, opts, nil)
	require.NoError(t, err)
	db.DisableCompactions() // We want to manually call it.
	t.Cleanup(func() {
		require.NoError(t, db.Close())
	})

	series1 := labels.FromStrings("foo", "bar1")
	series2 := labels.FromStrings("foo", "bar2")

	addSample := func(fromMins, toMins int64) {
		app := db.Appender(context.Background())
		for min := fromMins; min <= toMins; min++ {
			ts := min * time.Minute.Milliseconds()
			_, err := app.Append(0, series1, ts, float64(ts))
			require.NoError(t, err)
			_, err = app.Append(0, series2, ts, float64(2*ts))
			require.NoError(t, err)
		}
		require.NoError(t, app.Commit())
	}

	// Add an in-order samples.
	addSample(250, 350)

	// Verify that the in-memory ooo chunk is empty.
	checkEmptyOOOChunk := func(lbls labels.Labels) {
		ms, created, err := db.head.getOrCreate(lbls.Hash(), lbls)
		require.NoError(t, err)
		require.False(t, created)
		require.Nil(t, ms.ooo)
	}
	checkEmptyOOOChunk(series1)
	checkEmptyOOOChunk(series2)

	// Add ooo samples that creates multiple chunks.
	// 90 to 300 spans across 3 block ranges: [0, 120), [120, 240), [240, 360)
	addSample(90, 310)
	// Adding same samples to create overlapping chunks.
	// Since the active chunk won't start at 90 again, all the new
	// chunks will have different time ranges than the previous chunks.
	addSample(90, 310)

	verifyDBSamples := func() {
		var series1Samples, series2Samples []chunks.Sample
		for _, r := range [][2]int64{{90, 119}, {120, 239}, {240, 350}} {
			fromMins, toMins := r[0], r[1]
			for min := fromMins; min <= toMins; min++ {
				ts := min * time.Minute.Milliseconds()
				series1Samples = append(series1Samples, sample{ts, float64(ts), nil, nil})
				series2Samples = append(series2Samples, sample{ts, float64(2 * ts), nil, nil})
			}
		}
		expRes := map[string][]chunks.Sample{
			series1.String(): series1Samples,
			series2.String(): series2Samples,
		}

		q, err := db.Querier(math.MinInt64, math.MaxInt64)
		require.NoError(t, err)

		actRes := query(t, q, labels.MustNewMatcher(labels.MatchRegexp, "foo", "bar.*"))
		require.Equal(t, expRes, actRes)
	}

	verifyDBSamples() // Before any compaction.

	// Verify that the in-memory ooo chunk is not empty.
	checkNonEmptyOOOChunk := func(lbls labels.Labels) {
		ms, created, err := db.head.getOrCreate(lbls.Hash(), lbls)
		require.NoError(t, err)
		require.False(t, created)
		require.Positive(t, ms.ooo.oooHeadChunk.chunk.NumSamples())
		require.Len(t, ms.ooo.oooMmappedChunks, 14) // 7 original, 7 duplicate.
	}
	checkNonEmptyOOOChunk(series1)
	checkNonEmptyOOOChunk(series2)

	// No blocks before compaction.
	require.Empty(t, db.Blocks())

	// There is a 0th WBL file.
	require.NoError(t, db.head.wbl.Sync()) // syncing to make sure wbl is flushed in windows
	files, err := os.ReadDir(db.head.wbl.Dir())
	require.NoError(t, err)
	require.Len(t, files, 1)
	require.Equal(t, "00000000", files[0].Name())
	f, err := files[0].Info()
	require.NoError(t, err)
	require.Greater(t, f.Size(), int64(100))

	// OOO compaction happens here.
	require.NoError(t, db.CompactOOOHead(ctx))

	// 3 blocks exist now. [0, 120), [120, 240), [240, 360)
	require.Len(t, db.Blocks(), 3)

	verifyDBSamples() // Blocks created out of OOO head now.

	// 0th WBL file will be deleted and 1st will be the only present.
	files, err = os.ReadDir(db.head.wbl.Dir())
	require.NoError(t, err)
	require.Len(t, files, 1)
	require.Equal(t, "00000001", files[0].Name())
	f, err = files[0].Info()
	require.NoError(t, err)
	require.Equal(t, int64(0), f.Size())

	// OOO stuff should not be present in the Head now.
	checkEmptyOOOChunk(series1)
	checkEmptyOOOChunk(series2)

	verifySamples := func(block *Block, fromMins, toMins int64) {
		series1Samples := make([]chunks.Sample, 0, toMins-fromMins+1)
		series2Samples := make([]chunks.Sample, 0, toMins-fromMins+1)
		for min := fromMins; min <= toMins; min++ {
			ts := min * time.Minute.Milliseconds()
			series1Samples = append(series1Samples, sample{ts, float64(ts), nil, nil})
			series2Samples = append(series2Samples, sample{ts, float64(2 * ts), nil, nil})
		}
		expRes := map[string][]chunks.Sample{
			series1.String(): series1Samples,
			series2.String(): series2Samples,
		}

		q, err := NewBlockQuerier(block, math.MinInt64, math.MaxInt64)
		require.NoError(t, err)

		actRes := query(t, q, labels.MustNewMatcher(labels.MatchRegexp, "foo", "bar.*"))
		require.Equal(t, expRes, actRes)
	}

	// Checking for expected data in the blocks.
	verifySamples(db.Blocks()[0], 90, 119)
	verifySamples(db.Blocks()[1], 120, 239)
	verifySamples(db.Blocks()[2], 240, 310)

	// There should be a single m-map file.
	mmapDir := mmappedChunksDir(db.head.opts.ChunkDirRoot)
	files, err = os.ReadDir(mmapDir)
	require.NoError(t, err)
	require.Len(t, files, 1)

	// Compact the in-order head and expect another block.
	// Since this is a forced compaction, this block is not aligned with 2h.
	err = db.CompactHead(NewRangeHead(db.head, 250*time.Minute.Milliseconds(), 350*time.Minute.Milliseconds()))
	require.NoError(t, err)
	require.Len(t, db.Blocks(), 4) // [0, 120), [120, 240), [240, 360), [250, 351)
	verifySamples(db.Blocks()[3], 250, 350)

	verifyDBSamples() // Blocks created out of normal and OOO head now. But not merged.

	// The compaction also clears out the old m-map files. Including
	// the file that has ooo chunks.
	files, err = os.ReadDir(mmapDir)
	require.NoError(t, err)
	require.Len(t, files, 1)
	require.Equal(t, "000001", files[0].Name())

	// This will merge overlapping block.
	require.NoError(t, db.Compact(ctx))

	require.Len(t, db.Blocks(), 3) // [0, 120), [120, 240), [240, 360)
	verifySamples(db.Blocks()[0], 90, 119)
	verifySamples(db.Blocks()[1], 120, 239)
	verifySamples(db.Blocks()[2], 240, 350) // Merged block.

	verifyDBSamples() // Final state. Blocks from normal and OOO head are merged.
}

// TestOOOCompactionWithNormalCompaction tests if OOO compaction is performed
// when the normal head's compaction is done.
func TestOOOCompactionWithNormalCompaction(t *testing.T) {
	dir := t.TempDir()
	ctx := context.Background()

	opts := DefaultOptions()
	opts.OutOfOrderCapMax = 30
	opts.OutOfOrderTimeWindow = 300 * time.Minute.Milliseconds()

	db, err := Open(dir, nil, nil, opts, nil)
	require.NoError(t, err)
	db.DisableCompactions() // We want to manually call it.
	t.Cleanup(func() {
		require.NoError(t, db.Close())
	})

	series1 := labels.FromStrings("foo", "bar1")
	series2 := labels.FromStrings("foo", "bar2")

	addSamples := func(fromMins, toMins int64) {
		app := db.Appender(context.Background())
		for min := fromMins; min <= toMins; min++ {
			ts := min * time.Minute.Milliseconds()
			_, err := app.Append(0, series1, ts, float64(ts))
			require.NoError(t, err)
			_, err = app.Append(0, series2, ts, float64(2*ts))
			require.NoError(t, err)
		}
		require.NoError(t, app.Commit())
	}

	// Add an in-order samples.
	addSamples(250, 350)

	// Add ooo samples that will result into a single block.
	addSamples(90, 110)

	// Checking that ooo chunk is not empty.
	for _, lbls := range []labels.Labels{series1, series2} {
		ms, created, err := db.head.getOrCreate(lbls.Hash(), lbls)
		require.NoError(t, err)
		require.False(t, created)
		require.Positive(t, ms.ooo.oooHeadChunk.chunk.NumSamples())
	}

	// If the normal Head is not compacted, the OOO head compaction does not take place.
	require.NoError(t, db.Compact(ctx))
	require.Empty(t, db.Blocks())

	// Add more in-order samples in future that would trigger the compaction.
	addSamples(400, 450)

	// No blocks before compaction.
	require.Empty(t, db.Blocks())

	// Compacts normal and OOO head.
	require.NoError(t, db.Compact(ctx))

	// 2 blocks exist now. [0, 120), [250, 360)
	require.Len(t, db.Blocks(), 2)
	require.Equal(t, int64(0), db.Blocks()[0].MinTime())
	require.Equal(t, 120*time.Minute.Milliseconds(), db.Blocks()[0].MaxTime())
	require.Equal(t, 250*time.Minute.Milliseconds(), db.Blocks()[1].MinTime())
	require.Equal(t, 360*time.Minute.Milliseconds(), db.Blocks()[1].MaxTime())

	// Checking that ooo chunk is empty.
	for _, lbls := range []labels.Labels{series1, series2} {
		ms, created, err := db.head.getOrCreate(lbls.Hash(), lbls)
		require.NoError(t, err)
		require.False(t, created)
		require.Nil(t, ms.ooo)
	}

	verifySamples := func(block *Block, fromMins, toMins int64) {
		series1Samples := make([]chunks.Sample, 0, toMins-fromMins+1)
		series2Samples := make([]chunks.Sample, 0, toMins-fromMins+1)
		for min := fromMins; min <= toMins; min++ {
			ts := min * time.Minute.Milliseconds()
			series1Samples = append(series1Samples, sample{ts, float64(ts), nil, nil})
			series2Samples = append(series2Samples, sample{ts, float64(2 * ts), nil, nil})
		}
		expRes := map[string][]chunks.Sample{
			series1.String(): series1Samples,
			series2.String(): series2Samples,
		}

		q, err := NewBlockQuerier(block, math.MinInt64, math.MaxInt64)
		require.NoError(t, err)

		actRes := query(t, q, labels.MustNewMatcher(labels.MatchRegexp, "foo", "bar.*"))
		require.Equal(t, expRes, actRes)
	}

	// Checking for expected data in the blocks.
	verifySamples(db.Blocks()[0], 90, 110)
	verifySamples(db.Blocks()[1], 250, 350)
}

// TestOOOCompactionWithDisabledWriteLog tests the scenario where the TSDB is
// configured to not have wal and wbl but its able to compact both the in-order
// and out-of-order head.
func TestOOOCompactionWithDisabledWriteLog(t *testing.T) {
	dir := t.TempDir()
	ctx := context.Background()

	opts := DefaultOptions()
	opts.OutOfOrderCapMax = 30
	opts.OutOfOrderTimeWindow = 300 * time.Minute.Milliseconds()
	opts.WALSegmentSize = -1 // disabled WAL and WBL

	db, err := Open(dir, nil, nil, opts, nil)
	require.NoError(t, err)
	db.DisableCompactions() // We want to manually call it.
	t.Cleanup(func() {
		require.NoError(t, db.Close())
	})

	series1 := labels.FromStrings("foo", "bar1")
	series2 := labels.FromStrings("foo", "bar2")

	addSamples := func(fromMins, toMins int64) {
		app := db.Appender(context.Background())
		for min := fromMins; min <= toMins; min++ {
			ts := min * time.Minute.Milliseconds()
			_, err := app.Append(0, series1, ts, float64(ts))
			require.NoError(t, err)
			_, err = app.Append(0, series2, ts, float64(2*ts))
			require.NoError(t, err)
		}
		require.NoError(t, app.Commit())
	}

	// Add an in-order samples.
	addSamples(250, 350)

	// Add ooo samples that will result into a single block.
	addSamples(90, 110)

	// Checking that ooo chunk is not empty.
	for _, lbls := range []labels.Labels{series1, series2} {
		ms, created, err := db.head.getOrCreate(lbls.Hash(), lbls)
		require.NoError(t, err)
		require.False(t, created)
		require.Positive(t, ms.ooo.oooHeadChunk.chunk.NumSamples())
	}

	// If the normal Head is not compacted, the OOO head compaction does not take place.
	require.NoError(t, db.Compact(ctx))
	require.Empty(t, db.Blocks())

	// Add more in-order samples in future that would trigger the compaction.
	addSamples(400, 450)

	// No blocks before compaction.
	require.Empty(t, db.Blocks())

	// Compacts normal and OOO head.
	require.NoError(t, db.Compact(ctx))

	// 2 blocks exist now. [0, 120), [250, 360)
	require.Len(t, db.Blocks(), 2)
	require.Equal(t, int64(0), db.Blocks()[0].MinTime())
	require.Equal(t, 120*time.Minute.Milliseconds(), db.Blocks()[0].MaxTime())
	require.Equal(t, 250*time.Minute.Milliseconds(), db.Blocks()[1].MinTime())
	require.Equal(t, 360*time.Minute.Milliseconds(), db.Blocks()[1].MaxTime())

	// Checking that ooo chunk is empty.
	for _, lbls := range []labels.Labels{series1, series2} {
		ms, created, err := db.head.getOrCreate(lbls.Hash(), lbls)
		require.NoError(t, err)
		require.False(t, created)
		require.Nil(t, ms.ooo)
	}

	verifySamples := func(block *Block, fromMins, toMins int64) {
		series1Samples := make([]chunks.Sample, 0, toMins-fromMins+1)
		series2Samples := make([]chunks.Sample, 0, toMins-fromMins+1)
		for min := fromMins; min <= toMins; min++ {
			ts := min * time.Minute.Milliseconds()
			series1Samples = append(series1Samples, sample{ts, float64(ts), nil, nil})
			series2Samples = append(series2Samples, sample{ts, float64(2 * ts), nil, nil})
		}
		expRes := map[string][]chunks.Sample{
			series1.String(): series1Samples,
			series2.String(): series2Samples,
		}

		q, err := NewBlockQuerier(block, math.MinInt64, math.MaxInt64)
		require.NoError(t, err)

		actRes := query(t, q, labels.MustNewMatcher(labels.MatchRegexp, "foo", "bar.*"))
		require.Equal(t, expRes, actRes)
	}

	// Checking for expected data in the blocks.
	verifySamples(db.Blocks()[0], 90, 110)
	verifySamples(db.Blocks()[1], 250, 350)
}

// TestOOOQueryAfterRestartWithSnapshotAndRemovedWBL tests the scenario where the WBL goes
// missing after a restart while snapshot was enabled, but the query still returns the right
// data from the mmap chunks.
func TestOOOQueryAfterRestartWithSnapshotAndRemovedWBL(t *testing.T) {
	dir := t.TempDir()
	ctx := context.Background()

	opts := DefaultOptions()
	opts.OutOfOrderCapMax = 10
	opts.OutOfOrderTimeWindow = 300 * time.Minute.Milliseconds()
	opts.EnableMemorySnapshotOnShutdown = true

	db, err := Open(dir, nil, nil, opts, nil)
	require.NoError(t, err)
	db.DisableCompactions() // We want to manually call it.
	t.Cleanup(func() {
		require.NoError(t, db.Close())
	})

	series1 := labels.FromStrings("foo", "bar1")
	series2 := labels.FromStrings("foo", "bar2")

	addSamples := func(fromMins, toMins int64) {
		app := db.Appender(context.Background())
		for min := fromMins; min <= toMins; min++ {
			ts := min * time.Minute.Milliseconds()
			_, err := app.Append(0, series1, ts, float64(ts))
			require.NoError(t, err)
			_, err = app.Append(0, series2, ts, float64(2*ts))
			require.NoError(t, err)
		}
		require.NoError(t, app.Commit())
	}

	// Add an in-order samples.
	addSamples(250, 350)

	// Add ooo samples that will result into a single block.
	addSamples(90, 110) // The sample 110 will not be in m-map chunks.

	// Checking that there are some ooo m-map chunks.
	for _, lbls := range []labels.Labels{series1, series2} {
		ms, created, err := db.head.getOrCreate(lbls.Hash(), lbls)
		require.NoError(t, err)
		require.False(t, created)
		require.Len(t, ms.ooo.oooMmappedChunks, 2)
		require.NotNil(t, ms.ooo.oooHeadChunk)
	}

	// Restart DB.
	require.NoError(t, db.Close())

	// For some reason wbl goes missing.
	require.NoError(t, os.RemoveAll(path.Join(dir, "wbl")))

	db, err = Open(dir, nil, nil, opts, nil)
	require.NoError(t, err)
	db.DisableCompactions() // We want to manually call it.

	// Check ooo m-map chunks again.
	for _, lbls := range []labels.Labels{series1, series2} {
		ms, created, err := db.head.getOrCreate(lbls.Hash(), lbls)
		require.NoError(t, err)
		require.False(t, created)
		require.Len(t, ms.ooo.oooMmappedChunks, 2)
		require.Equal(t, 109*time.Minute.Milliseconds(), ms.ooo.oooMmappedChunks[1].maxTime)
		require.Nil(t, ms.ooo.oooHeadChunk) // Because of missing wbl.
	}

	verifySamples := func(fromMins, toMins int64) {
		series1Samples := make([]chunks.Sample, 0, toMins-fromMins+1)
		series2Samples := make([]chunks.Sample, 0, toMins-fromMins+1)
		for min := fromMins; min <= toMins; min++ {
			ts := min * time.Minute.Milliseconds()
			series1Samples = append(series1Samples, sample{ts, float64(ts), nil, nil})
			series2Samples = append(series2Samples, sample{ts, float64(2 * ts), nil, nil})
		}
		expRes := map[string][]chunks.Sample{
			series1.String(): series1Samples,
			series2.String(): series2Samples,
		}

		q, err := db.Querier(fromMins*time.Minute.Milliseconds(), toMins*time.Minute.Milliseconds())
		require.NoError(t, err)

		actRes := query(t, q, labels.MustNewMatcher(labels.MatchRegexp, "foo", "bar.*"))
		require.Equal(t, expRes, actRes)
	}

	// Checking for expected ooo data from mmap chunks.
	verifySamples(90, 109)

	// Compaction should also work fine.
	require.Empty(t, db.Blocks())
	require.NoError(t, db.CompactOOOHead(ctx))
	require.Len(t, db.Blocks(), 1) // One block from OOO data.
	require.Equal(t, int64(0), db.Blocks()[0].MinTime())
	require.Equal(t, 120*time.Minute.Milliseconds(), db.Blocks()[0].MaxTime())

	// Checking that ooo chunk is empty in Head.
	for _, lbls := range []labels.Labels{series1, series2} {
		ms, created, err := db.head.getOrCreate(lbls.Hash(), lbls)
		require.NoError(t, err)
		require.False(t, created)
		require.Nil(t, ms.ooo)
	}

	verifySamples(90, 109)
}

func Test_Querier_OOOQuery(t *testing.T) {
	opts := DefaultOptions()
	opts.OutOfOrderCapMax = 30
	opts.OutOfOrderTimeWindow = 24 * time.Hour.Milliseconds()

	series1 := labels.FromStrings("foo", "bar1")

	minutes := func(m int64) int64 { return m * time.Minute.Milliseconds() }
	addSample := func(db *DB, fromMins, toMins, queryMinT, queryMaxT int64, expSamples []chunks.Sample) ([]chunks.Sample, int) {
		app := db.Appender(context.Background())
		totalAppended := 0
		for min := fromMins; min <= toMins; min += time.Minute.Milliseconds() {
			_, err := app.Append(0, series1, min, float64(min))
			if min >= queryMinT && min <= queryMaxT {
				expSamples = append(expSamples, sample{t: min, f: float64(min)})
			}
			require.NoError(t, err)
			totalAppended++
		}
		require.NoError(t, app.Commit())
		return expSamples, totalAppended
	}

	tests := []struct {
		name        string
		queryMinT   int64
		queryMaxT   int64
		inOrderMinT int64
		inOrderMaxT int64
		oooMinT     int64
		oooMaxT     int64
	}{
		{
			name:        "query interval covering ooomint and inordermaxt returns all ingested samples",
			queryMinT:   minutes(0),
			queryMaxT:   minutes(200),
			inOrderMinT: minutes(100),
			inOrderMaxT: minutes(200),
			oooMinT:     minutes(0),
			oooMaxT:     minutes(99),
		},
		{
			name:        "partial query interval returns only samples within interval",
			queryMinT:   minutes(20),
			queryMaxT:   minutes(180),
			inOrderMinT: minutes(100),
			inOrderMaxT: minutes(200),
			oooMinT:     minutes(0),
			oooMaxT:     minutes(99),
		},
	}
	for _, tc := range tests {
		t.Run(fmt.Sprintf("name=%s", tc.name), func(t *testing.T) {
			db := openTestDB(t, opts, nil)
			db.DisableCompactions()
			defer func() {
				require.NoError(t, db.Close())
			}()

			var expSamples []chunks.Sample

			// Add in-order samples.
			expSamples, _ = addSample(db, tc.inOrderMinT, tc.inOrderMaxT, tc.queryMinT, tc.queryMaxT, expSamples)

			// Add out-of-order samples.
			expSamples, oooSamples := addSample(db, tc.oooMinT, tc.oooMaxT, tc.queryMinT, tc.queryMaxT, expSamples)

			sort.Slice(expSamples, func(i, j int) bool {
				return expSamples[i].T() < expSamples[j].T()
			})

			querier, err := db.Querier(tc.queryMinT, tc.queryMaxT)
			require.NoError(t, err)
			defer querier.Close()

			seriesSet := query(t, querier, labels.MustNewMatcher(labels.MatchEqual, "foo", "bar1"))
			require.NotNil(t, seriesSet[series1.String()])
			require.Len(t, seriesSet, 1)
			require.Equal(t, expSamples, seriesSet[series1.String()])
			requireEqualOOOSamples(t, oooSamples, db)
		})
	}
}

func Test_ChunkQuerier_OOOQuery(t *testing.T) {
	opts := DefaultOptions()
	opts.OutOfOrderCapMax = 30
	opts.OutOfOrderTimeWindow = 24 * time.Hour.Milliseconds()

	series1 := labels.FromStrings("foo", "bar1")

	minutes := func(m int64) int64 { return m * time.Minute.Milliseconds() }
	addSample := func(db *DB, fromMins, toMins, queryMinT, queryMaxT int64, expSamples []chunks.Sample) ([]chunks.Sample, int) {
		app := db.Appender(context.Background())
		totalAppended := 0
		for min := fromMins; min <= toMins; min += time.Minute.Milliseconds() {
			_, err := app.Append(0, series1, min, float64(min))
			if min >= queryMinT && min <= queryMaxT {
				expSamples = append(expSamples, sample{t: min, f: float64(min)})
			}
			require.NoError(t, err)
			totalAppended++
		}
		require.NoError(t, app.Commit())
		return expSamples, totalAppended
	}

	tests := []struct {
		name        string
		queryMinT   int64
		queryMaxT   int64
		inOrderMinT int64
		inOrderMaxT int64
		oooMinT     int64
		oooMaxT     int64
	}{
		{
			name:        "query interval covering ooomint and inordermaxt returns all ingested samples",
			queryMinT:   minutes(0),
			queryMaxT:   minutes(200),
			inOrderMinT: minutes(100),
			inOrderMaxT: minutes(200),
			oooMinT:     minutes(0),
			oooMaxT:     minutes(99),
		},
		{
			name:        "partial query interval returns only samples within interval",
			queryMinT:   minutes(20),
			queryMaxT:   minutes(180),
			inOrderMinT: minutes(100),
			inOrderMaxT: minutes(200),
			oooMinT:     minutes(0),
			oooMaxT:     minutes(99),
		},
	}
	for _, tc := range tests {
		t.Run(fmt.Sprintf("name=%s", tc.name), func(t *testing.T) {
			db := openTestDB(t, opts, nil)
			db.DisableCompactions()
			defer func() {
				require.NoError(t, db.Close())
			}()

			var expSamples []chunks.Sample

			// Add in-order samples.
			expSamples, _ = addSample(db, tc.inOrderMinT, tc.inOrderMaxT, tc.queryMinT, tc.queryMaxT, expSamples)

			// Add out-of-order samples.
			expSamples, oooSamples := addSample(db, tc.oooMinT, tc.oooMaxT, tc.queryMinT, tc.queryMaxT, expSamples)

			sort.Slice(expSamples, func(i, j int) bool {
				return expSamples[i].T() < expSamples[j].T()
			})

			querier, err := db.ChunkQuerier(tc.queryMinT, tc.queryMaxT)
			require.NoError(t, err)
			defer querier.Close()

			chks := queryChunks(t, querier, labels.MustNewMatcher(labels.MatchEqual, "foo", "bar1"))
			require.NotNil(t, chks[series1.String()])
			require.Len(t, chks, 1)
			requireEqualOOOSamples(t, oooSamples, db)
			var gotSamples []chunks.Sample
			for _, chunk := range chks[series1.String()] {
				it := chunk.Chunk.Iterator(nil)
				for it.Next() == chunkenc.ValFloat {
					ts, v := it.At()
					gotSamples = append(gotSamples, sample{t: ts, f: v})
				}
			}
			require.Equal(t, expSamples, gotSamples)
		})
	}
}

func TestOOOAppendAndQuery(t *testing.T) {
	opts := DefaultOptions()
	opts.OutOfOrderCapMax = 30
	opts.OutOfOrderTimeWindow = 4 * time.Hour.Milliseconds()

	db := openTestDB(t, opts, nil)
	db.DisableCompactions()
	t.Cleanup(func() {
		require.NoError(t, db.Close())
	})

	s1 := labels.FromStrings("foo", "bar1")
	s2 := labels.FromStrings("foo", "bar2")

	minutes := func(m int64) int64 { return m * time.Minute.Milliseconds() }
	appendedSamples := make(map[string][]chunks.Sample)
	totalSamples := 0
	addSample := func(lbls labels.Labels, fromMins, toMins int64, faceError bool) {
		app := db.Appender(context.Background())
		key := lbls.String()
		from, to := minutes(fromMins), minutes(toMins)
		for min := from; min <= to; min += time.Minute.Milliseconds() {
			val := rand.Float64()
			_, err := app.Append(0, lbls, min, val)
			if faceError {
				require.Error(t, err)
			} else {
				require.NoError(t, err)
				appendedSamples[key] = append(appendedSamples[key], sample{t: min, f: val})
				totalSamples++
			}
		}
		if faceError {
			require.NoError(t, app.Rollback())
		} else {
			require.NoError(t, app.Commit())
		}
	}

	testQuery := func(from, to int64) {
		querier, err := db.Querier(from, to)
		require.NoError(t, err)

		seriesSet := query(t, querier, labels.MustNewMatcher(labels.MatchRegexp, "foo", "bar."))

		for k, v := range appendedSamples {
			sort.Slice(v, func(i, j int) bool {
				return v[i].T() < v[j].T()
			})
			appendedSamples[k] = v
		}

		expSamples := make(map[string][]chunks.Sample)
		for k, samples := range appendedSamples {
			for _, s := range samples {
				if s.T() < from {
					continue
				}
				if s.T() > to {
					continue
				}
				expSamples[k] = append(expSamples[k], s)
			}
		}
		require.Equal(t, expSamples, seriesSet)
		requireEqualOOOSamples(t, totalSamples-2, db)
	}

	verifyOOOMinMaxTimes := func(expMin, expMax int64) {
		require.Equal(t, minutes(expMin), db.head.MinOOOTime())
		require.Equal(t, minutes(expMax), db.head.MaxOOOTime())
	}

	// In-order samples.
	addSample(s1, 300, 300, false)
	addSample(s2, 290, 290, false)
	require.Equal(t, float64(2), prom_testutil.ToFloat64(db.head.metrics.chunksCreated))
	testQuery(math.MinInt64, math.MaxInt64)

	// Some ooo samples.
	addSample(s1, 250, 260, false)
	addSample(s2, 255, 265, false)
	verifyOOOMinMaxTimes(250, 265)
	testQuery(math.MinInt64, math.MaxInt64)
	testQuery(minutes(250), minutes(265)) // Test querying ono data time range
	testQuery(minutes(290), minutes(300)) // Test querying in-order data time range
	testQuery(minutes(250), minutes(300)) // Test querying the entire range

	// Out of time window.
	addSample(s1, 59, 59, true)
	addSample(s2, 49, 49, true)
	verifyOOOMinMaxTimes(250, 265)
	testQuery(math.MinInt64, math.MaxInt64)

	// At the edge of time window, also it would be "out of bound" without the ooo support.
	addSample(s1, 60, 65, false)
	verifyOOOMinMaxTimes(60, 265)
	testQuery(math.MinInt64, math.MaxInt64)

	// This sample is not within the time window w.r.t. the head's maxt, but it is within the window
	// w.r.t. the series' maxt. But we consider only head's maxt.
	addSample(s2, 59, 59, true)
	verifyOOOMinMaxTimes(60, 265)
	testQuery(math.MinInt64, math.MaxInt64)

	// Now the sample is within time window w.r.t. the head's maxt.
	addSample(s2, 60, 65, false)
	verifyOOOMinMaxTimes(60, 265)
	testQuery(math.MinInt64, math.MaxInt64)

	// Out of time window again.
	addSample(s1, 59, 59, true)
	addSample(s2, 49, 49, true)
	testQuery(math.MinInt64, math.MaxInt64)

	// Generating some m-map chunks. The m-map chunks here are in such a way
	// that when sorted w.r.t. mint, the last chunk's maxt is not the overall maxt
	// of the merged chunk. This tests a bug fixed in https://github.com/grafana/mimir-prometheus/pull/238/.
	require.Equal(t, float64(4), prom_testutil.ToFloat64(db.head.metrics.chunksCreated))
	addSample(s1, 180, 249, false)
	require.Equal(t, float64(6), prom_testutil.ToFloat64(db.head.metrics.chunksCreated))
	verifyOOOMinMaxTimes(60, 265)
	testQuery(math.MinInt64, math.MaxInt64)
}

func TestOOODisabled(t *testing.T) {
	opts := DefaultOptions()
	opts.OutOfOrderTimeWindow = 0
	db := openTestDB(t, opts, nil)
	db.DisableCompactions()
	t.Cleanup(func() {
		require.NoError(t, db.Close())
	})

	s1 := labels.FromStrings("foo", "bar1")
	minutes := func(m int64) int64 { return m * time.Minute.Milliseconds() }
	expSamples := make(map[string][]chunks.Sample)
	totalSamples := 0
	failedSamples := 0
	addSample := func(lbls labels.Labels, fromMins, toMins int64, faceError bool) {
		app := db.Appender(context.Background())
		key := lbls.String()
		from, to := minutes(fromMins), minutes(toMins)
		for min := from; min <= to; min += time.Minute.Milliseconds() {
			val := rand.Float64()
			_, err := app.Append(0, lbls, min, val)
			if faceError {
				require.Error(t, err)
				failedSamples++
			} else {
				require.NoError(t, err)
				expSamples[key] = append(expSamples[key], sample{t: min, f: val})
				totalSamples++
			}
		}
		if faceError {
			require.NoError(t, app.Rollback())
		} else {
			require.NoError(t, app.Commit())
		}
	}

	addSample(s1, 300, 300, false) // In-order samples.
	addSample(s1, 250, 260, true)  // Some ooo samples.
	addSample(s1, 59, 59, true)    // Out of time window.
	addSample(s1, 60, 65, true)    // At the edge of time window, also it would be "out of bound" without the ooo support.
	addSample(s1, 59, 59, true)    // Out of time window again.
	addSample(s1, 301, 310, false) // More in-order samples.

	querier, err := db.Querier(math.MinInt64, math.MaxInt64)
	require.NoError(t, err)

	seriesSet := query(t, querier, labels.MustNewMatcher(labels.MatchRegexp, "foo", "bar."))
	require.Equal(t, expSamples, seriesSet)
	requireEqualOOOSamples(t, 0, db)
	require.Equal(t, float64(failedSamples),
		prom_testutil.ToFloat64(db.head.metrics.outOfOrderSamples.WithLabelValues(sampleMetricTypeFloat))+prom_testutil.ToFloat64(db.head.metrics.outOfBoundSamples.WithLabelValues(sampleMetricTypeFloat)),
		"number of ooo/oob samples mismatch")

	// Verifying that no OOO artifacts were generated.
	_, err = os.ReadDir(path.Join(db.Dir(), wlog.WblDirName))
	require.True(t, os.IsNotExist(err))

	ms, created, err := db.head.getOrCreate(s1.Hash(), s1)
	require.NoError(t, err)
	require.False(t, created)
	require.NotNil(t, ms)
	require.Nil(t, ms.ooo)
}

func TestWBLAndMmapReplay(t *testing.T) {
	opts := DefaultOptions()
	opts.OutOfOrderCapMax = 30
	opts.OutOfOrderTimeWindow = 4 * time.Hour.Milliseconds()

	db := openTestDB(t, opts, nil)
	db.DisableCompactions()
	t.Cleanup(func() {
		require.NoError(t, db.Close())
	})

	s1 := labels.FromStrings("foo", "bar1")

	minutes := func(m int64) int64 { return m * time.Minute.Milliseconds() }
	expSamples := make(map[string][]chunks.Sample)
	totalSamples := 0
	addSample := func(lbls labels.Labels, fromMins, toMins int64) {
		app := db.Appender(context.Background())
		key := lbls.String()
		from, to := minutes(fromMins), minutes(toMins)
		for min := from; min <= to; min += time.Minute.Milliseconds() {
			val := rand.Float64()
			_, err := app.Append(0, lbls, min, val)
			require.NoError(t, err)
			expSamples[key] = append(expSamples[key], sample{t: min, f: val})
			totalSamples++
		}
		require.NoError(t, app.Commit())
	}

	testQuery := func(exp map[string][]chunks.Sample) {
		querier, err := db.Querier(math.MinInt64, math.MaxInt64)
		require.NoError(t, err)

		seriesSet := query(t, querier, labels.MustNewMatcher(labels.MatchRegexp, "foo", "bar."))

		for k, v := range exp {
			sort.Slice(v, func(i, j int) bool {
				return v[i].T() < v[j].T()
			})
			exp[k] = v
		}
		require.Equal(t, exp, seriesSet)
	}

	// In-order samples.
	addSample(s1, 300, 300)
	require.Equal(t, float64(1), prom_testutil.ToFloat64(db.head.metrics.chunksCreated))

	// Some ooo samples.
	addSample(s1, 250, 260)
	addSample(s1, 195, 249) // This creates some m-map chunks.
	require.Equal(t, float64(4), prom_testutil.ToFloat64(db.head.metrics.chunksCreated))
	testQuery(expSamples)
	oooMint, oooMaxt := minutes(195), minutes(260)

	// Collect the samples only present in the ooo m-map chunks.
	ms, created, err := db.head.getOrCreate(s1.Hash(), s1)
	require.False(t, created)
	require.NoError(t, err)
	var s1MmapSamples []chunks.Sample
	for _, mc := range ms.ooo.oooMmappedChunks {
		chk, err := db.head.chunkDiskMapper.Chunk(mc.ref)
		require.NoError(t, err)
		it := chk.Iterator(nil)
		for it.Next() == chunkenc.ValFloat {
			ts, val := it.At()
			s1MmapSamples = append(s1MmapSamples, sample{t: ts, f: val})
		}
	}
	require.NotEmpty(t, s1MmapSamples)

	require.NoError(t, db.Close())

	// Making a copy of original state of WBL and Mmap files to use it later.
	mmapDir := mmappedChunksDir(db.head.opts.ChunkDirRoot)
	wblDir := db.head.wbl.Dir()
	originalWblDir := filepath.Join(t.TempDir(), "original_wbl")
	originalMmapDir := filepath.Join(t.TempDir(), "original_mmap")
	require.NoError(t, fileutil.CopyDirs(wblDir, originalWblDir))
	require.NoError(t, fileutil.CopyDirs(mmapDir, originalMmapDir))
	resetWBLToOriginal := func() {
		require.NoError(t, os.RemoveAll(wblDir))
		require.NoError(t, fileutil.CopyDirs(originalWblDir, wblDir))
	}
	resetMmapToOriginal := func() {
		require.NoError(t, os.RemoveAll(mmapDir))
		require.NoError(t, fileutil.CopyDirs(originalMmapDir, mmapDir))
	}

	t.Run("Restart DB with both WBL and M-map files for ooo data", func(t *testing.T) {
		db, err = Open(db.dir, nil, nil, opts, nil)
		require.NoError(t, err)
		require.Equal(t, oooMint, db.head.MinOOOTime())
		require.Equal(t, oooMaxt, db.head.MaxOOOTime())
		testQuery(expSamples)
		require.NoError(t, db.Close())
	})

	t.Run("Restart DB with only WBL for ooo data", func(t *testing.T) {
		require.NoError(t, os.RemoveAll(mmapDir))

		db, err = Open(db.dir, nil, nil, opts, nil)
		require.NoError(t, err)
		require.Equal(t, oooMint, db.head.MinOOOTime())
		require.Equal(t, oooMaxt, db.head.MaxOOOTime())
		testQuery(expSamples)
		require.NoError(t, db.Close())
	})

	t.Run("Restart DB with only M-map files for ooo data", func(t *testing.T) {
		require.NoError(t, os.RemoveAll(wblDir))
		resetMmapToOriginal()

		db, err = Open(db.dir, nil, nil, opts, nil)
		require.NoError(t, err)
		require.Equal(t, oooMint, db.head.MinOOOTime())
		require.Equal(t, oooMaxt, db.head.MaxOOOTime())
		inOrderSample := expSamples[s1.String()][len(expSamples[s1.String()])-1]
		testQuery(map[string][]chunks.Sample{
			s1.String(): append(s1MmapSamples, inOrderSample),
		})
		require.NoError(t, db.Close())
	})

	t.Run("Restart DB with WBL+Mmap while increasing the OOOCapMax", func(t *testing.T) {
		resetWBLToOriginal()
		resetMmapToOriginal()

		opts.OutOfOrderCapMax = 60
		db, err = Open(db.dir, nil, nil, opts, nil)
		require.NoError(t, err)
		require.Equal(t, oooMint, db.head.MinOOOTime())
		require.Equal(t, oooMaxt, db.head.MaxOOOTime())
		testQuery(expSamples)
		require.NoError(t, db.Close())
	})

	t.Run("Restart DB with WBL+Mmap while decreasing the OOOCapMax", func(t *testing.T) {
		resetMmapToOriginal() // We need to reset because new duplicate chunks can be written above.

		opts.OutOfOrderCapMax = 10
		db, err = Open(db.dir, nil, nil, opts, nil)
		require.NoError(t, err)
		require.Equal(t, oooMint, db.head.MinOOOTime())
		require.Equal(t, oooMaxt, db.head.MaxOOOTime())
		testQuery(expSamples)
		require.NoError(t, db.Close())
	})

	t.Run("Restart DB with WBL+Mmap while having no m-map markers in WBL", func(t *testing.T) {
		resetMmapToOriginal() // We neet to reset because new duplicate chunks can be written above.

		// Removing m-map markers in WBL by rewriting it.
		newWbl, err := wlog.New(log.NewNopLogger(), nil, filepath.Join(t.TempDir(), "new_wbl"), wlog.CompressionNone)
		require.NoError(t, err)
		sr, err := wlog.NewSegmentsReader(originalWblDir)
		require.NoError(t, err)
		dec := record.NewDecoder(labels.NewSymbolTable())
		r, markers, addedRecs := wlog.NewReader(sr), 0, 0
		for r.Next() {
			rec := r.Record()
			if dec.Type(rec) == record.MmapMarkers {
				markers++
				continue
			}
			addedRecs++
			require.NoError(t, newWbl.Log(rec))
		}
		require.Positive(t, markers)
		require.Positive(t, addedRecs)
		require.NoError(t, newWbl.Close())
		require.NoError(t, sr.Close())
		require.NoError(t, os.RemoveAll(wblDir))
		require.NoError(t, os.Rename(newWbl.Dir(), wblDir))

		opts.OutOfOrderCapMax = 30
		db, err = Open(db.dir, nil, nil, opts, nil)
		require.NoError(t, err)
		require.Equal(t, oooMint, db.head.MinOOOTime())
		require.Equal(t, oooMaxt, db.head.MaxOOOTime())
		testQuery(expSamples)
	})
}

func TestOOOCompactionFailure(t *testing.T) {
	dir := t.TempDir()
	ctx := context.Background()

	opts := DefaultOptions()
	opts.OutOfOrderCapMax = 30
	opts.OutOfOrderTimeWindow = 300 * time.Minute.Milliseconds()

	db, err := Open(dir, nil, nil, opts, nil)
	require.NoError(t, err)
	db.DisableCompactions() // We want to manually call it.
	t.Cleanup(func() {
		require.NoError(t, db.Close())
	})

	series1 := labels.FromStrings("foo", "bar1")

	addSample := func(fromMins, toMins int64) {
		app := db.Appender(context.Background())
		for min := fromMins; min <= toMins; min++ {
			ts := min * time.Minute.Milliseconds()
			_, err := app.Append(0, series1, ts, float64(ts))
			require.NoError(t, err)
		}
		require.NoError(t, app.Commit())
	}

	// Add an in-order samples.
	addSample(250, 350)

	// Add ooo samples that creates multiple chunks.
	addSample(90, 310)

	// No blocks before compaction.
	require.Empty(t, db.Blocks())

	// There is a 0th WBL file.
	verifyFirstWBLFileIs0 := func(count int) {
		require.NoError(t, db.head.wbl.Sync()) // syncing to make sure wbl is flushed in windows
		files, err := os.ReadDir(db.head.wbl.Dir())
		require.NoError(t, err)
		require.Len(t, files, count)
		require.Equal(t, "00000000", files[0].Name())
		f, err := files[0].Info()
		require.NoError(t, err)
		require.Greater(t, f.Size(), int64(100))
	}
	verifyFirstWBLFileIs0(1)

	verifyMmapFiles := func(exp ...string) {
		mmapDir := mmappedChunksDir(db.head.opts.ChunkDirRoot)
		files, err := os.ReadDir(mmapDir)
		require.NoError(t, err)
		require.Len(t, files, len(exp))
		for i, f := range files {
			require.Equal(t, exp[i], f.Name())
		}
	}

	verifyMmapFiles("000001")

	// OOO compaction fails 5 times.
	originalCompactor := db.compactor
	db.compactor = &mockCompactorFailing{t: t}
	for i := 0; i < 5; i++ {
		require.Error(t, db.CompactOOOHead(ctx))
	}
	require.Empty(t, db.Blocks())

	// M-map files don't change after failed compaction.
	verifyMmapFiles("000001")

	// Because of 5 compaction attempts, there are 6 files now.
	verifyFirstWBLFileIs0(6)

	db.compactor = originalCompactor
	require.NoError(t, db.CompactOOOHead(ctx))
	oldBlocks := db.Blocks()
	require.Len(t, db.Blocks(), 3)

	// Check that the ooo chunks were removed.
	ms, created, err := db.head.getOrCreate(series1.Hash(), series1)
	require.NoError(t, err)
	require.False(t, created)
	require.Nil(t, ms.ooo)

	// The failed compaction should not have left the ooo Head corrupted.
	// Hence, expect no new blocks with another OOO compaction call.
	require.NoError(t, db.CompactOOOHead(ctx))
	require.Len(t, db.Blocks(), 3)
	require.Equal(t, oldBlocks, db.Blocks())

	// There should be a single m-map file
	verifyMmapFiles("000001")

	// All but last WBL file will be deleted.
	// 8 files in total (starting at 0) because of 7 compaction calls.
	files, err := os.ReadDir(db.head.wbl.Dir())
	require.NoError(t, err)
	require.Len(t, files, 1)
	require.Equal(t, "00000007", files[0].Name())
	f, err := files[0].Info()
	require.NoError(t, err)
	require.Equal(t, int64(0), f.Size())

	verifySamples := func(block *Block, fromMins, toMins int64) {
		series1Samples := make([]chunks.Sample, 0, toMins-fromMins+1)
		for min := fromMins; min <= toMins; min++ {
			ts := min * time.Minute.Milliseconds()
			series1Samples = append(series1Samples, sample{ts, float64(ts), nil, nil})
		}
		expRes := map[string][]chunks.Sample{
			series1.String(): series1Samples,
		}

		q, err := NewBlockQuerier(block, math.MinInt64, math.MaxInt64)
		require.NoError(t, err)

		actRes := query(t, q, labels.MustNewMatcher(labels.MatchRegexp, "foo", "bar.*"))
		require.Equal(t, expRes, actRes)
	}

	// Checking for expected data in the blocks.
	verifySamples(db.Blocks()[0], 90, 119)
	verifySamples(db.Blocks()[1], 120, 239)
	verifySamples(db.Blocks()[2], 240, 310)

	// Compact the in-order head and expect another block.
	// Since this is a forced compaction, this block is not aligned with 2h.
	err = db.CompactHead(NewRangeHead(db.head, 250*time.Minute.Milliseconds(), 350*time.Minute.Milliseconds()))
	require.NoError(t, err)
	require.Len(t, db.Blocks(), 4) // [0, 120), [120, 240), [240, 360), [250, 351)
	verifySamples(db.Blocks()[3], 250, 350)

	// The compaction also clears out the old m-map files. Including
	// the file that has ooo chunks.
	verifyMmapFiles("000001")
}

func TestWBLCorruption(t *testing.T) {
	dir := t.TempDir()

	opts := DefaultOptions()
	opts.OutOfOrderCapMax = 30
	opts.OutOfOrderTimeWindow = 300 * time.Minute.Milliseconds()

	db, err := Open(dir, nil, nil, opts, nil)
	require.NoError(t, err)
	db.DisableCompactions()
	t.Cleanup(func() {
		require.NoError(t, db.Close())
	})

	series1 := labels.FromStrings("foo", "bar1")
	var allSamples, expAfterRestart []chunks.Sample
	addSamples := func(fromMins, toMins int64, afterRestart bool) {
		app := db.Appender(context.Background())
		for min := fromMins; min <= toMins; min++ {
			ts := min * time.Minute.Milliseconds()
			_, err := app.Append(0, series1, ts, float64(ts))
			require.NoError(t, err)
			allSamples = append(allSamples, sample{t: ts, f: float64(ts)})
			if afterRestart {
				expAfterRestart = append(expAfterRestart, sample{t: ts, f: float64(ts)})
			}
		}
		require.NoError(t, app.Commit())
	}

	// Add an in-order samples.
	addSamples(340, 350, true)

	// OOO samples.
	addSamples(90, 99, true)
	addSamples(100, 119, true)
	addSamples(120, 130, true)

	// Moving onto the second file.
	_, err = db.head.wbl.NextSegment()
	require.NoError(t, err)

	// More OOO samples.
	addSamples(200, 230, true)
	addSamples(240, 255, true)

	// We corrupt WBL after the sample at 255. So everything added later
	// should be deleted after replay.

	// Checking where we corrupt it.
	require.NoError(t, db.head.wbl.Sync()) // syncing to make sure wbl is flushed in windows
	files, err := os.ReadDir(db.head.wbl.Dir())
	require.NoError(t, err)
	require.Len(t, files, 2)
	f1, err := files[1].Info()
	require.NoError(t, err)
	corruptIndex := f1.Size()
	corruptFilePath := path.Join(db.head.wbl.Dir(), files[1].Name())

	// Corrupt the WBL by adding a malformed record.
	require.NoError(t, db.head.wbl.Log([]byte{byte(record.Samples), 99, 9, 99, 9, 99, 9, 99}))

	// More samples after the corruption point.
	addSamples(260, 280, false)
	addSamples(290, 300, false)

	// Another file.
	_, err = db.head.wbl.NextSegment()
	require.NoError(t, err)

	addSamples(310, 320, false)

	// Verifying that we have data after corruption point.
	require.NoError(t, db.head.wbl.Sync()) // syncing to make sure wbl is flushed in windows
	files, err = os.ReadDir(db.head.wbl.Dir())
	require.NoError(t, err)
	require.Len(t, files, 3)
	f1, err = files[1].Info()
	require.NoError(t, err)
	require.Greater(t, f1.Size(), corruptIndex)
	f0, err := files[0].Info()
	require.NoError(t, err)
	require.Greater(t, f0.Size(), int64(100))
	f2, err := files[2].Info()
	require.NoError(t, err)
	require.Greater(t, f2.Size(), int64(100))

	verifySamples := func(expSamples []chunks.Sample) {
		sort.Slice(expSamples, func(i, j int) bool {
			return expSamples[i].T() < expSamples[j].T()
		})

		expRes := map[string][]chunks.Sample{
			series1.String(): expSamples,
		}

		q, err := db.Querier(math.MinInt64, math.MaxInt64)
		require.NoError(t, err)

		actRes := query(t, q, labels.MustNewMatcher(labels.MatchRegexp, "foo", "bar.*"))
		require.Equal(t, expRes, actRes)
	}

	verifySamples(allSamples)

	require.NoError(t, db.Close())

	// We want everything to be replayed from the WBL. So we delete the m-map files.
	require.NoError(t, os.RemoveAll(mmappedChunksDir(db.head.opts.ChunkDirRoot)))

	// Restart does the replay and repair.
	db, err = Open(db.dir, nil, nil, opts, nil)
	require.NoError(t, err)
	require.Equal(t, 1.0, prom_testutil.ToFloat64(db.head.metrics.walCorruptionsTotal))
	require.Less(t, len(expAfterRestart), len(allSamples))
	verifySamples(expAfterRestart)

	// Verify that it did the repair on disk.
	files, err = os.ReadDir(db.head.wbl.Dir())
	require.NoError(t, err)
	require.Len(t, files, 3)
	f0, err = files[0].Info()
	require.NoError(t, err)
	require.Greater(t, f0.Size(), int64(100))
	f2, err = files[2].Info()
	require.NoError(t, err)
	require.Equal(t, int64(0), f2.Size())
	require.Equal(t, corruptFilePath, path.Join(db.head.wbl.Dir(), files[1].Name()))

	// Verifying that everything after the corruption point is set to 0.
	b, err := os.ReadFile(corruptFilePath)
	require.NoError(t, err)
	sum := 0
	for _, val := range b[corruptIndex:] {
		sum += int(val)
	}
	require.Equal(t, 0, sum)

	// Another restart, everything normal with no repair.
	require.NoError(t, db.Close())
	db, err = Open(db.dir, nil, nil, opts, nil)
	require.NoError(t, err)
	require.Equal(t, 0.0, prom_testutil.ToFloat64(db.head.metrics.walCorruptionsTotal))
	verifySamples(expAfterRestart)
}

func TestOOOMmapCorruption(t *testing.T) {
	dir := t.TempDir()

	opts := DefaultOptions()
	opts.OutOfOrderCapMax = 10
	opts.OutOfOrderTimeWindow = 300 * time.Minute.Milliseconds()

	db, err := Open(dir, nil, nil, opts, nil)
	require.NoError(t, err)
	db.DisableCompactions()
	t.Cleanup(func() {
		require.NoError(t, db.Close())
	})

	series1 := labels.FromStrings("foo", "bar1")
	var allSamples, expInMmapChunks []chunks.Sample
	addSamples := func(fromMins, toMins int64, inMmapAfterCorruption bool) {
		app := db.Appender(context.Background())
		for min := fromMins; min <= toMins; min++ {
			ts := min * time.Minute.Milliseconds()
			_, err := app.Append(0, series1, ts, float64(ts))
			require.NoError(t, err)
			allSamples = append(allSamples, sample{t: ts, f: float64(ts)})
			if inMmapAfterCorruption {
				expInMmapChunks = append(expInMmapChunks, sample{t: ts, f: float64(ts)})
			}
		}
		require.NoError(t, app.Commit())
	}

	// Add an in-order samples.
	addSamples(340, 350, true)

	// OOO samples.
	addSamples(90, 99, true)
	addSamples(100, 109, true)
	// This sample m-maps a chunk. But 120 goes into a new chunk.
	addSamples(120, 120, false)

	// Second m-map file. We will corrupt this file. Sample 120 goes into this new file.
	require.NoError(t, db.head.chunkDiskMapper.CutNewFile())

	// More OOO samples.
	addSamples(200, 230, false)
	addSamples(240, 255, false)

	require.NoError(t, db.head.chunkDiskMapper.CutNewFile())
	addSamples(260, 290, false)

	verifySamples := func(expSamples []chunks.Sample) {
		sort.Slice(expSamples, func(i, j int) bool {
			return expSamples[i].T() < expSamples[j].T()
		})

		expRes := map[string][]chunks.Sample{
			series1.String(): expSamples,
		}

		q, err := db.Querier(math.MinInt64, math.MaxInt64)
		require.NoError(t, err)

		actRes := query(t, q, labels.MustNewMatcher(labels.MatchRegexp, "foo", "bar.*"))
		require.Equal(t, expRes, actRes)
	}

	verifySamples(allSamples)

	// Verifying existing files.
	mmapDir := mmappedChunksDir(db.head.opts.ChunkDirRoot)
	files, err := os.ReadDir(mmapDir)
	require.NoError(t, err)
	require.Len(t, files, 3)

	// Corrupting the 2nd file.
	f, err := os.OpenFile(path.Join(mmapDir, files[1].Name()), os.O_RDWR, 0o666)
	require.NoError(t, err)
	_, err = f.WriteAt([]byte{99, 9, 99, 9, 99}, 20)
	require.NoError(t, err)
	require.NoError(t, f.Close())
	firstFileName := files[0].Name()

	require.NoError(t, db.Close())

	// Moving OOO WBL to use it later.
	wblDir := db.head.wbl.Dir()
	wblDirTmp := path.Join(t.TempDir(), "wbl_tmp")
	require.NoError(t, os.Rename(wblDir, wblDirTmp))

	// Restart does the replay and repair of m-map files.
	db, err = Open(db.dir, nil, nil, opts, nil)
	require.NoError(t, err)
	require.Equal(t, 1.0, prom_testutil.ToFloat64(db.head.metrics.mmapChunkCorruptionTotal))
	require.Less(t, len(expInMmapChunks), len(allSamples))

	// Since there is no WBL, only samples from m-map chunks comes in the query.
	verifySamples(expInMmapChunks)

	// Verify that it did the repair on disk. All files from the point of corruption
	// should be deleted.
	files, err = os.ReadDir(mmapDir)
	require.NoError(t, err)
	require.Len(t, files, 1)
	f0, err := files[0].Info()
	require.NoError(t, err)
	require.Greater(t, f0.Size(), int64(100))
	require.Equal(t, firstFileName, files[0].Name())

	// Another restart, everything normal with no repair.
	require.NoError(t, db.Close())
	db, err = Open(db.dir, nil, nil, opts, nil)
	require.NoError(t, err)
	require.Equal(t, 0.0, prom_testutil.ToFloat64(db.head.metrics.mmapChunkCorruptionTotal))
	verifySamples(expInMmapChunks)

	// Restart again with the WBL, all samples should be present now.
	require.NoError(t, db.Close())
	require.NoError(t, os.RemoveAll(wblDir))
	require.NoError(t, os.Rename(wblDirTmp, wblDir))
	db, err = Open(db.dir, nil, nil, opts, nil)
	require.NoError(t, err)
	verifySamples(allSamples)
}

func TestOutOfOrderRuntimeConfig(t *testing.T) {
	ctx := context.Background()

	getDB := func(oooTimeWindow int64) *DB {
		dir := t.TempDir()

		opts := DefaultOptions()
		opts.OutOfOrderTimeWindow = oooTimeWindow

		db, err := Open(dir, nil, nil, opts, nil)
		require.NoError(t, err)
		db.DisableCompactions()
		t.Cleanup(func() {
			require.NoError(t, db.Close())
		})

		return db
	}

	makeConfig := func(oooTimeWindow int) *config.Config {
		return &config.Config{
			StorageConfig: config.StorageConfig{
				TSDBConfig: &config.TSDBConfig{
					OutOfOrderTimeWindow: int64(oooTimeWindow) * time.Minute.Milliseconds(),
				},
			},
		}
	}

	series1 := labels.FromStrings("foo", "bar1")
	addSamples := func(t *testing.T, db *DB, fromMins, toMins int64, success bool, allSamples []chunks.Sample) []chunks.Sample {
		app := db.Appender(context.Background())
		for min := fromMins; min <= toMins; min++ {
			ts := min * time.Minute.Milliseconds()
			_, err := app.Append(0, series1, ts, float64(ts))
			if success {
				require.NoError(t, err)
				allSamples = append(allSamples, sample{t: ts, f: float64(ts)})
			} else {
				require.Error(t, err)
			}
		}
		require.NoError(t, app.Commit())
		return allSamples
	}

	verifySamples := func(t *testing.T, db *DB, expSamples []chunks.Sample) {
		sort.Slice(expSamples, func(i, j int) bool {
			return expSamples[i].T() < expSamples[j].T()
		})

		expRes := map[string][]chunks.Sample{
			series1.String(): expSamples,
		}

		q, err := db.Querier(math.MinInt64, math.MaxInt64)
		require.NoError(t, err)

		actRes := query(t, q, labels.MustNewMatcher(labels.MatchRegexp, "foo", "bar.*"))
		require.Equal(t, expRes, actRes)
	}

	doOOOCompaction := func(t *testing.T, db *DB) {
		// WBL is not empty.
		size, err := db.head.wbl.Size()
		require.NoError(t, err)
		require.Greater(t, size, int64(0))

		require.Empty(t, db.Blocks())
		require.NoError(t, db.compactOOOHead(ctx))
		require.NotEmpty(t, db.Blocks())

		// WBL is empty.
		size, err = db.head.wbl.Size()
		require.NoError(t, err)
		require.Equal(t, int64(0), size)
	}

	t.Run("increase time window", func(t *testing.T) {
		var allSamples []chunks.Sample
		db := getDB(30 * time.Minute.Milliseconds())

		// In-order.
		allSamples = addSamples(t, db, 300, 310, true, allSamples)

		// OOO upto 30m old is success.
		allSamples = addSamples(t, db, 281, 290, true, allSamples)

		// OOO of 59m old fails.
		s := addSamples(t, db, 251, 260, false, nil)
		require.Empty(t, s)
		verifySamples(t, db, allSamples)

		oldWblPtr := fmt.Sprintf("%p", db.head.wbl)

		// Increase time window and try adding again.
		err := db.ApplyConfig(makeConfig(60))
		require.NoError(t, err)
		allSamples = addSamples(t, db, 251, 260, true, allSamples)

		// WBL does not change.
		newWblPtr := fmt.Sprintf("%p", db.head.wbl)
		require.Equal(t, oldWblPtr, newWblPtr)

		doOOOCompaction(t, db)
		verifySamples(t, db, allSamples)
	})

	t.Run("decrease time window and increase again", func(t *testing.T) {
		var allSamples []chunks.Sample
		db := getDB(60 * time.Minute.Milliseconds())

		// In-order.
		allSamples = addSamples(t, db, 300, 310, true, allSamples)

		// OOO upto 59m old is success.
		allSamples = addSamples(t, db, 251, 260, true, allSamples)

		oldWblPtr := fmt.Sprintf("%p", db.head.wbl)
		// Decrease time window.
		err := db.ApplyConfig(makeConfig(30))
		require.NoError(t, err)

		// OOO of 49m old fails.
		s := addSamples(t, db, 261, 270, false, nil)
		require.Empty(t, s)

		// WBL does not change.
		newWblPtr := fmt.Sprintf("%p", db.head.wbl)
		require.Equal(t, oldWblPtr, newWblPtr)

		verifySamples(t, db, allSamples)

		// Increase time window again and check
		err = db.ApplyConfig(makeConfig(60))
		require.NoError(t, err)
		allSamples = addSamples(t, db, 261, 270, true, allSamples)
		verifySamples(t, db, allSamples)

		// WBL does not change.
		newWblPtr = fmt.Sprintf("%p", db.head.wbl)
		require.Equal(t, oldWblPtr, newWblPtr)

		doOOOCompaction(t, db)
		verifySamples(t, db, allSamples)
	})

	t.Run("disabled to enabled", func(t *testing.T) {
		var allSamples []chunks.Sample
		db := getDB(0)

		// In-order.
		allSamples = addSamples(t, db, 300, 310, true, allSamples)

		// OOO fails.
		s := addSamples(t, db, 251, 260, false, nil)
		require.Empty(t, s)
		verifySamples(t, db, allSamples)

		require.Nil(t, db.head.wbl)

		// Increase time window and try adding again.
		err := db.ApplyConfig(makeConfig(60))
		require.NoError(t, err)
		allSamples = addSamples(t, db, 251, 260, true, allSamples)

		// WBL gets created.
		require.NotNil(t, db.head.wbl)

		verifySamples(t, db, allSamples)

		// OOO compaction works now.
		doOOOCompaction(t, db)
		verifySamples(t, db, allSamples)
	})

	t.Run("enabled to disabled", func(t *testing.T) {
		var allSamples []chunks.Sample
		db := getDB(60 * time.Minute.Milliseconds())

		// In-order.
		allSamples = addSamples(t, db, 300, 310, true, allSamples)

		// OOO upto 59m old is success.
		allSamples = addSamples(t, db, 251, 260, true, allSamples)

		oldWblPtr := fmt.Sprintf("%p", db.head.wbl)
		// Time Window to 0, hence disabled.
		err := db.ApplyConfig(makeConfig(0))
		require.NoError(t, err)

		// OOO within old time window fails.
		s := addSamples(t, db, 290, 309, false, nil)
		require.Empty(t, s)

		// WBL does not change and is not removed.
		newWblPtr := fmt.Sprintf("%p", db.head.wbl)
		require.Equal(t, oldWblPtr, newWblPtr)

		verifySamples(t, db, allSamples)

		// Compaction still works after disabling with WBL cleanup.
		doOOOCompaction(t, db)
		verifySamples(t, db, allSamples)
	})

	t.Run("disabled to disabled", func(t *testing.T) {
		var allSamples []chunks.Sample
		db := getDB(0)

		// In-order.
		allSamples = addSamples(t, db, 300, 310, true, allSamples)

		// OOO fails.
		s := addSamples(t, db, 290, 309, false, nil)
		require.Empty(t, s)
		verifySamples(t, db, allSamples)
		require.Nil(t, db.head.wbl)

		// Time window to 0.
		err := db.ApplyConfig(makeConfig(0))
		require.NoError(t, err)

		// OOO still fails.
		s = addSamples(t, db, 290, 309, false, nil)
		require.Empty(t, s)
		verifySamples(t, db, allSamples)
		require.Nil(t, db.head.wbl)
	})
}

func TestNoGapAfterRestartWithOOO(t *testing.T) {
	series1 := labels.FromStrings("foo", "bar1")
	addSamples := func(t *testing.T, db *DB, fromMins, toMins int64, success bool) {
		app := db.Appender(context.Background())
		for min := fromMins; min <= toMins; min++ {
			ts := min * time.Minute.Milliseconds()
			_, err := app.Append(0, series1, ts, float64(ts))
			if success {
				require.NoError(t, err)
			} else {
				require.Error(t, err)
			}
		}
		require.NoError(t, app.Commit())
	}

	verifySamples := func(t *testing.T, db *DB, fromMins, toMins int64) {
		var expSamples []chunks.Sample
		for min := fromMins; min <= toMins; min++ {
			ts := min * time.Minute.Milliseconds()
			expSamples = append(expSamples, sample{t: ts, f: float64(ts)})
		}

		expRes := map[string][]chunks.Sample{
			series1.String(): expSamples,
		}

		q, err := db.Querier(math.MinInt64, math.MaxInt64)
		require.NoError(t, err)

		actRes := query(t, q, labels.MustNewMatcher(labels.MatchRegexp, "foo", "bar.*"))
		require.Equal(t, expRes, actRes)
	}

	cases := []struct {
		inOrderMint, inOrderMaxt int64
		oooMint, oooMaxt         int64
		// After compaction.
		blockRanges        [][2]int64
		headMint, headMaxt int64
	}{
		{
			300, 490,
			489, 489,
			[][2]int64{{300, 360}, {480, 600}},
			360, 490,
		},
		{
			300, 490,
			479, 479,
			[][2]int64{{300, 360}, {360, 480}},
			360, 490,
		},
	}

	for i, c := range cases {
		t.Run(fmt.Sprintf("case=%d", i), func(t *testing.T) {
			dir := t.TempDir()
			ctx := context.Background()

			opts := DefaultOptions()
			opts.OutOfOrderTimeWindow = 30 * time.Minute.Milliseconds()

			db, err := Open(dir, nil, nil, opts, nil)
			require.NoError(t, err)
			db.DisableCompactions()
			t.Cleanup(func() {
				require.NoError(t, db.Close())
			})

			// 3h10m=190m worth in-order data.
			addSamples(t, db, c.inOrderMint, c.inOrderMaxt, true)
			verifySamples(t, db, c.inOrderMint, c.inOrderMaxt)

			// One ooo samples.
			addSamples(t, db, c.oooMint, c.oooMaxt, true)
			verifySamples(t, db, c.inOrderMint, c.inOrderMaxt)

			// We get 2 blocks. 1 from OOO, 1 from in-order.
			require.NoError(t, db.Compact(ctx))
			verifyBlockRanges := func() {
				blocks := db.Blocks()
				require.Equal(t, len(c.blockRanges), len(blocks))
				for j, br := range c.blockRanges {
					require.Equal(t, br[0]*time.Minute.Milliseconds(), blocks[j].MinTime())
					require.Equal(t, br[1]*time.Minute.Milliseconds(), blocks[j].MaxTime())
				}
			}
			verifyBlockRanges()
			require.Equal(t, c.headMint*time.Minute.Milliseconds(), db.head.MinTime())
			require.Equal(t, c.headMaxt*time.Minute.Milliseconds(), db.head.MaxTime())

			// Restart and expect all samples to be present.
			require.NoError(t, db.Close())

			db, err = Open(dir, nil, nil, opts, nil)
			require.NoError(t, err)
			db.DisableCompactions()

			verifyBlockRanges()
			require.Equal(t, c.headMint*time.Minute.Milliseconds(), db.head.MinTime())
			require.Equal(t, c.headMaxt*time.Minute.Milliseconds(), db.head.MaxTime())
			verifySamples(t, db, c.inOrderMint, c.inOrderMaxt)
		})
	}
}

func TestWblReplayAfterOOODisableAndRestart(t *testing.T) {
	dir := t.TempDir()

	opts := DefaultOptions()
	opts.OutOfOrderTimeWindow = 60 * time.Minute.Milliseconds()

	db, err := Open(dir, nil, nil, opts, nil)
	require.NoError(t, err)
	db.DisableCompactions()
	t.Cleanup(func() {
		require.NoError(t, db.Close())
	})

	series1 := labels.FromStrings("foo", "bar1")
	var allSamples []chunks.Sample
	addSamples := func(fromMins, toMins int64) {
		app := db.Appender(context.Background())
		for min := fromMins; min <= toMins; min++ {
			ts := min * time.Minute.Milliseconds()
			_, err := app.Append(0, series1, ts, float64(ts))
			require.NoError(t, err)
			allSamples = append(allSamples, sample{t: ts, f: float64(ts)})
		}
		require.NoError(t, app.Commit())
	}

	// In-order samples.
	addSamples(290, 300)
	// OOO samples.
	addSamples(250, 260)

	verifySamples := func(expSamples []chunks.Sample) {
		sort.Slice(expSamples, func(i, j int) bool {
			return expSamples[i].T() < expSamples[j].T()
		})

		expRes := map[string][]chunks.Sample{
			series1.String(): expSamples,
		}

		q, err := db.Querier(math.MinInt64, math.MaxInt64)
		require.NoError(t, err)

		actRes := query(t, q, labels.MustNewMatcher(labels.MatchRegexp, "foo", "bar.*"))
		require.Equal(t, expRes, actRes)
	}

	verifySamples(allSamples)

	// Restart DB with OOO disabled.
	require.NoError(t, db.Close())
	opts.OutOfOrderTimeWindow = 0
	db, err = Open(db.dir, nil, nil, opts, nil)
	require.NoError(t, err)

	// We can still query OOO samples when OOO is disabled.
	verifySamples(allSamples)
}

func TestPanicOnApplyConfig(t *testing.T) {
	dir := t.TempDir()

	opts := DefaultOptions()
	opts.OutOfOrderTimeWindow = 60 * time.Minute.Milliseconds()

	db, err := Open(dir, nil, nil, opts, nil)
	require.NoError(t, err)
	db.DisableCompactions()
	t.Cleanup(func() {
		require.NoError(t, db.Close())
	})

	series1 := labels.FromStrings("foo", "bar1")
	var allSamples []chunks.Sample
	addSamples := func(fromMins, toMins int64) {
		app := db.Appender(context.Background())
		for min := fromMins; min <= toMins; min++ {
			ts := min * time.Minute.Milliseconds()
			_, err := app.Append(0, series1, ts, float64(ts))
			require.NoError(t, err)
			allSamples = append(allSamples, sample{t: ts, f: float64(ts)})
		}
		require.NoError(t, app.Commit())
	}

	// In-order samples.
	addSamples(290, 300)
	// OOO samples.
	addSamples(250, 260)

	// Restart DB with OOO disabled.
	require.NoError(t, db.Close())
	opts.OutOfOrderTimeWindow = 0
	db, err = Open(db.dir, nil, prometheus.NewRegistry(), opts, nil)
	require.NoError(t, err)

	// ApplyConfig with OOO enabled and expect no panic.
	err = db.ApplyConfig(&config.Config{
		StorageConfig: config.StorageConfig{
			TSDBConfig: &config.TSDBConfig{
				OutOfOrderTimeWindow: 60 * time.Minute.Milliseconds(),
			},
		},
	})
	require.NoError(t, err)
}

func TestDiskFillingUpAfterDisablingOOO(t *testing.T) {
	dir := t.TempDir()
	ctx := context.Background()

	opts := DefaultOptions()
	opts.OutOfOrderTimeWindow = 60 * time.Minute.Milliseconds()

	db, err := Open(dir, nil, nil, opts, nil)
	require.NoError(t, err)
	db.DisableCompactions()
	t.Cleanup(func() {
		require.NoError(t, db.Close())
	})

	series1 := labels.FromStrings("foo", "bar1")
	var allSamples []chunks.Sample
	addSamples := func(fromMins, toMins int64) {
		app := db.Appender(context.Background())
		for min := fromMins; min <= toMins; min++ {
			ts := min * time.Minute.Milliseconds()
			_, err := app.Append(0, series1, ts, float64(ts))
			require.NoError(t, err)
			allSamples = append(allSamples, sample{t: ts, f: float64(ts)})
		}
		require.NoError(t, app.Commit())
	}

	// In-order samples.
	addSamples(290, 300)
	// OOO samples.
	addSamples(250, 299)

	// Restart DB with OOO disabled.
	require.NoError(t, db.Close())
	opts.OutOfOrderTimeWindow = 0
	db, err = Open(db.dir, nil, prometheus.NewRegistry(), opts, nil)
	require.NoError(t, err)
	db.DisableCompactions()

	ms := db.head.series.getByHash(series1.Hash(), series1)
	require.NotEmpty(t, ms.ooo.oooMmappedChunks, "OOO mmap chunk was not replayed")

	checkMmapFileContents := func(contains, notContains []string) {
		mmapDir := mmappedChunksDir(db.head.opts.ChunkDirRoot)
		files, err := os.ReadDir(mmapDir)
		require.NoError(t, err)

		fnames := make([]string, 0, len(files))
		for _, f := range files {
			fnames = append(fnames, f.Name())
		}

		for _, f := range contains {
			require.Contains(t, fnames, f)
		}
		for _, f := range notContains {
			require.NotContains(t, fnames, f)
		}
	}

	// Add in-order samples until ready for compaction..
	addSamples(301, 500)

	// Check that m-map files gets deleted properly after compactions.

	db.head.mmapHeadChunks()
	checkMmapFileContents([]string{"000001", "000002"}, nil)
	require.NoError(t, db.Compact(ctx))
	checkMmapFileContents([]string{"000002"}, []string{"000001"})
	require.Nil(t, ms.ooo, "OOO mmap chunk was not compacted")

	addSamples(501, 650)
	db.head.mmapHeadChunks()
	checkMmapFileContents([]string{"000002", "000003"}, []string{"000001"})
	require.NoError(t, db.Compact(ctx))
	checkMmapFileContents(nil, []string{"000001", "000002", "000003"})

	// Verify that WBL is empty.
	files, err := os.ReadDir(db.head.wbl.Dir())
	require.NoError(t, err)
	require.Len(t, files, 1) // Last empty file after compaction.
	finfo, err := files[0].Info()
	require.NoError(t, err)
	require.Equal(t, int64(0), finfo.Size())
}

func TestHistogramAppendAndQuery(t *testing.T) {
	t.Run("integer histograms", func(t *testing.T) {
		testHistogramAppendAndQueryHelper(t, false)
	})
	t.Run("float histograms", func(t *testing.T) {
		testHistogramAppendAndQueryHelper(t, true)
	})
}

func testHistogramAppendAndQueryHelper(t *testing.T, floatHistogram bool) {
	t.Helper()
	db := openTestDB(t, nil, nil)
	minute := func(m int) int64 { return int64(m) * time.Minute.Milliseconds() }
	t.Cleanup(func() {
		require.NoError(t, db.Close())
	})

	ctx := context.Background()
	appendHistogram := func(
		lbls labels.Labels, tsMinute int, h *histogram.Histogram,
		exp *[]chunks.Sample, expCRH histogram.CounterResetHint,
	) {
		t.Helper()
		var err error
		app := db.Appender(ctx)
		if floatHistogram {
			_, err = app.AppendHistogram(0, lbls, minute(tsMinute), nil, h.ToFloat(nil))
			efh := h.ToFloat(nil)
			efh.CounterResetHint = expCRH
			*exp = append(*exp, sample{t: minute(tsMinute), fh: efh})
		} else {
			_, err = app.AppendHistogram(0, lbls, minute(tsMinute), h.Copy(), nil)
			eh := h.Copy()
			eh.CounterResetHint = expCRH
			*exp = append(*exp, sample{t: minute(tsMinute), h: eh})
		}
		require.NoError(t, err)
		require.NoError(t, app.Commit())
	}
	appendFloat := func(lbls labels.Labels, tsMinute int, val float64, exp *[]chunks.Sample) {
		t.Helper()
		app := db.Appender(ctx)
		_, err := app.Append(0, lbls, minute(tsMinute), val)
		require.NoError(t, err)
		require.NoError(t, app.Commit())
		*exp = append(*exp, sample{t: minute(tsMinute), f: val})
	}

	testQuery := func(name, value string, exp map[string][]chunks.Sample) {
		t.Helper()
		q, err := db.Querier(math.MinInt64, math.MaxInt64)
		require.NoError(t, err)
		act := query(t, q, labels.MustNewMatcher(labels.MatchRegexp, name, value))
		require.Equal(t, exp, act)
	}

	baseH := &histogram.Histogram{
		Count:         15,
		ZeroCount:     4,
		ZeroThreshold: 0.001,
		Sum:           35.5,
		Schema:        1,
		PositiveSpans: []histogram.Span{
			{Offset: 0, Length: 2},
			{Offset: 2, Length: 2},
		},
		PositiveBuckets: []int64{1, 1, -1, 0},
		NegativeSpans: []histogram.Span{
			{Offset: 0, Length: 1},
			{Offset: 1, Length: 2},
		},
		NegativeBuckets: []int64{1, 2, -1},
	}

	var (
		series1                = labels.FromStrings("foo", "bar1")
		series2                = labels.FromStrings("foo", "bar2")
		series3                = labels.FromStrings("foo", "bar3")
		series4                = labels.FromStrings("foo", "bar4")
		exp1, exp2, exp3, exp4 []chunks.Sample
	)

	// TODO(codesome): test everything for negative buckets as well.
	t.Run("series with only histograms", func(t *testing.T) {
		h := baseH.Copy() // This is shared across all sub tests.

		appendHistogram(series1, 100, h, &exp1, histogram.UnknownCounterReset)
		testQuery("foo", "bar1", map[string][]chunks.Sample{series1.String(): exp1})

		h.PositiveBuckets[0]++
		h.NegativeBuckets[0] += 2
		h.Count += 10
		appendHistogram(series1, 101, h, &exp1, histogram.NotCounterReset)
		testQuery("foo", "bar1", map[string][]chunks.Sample{series1.String(): exp1})

		t.Run("changing schema", func(t *testing.T) {
			h.Schema = 2
			appendHistogram(series1, 102, h, &exp1, histogram.UnknownCounterReset)
			testQuery("foo", "bar1", map[string][]chunks.Sample{series1.String(): exp1})

			// Schema back to old.
			h.Schema = 1
			appendHistogram(series1, 103, h, &exp1, histogram.UnknownCounterReset)
			testQuery("foo", "bar1", map[string][]chunks.Sample{series1.String(): exp1})
		})

		t.Run("new buckets incoming", func(t *testing.T) {
			// In the previous unit test, during the last histogram append, we
			// changed the schema and  that caused a new chunk creation. Because
			// of the next append the layout of the last histogram will change
			// because the chunk will be re-encoded. So this forces us to modify
			// the last histogram in exp1 so when we query we get the expected
			// results.
			if floatHistogram {
				lh := exp1[len(exp1)-1].FH().Copy()
				lh.PositiveSpans[1].Length++
				lh.PositiveBuckets = append(lh.PositiveBuckets, 0)
				exp1[len(exp1)-1] = sample{t: exp1[len(exp1)-1].T(), fh: lh}
			} else {
				lh := exp1[len(exp1)-1].H().Copy()
				lh.PositiveSpans[1].Length++
				lh.PositiveBuckets = append(lh.PositiveBuckets, -2) // -2 makes the last bucket 0.
				exp1[len(exp1)-1] = sample{t: exp1[len(exp1)-1].T(), h: lh}
			}

			// This histogram with new bucket at the end causes the re-encoding of the previous histogram.
			// Hence the previous histogram is recoded into this new layout.
			// But the query returns the histogram from the in-memory buffer, hence we don't see the recode here yet.
			h.PositiveSpans[1].Length++
			h.PositiveBuckets = append(h.PositiveBuckets, 1)
			h.Count += 3
			appendHistogram(series1, 104, h, &exp1, histogram.NotCounterReset)
			testQuery("foo", "bar1", map[string][]chunks.Sample{series1.String(): exp1})

			// Because of the previous two histograms being on the active chunk,
			// and the next append is only adding a new bucket, the active chunk
			// will be re-encoded to the new layout.
			if floatHistogram {
				lh := exp1[len(exp1)-2].FH().Copy()
				lh.PositiveSpans[0].Length++
				lh.PositiveSpans[1].Offset--
				lh.PositiveBuckets = []float64{2, 3, 0, 2, 2, 0}
				exp1[len(exp1)-2] = sample{t: exp1[len(exp1)-2].T(), fh: lh}

				lh = exp1[len(exp1)-1].FH().Copy()
				lh.PositiveSpans[0].Length++
				lh.PositiveSpans[1].Offset--
				lh.PositiveBuckets = []float64{2, 3, 0, 2, 2, 3}
				exp1[len(exp1)-1] = sample{t: exp1[len(exp1)-1].T(), fh: lh}
			} else {
				lh := exp1[len(exp1)-2].H().Copy()
				lh.PositiveSpans[0].Length++
				lh.PositiveSpans[1].Offset--
				lh.PositiveBuckets = []int64{2, 1, -3, 2, 0, -2}
				exp1[len(exp1)-2] = sample{t: exp1[len(exp1)-2].T(), h: lh}

				lh = exp1[len(exp1)-1].H().Copy()
				lh.PositiveSpans[0].Length++
				lh.PositiveSpans[1].Offset--
				lh.PositiveBuckets = []int64{2, 1, -3, 2, 0, 1}
				exp1[len(exp1)-1] = sample{t: exp1[len(exp1)-1].T(), h: lh}
			}

			// Now we add the new buckets in between. Empty bucket is again not present for the old histogram.
			h.PositiveSpans[0].Length++
			h.PositiveSpans[1].Offset--
			h.Count += 3
			// {2, 1, -1, 0, 1} -> {2, 1, 0, -1, 0, 1}
			h.PositiveBuckets = append(h.PositiveBuckets[:2], append([]int64{0}, h.PositiveBuckets[2:]...)...)
			appendHistogram(series1, 105, h, &exp1, histogram.NotCounterReset)
			testQuery("foo", "bar1", map[string][]chunks.Sample{series1.String(): exp1})

			// We add 4 more histograms to clear out the buffer and see the re-encoded histograms.
			appendHistogram(series1, 106, h, &exp1, histogram.NotCounterReset)
			appendHistogram(series1, 107, h, &exp1, histogram.NotCounterReset)
			appendHistogram(series1, 108, h, &exp1, histogram.NotCounterReset)
			appendHistogram(series1, 109, h, &exp1, histogram.NotCounterReset)

			// Update the expected histograms to reflect the re-encoding.
			if floatHistogram {
				l := len(exp1)
				h7 := exp1[l-7].FH()
				h7.PositiveSpans = exp1[l-1].FH().PositiveSpans
				h7.PositiveBuckets = []float64{2, 3, 0, 2, 2, 0}
				exp1[l-7] = sample{t: exp1[l-7].T(), fh: h7}

				h6 := exp1[l-6].FH()
				h6.PositiveSpans = exp1[l-1].FH().PositiveSpans
				h6.PositiveBuckets = []float64{2, 3, 0, 2, 2, 3}
				exp1[l-6] = sample{t: exp1[l-6].T(), fh: h6}
			} else {
				l := len(exp1)
				h7 := exp1[l-7].H()
				h7.PositiveSpans = exp1[l-1].H().PositiveSpans
				h7.PositiveBuckets = []int64{2, 1, -3, 2, 0, -2} // -3 and -2 are the empty buckets.
				exp1[l-7] = sample{t: exp1[l-7].T(), h: h7}

				h6 := exp1[l-6].H()
				h6.PositiveSpans = exp1[l-1].H().PositiveSpans
				h6.PositiveBuckets = []int64{2, 1, -3, 2, 0, 1} // -3 is the empty bucket.
				exp1[l-6] = sample{t: exp1[l-6].T(), h: h6}
			}

			testQuery("foo", "bar1", map[string][]chunks.Sample{series1.String(): exp1})
		})

		t.Run("buckets disappearing", func(t *testing.T) {
			h.PositiveSpans[1].Length--
			h.PositiveBuckets = h.PositiveBuckets[:len(h.PositiveBuckets)-1]
			h.Count -= 3
			appendHistogram(series1, 110, h, &exp1, histogram.CounterReset)
			testQuery("foo", "bar1", map[string][]chunks.Sample{series1.String(): exp1})
		})
	})

	t.Run("series starting with float and then getting histograms", func(t *testing.T) {
		appendFloat(series2, 100, 100, &exp2)
		appendFloat(series2, 101, 101, &exp2)
		appendFloat(series2, 102, 102, &exp2)
		testQuery("foo", "bar2", map[string][]chunks.Sample{series2.String(): exp2})

		h := baseH.Copy()
		appendHistogram(series2, 103, h, &exp2, histogram.UnknownCounterReset)
		appendHistogram(series2, 104, h, &exp2, histogram.NotCounterReset)
		appendHistogram(series2, 105, h, &exp2, histogram.NotCounterReset)
		testQuery("foo", "bar2", map[string][]chunks.Sample{series2.String(): exp2})

		// Switching between float and histograms again.
		appendFloat(series2, 106, 106, &exp2)
		appendFloat(series2, 107, 107, &exp2)
		testQuery("foo", "bar2", map[string][]chunks.Sample{series2.String(): exp2})

		appendHistogram(series2, 108, h, &exp2, histogram.UnknownCounterReset)
		appendHistogram(series2, 109, h, &exp2, histogram.NotCounterReset)
		testQuery("foo", "bar2", map[string][]chunks.Sample{series2.String(): exp2})
	})

	t.Run("series starting with histogram and then getting float", func(t *testing.T) {
		h := baseH.Copy()
		appendHistogram(series3, 101, h, &exp3, histogram.UnknownCounterReset)
		appendHistogram(series3, 102, h, &exp3, histogram.NotCounterReset)
		appendHistogram(series3, 103, h, &exp3, histogram.NotCounterReset)
		testQuery("foo", "bar3", map[string][]chunks.Sample{series3.String(): exp3})

		appendFloat(series3, 104, 100, &exp3)
		appendFloat(series3, 105, 101, &exp3)
		appendFloat(series3, 106, 102, &exp3)
		testQuery("foo", "bar3", map[string][]chunks.Sample{series3.String(): exp3})

		// Switching between histogram and float again.
		appendHistogram(series3, 107, h, &exp3, histogram.UnknownCounterReset)
		appendHistogram(series3, 108, h, &exp3, histogram.NotCounterReset)
		testQuery("foo", "bar3", map[string][]chunks.Sample{series3.String(): exp3})

		appendFloat(series3, 109, 106, &exp3)
		appendFloat(series3, 110, 107, &exp3)
		testQuery("foo", "bar3", map[string][]chunks.Sample{series3.String(): exp3})
	})

	t.Run("query mix of histogram and float series", func(t *testing.T) {
		// A float only series.
		appendFloat(series4, 100, 100, &exp4)
		appendFloat(series4, 101, 101, &exp4)
		appendFloat(series4, 102, 102, &exp4)

		testQuery("foo", "bar.*", map[string][]chunks.Sample{
			series1.String(): exp1,
			series2.String(): exp2,
			series3.String(): exp3,
			series4.String(): exp4,
		})
	})
}

func TestQueryHistogramFromBlocksWithCompaction(t *testing.T) {
	minute := func(m int) int64 { return int64(m) * time.Minute.Milliseconds() }

	testBlockQuerying := func(t *testing.T, blockSeries ...[]storage.Series) {
		t.Helper()

		opts := DefaultOptions()
		db := openTestDB(t, opts, nil)
		t.Cleanup(func() {
			require.NoError(t, db.Close())
		})

		var it chunkenc.Iterator
		exp := make(map[string][]chunks.Sample)
		for _, series := range blockSeries {
			createBlock(t, db.Dir(), series)

			for _, s := range series {
				key := s.Labels().String()
				it = s.Iterator(it)
				slice := exp[key]
				for typ := it.Next(); typ != chunkenc.ValNone; typ = it.Next() {
					switch typ {
					case chunkenc.ValFloat:
						ts, v := it.At()
						slice = append(slice, sample{t: ts, f: v})
					case chunkenc.ValHistogram:
						ts, h := it.AtHistogram(nil)
						slice = append(slice, sample{t: ts, h: h})
					case chunkenc.ValFloatHistogram:
						ts, h := it.AtFloatHistogram(nil)
						slice = append(slice, sample{t: ts, fh: h})
					default:
						t.Fatalf("unexpected sample value type %d", typ)
					}
				}
				sort.Slice(slice, func(i, j int) bool {
					return slice[i].T() < slice[j].T()
				})
				exp[key] = slice
			}
		}

		require.Empty(t, db.Blocks())
		require.NoError(t, db.reload())
		require.Len(t, db.Blocks(), len(blockSeries))

		q, err := db.Querier(math.MinInt64, math.MaxInt64)
		require.NoError(t, err)
		res := query(t, q, labels.MustNewMatcher(labels.MatchRegexp, "__name__", ".*"))
		compareSeries(t, exp, res)

		// Compact all the blocks together and query again.
		blocks := db.Blocks()
		blockDirs := make([]string, 0, len(blocks))
		for _, b := range blocks {
			blockDirs = append(blockDirs, b.Dir())
		}
		ids, err := db.compactor.Compact(db.Dir(), blockDirs, blocks)
		require.NoError(t, err)
		require.Len(t, ids, 1)
		require.NoError(t, db.reload())
		require.Len(t, db.Blocks(), 1)

		q, err = db.Querier(math.MinInt64, math.MaxInt64)
		require.NoError(t, err)
		res = query(t, q, labels.MustNewMatcher(labels.MatchRegexp, "__name__", ".*"))

		// After compaction, we do not require "unknown" counter resets
		// due to origin from different overlapping chunks anymore.
		for _, ss := range exp {
			for i, s := range ss[1:] {
				if s.H() != nil && ss[i].H() != nil && s.H().CounterResetHint == histogram.UnknownCounterReset {
					s.H().CounterResetHint = histogram.NotCounterReset
				}
				if s.FH() != nil && ss[i].FH() != nil && s.FH().CounterResetHint == histogram.UnknownCounterReset {
					s.FH().CounterResetHint = histogram.NotCounterReset
				}
			}
		}
		compareSeries(t, exp, res)
	}

	for _, floatHistogram := range []bool{false, true} {
		t.Run(fmt.Sprintf("floatHistogram=%t", floatHistogram), func(t *testing.T) {
			t.Run("serial blocks with only histograms", func(t *testing.T) {
				testBlockQuerying(t,
					genHistogramSeries(10, 5, minute(0), minute(119), minute(1), floatHistogram),
					genHistogramSeries(10, 5, minute(120), minute(239), minute(1), floatHistogram),
					genHistogramSeries(10, 5, minute(240), minute(359), minute(1), floatHistogram),
				)
			})

			t.Run("serial blocks with either histograms or floats in a block and not both", func(t *testing.T) {
				testBlockQuerying(t,
					genHistogramSeries(10, 5, minute(0), minute(119), minute(1), floatHistogram),
					genSeriesFromSampleGenerator(10, 5, minute(120), minute(239), minute(1), func(ts int64) chunks.Sample {
						return sample{t: ts, f: rand.Float64()}
					}),
					genHistogramSeries(10, 5, minute(240), minute(359), minute(1), floatHistogram),
				)
			})

			t.Run("serial blocks with mix of histograms and float64", func(t *testing.T) {
				testBlockQuerying(t,
					genHistogramAndFloatSeries(10, 5, minute(0), minute(60), minute(1), floatHistogram),
					genHistogramSeries(10, 5, minute(61), minute(120), minute(1), floatHistogram),
					genHistogramAndFloatSeries(10, 5, minute(121), minute(180), minute(1), floatHistogram),
					genSeriesFromSampleGenerator(10, 5, minute(181), minute(240), minute(1), func(ts int64) chunks.Sample {
						return sample{t: ts, f: rand.Float64()}
					}),
				)
			})

			t.Run("overlapping blocks with only histograms", func(t *testing.T) {
				testBlockQuerying(t,
					genHistogramSeries(10, 5, minute(0), minute(120), minute(3), floatHistogram),
					genHistogramSeries(10, 5, minute(1), minute(120), minute(3), floatHistogram),
					genHistogramSeries(10, 5, minute(2), minute(120), minute(3), floatHistogram),
				)
			})

			t.Run("overlapping blocks with only histograms and only float in a series", func(t *testing.T) {
				testBlockQuerying(t,
					genHistogramSeries(10, 5, minute(0), minute(120), minute(3), floatHistogram),
					genSeriesFromSampleGenerator(10, 5, minute(1), minute(120), minute(3), func(ts int64) chunks.Sample {
						return sample{t: ts, f: rand.Float64()}
					}),
					genHistogramSeries(10, 5, minute(2), minute(120), minute(3), floatHistogram),
				)
			})

			t.Run("overlapping blocks with mix of histograms and float64", func(t *testing.T) {
				testBlockQuerying(t,
					genHistogramAndFloatSeries(10, 5, minute(0), minute(60), minute(3), floatHistogram),
					genHistogramSeries(10, 5, minute(46), minute(100), minute(3), floatHistogram),
					genHistogramAndFloatSeries(10, 5, minute(89), minute(140), minute(3), floatHistogram),
					genSeriesFromSampleGenerator(10, 5, minute(126), minute(200), minute(3), func(ts int64) chunks.Sample {
						return sample{t: ts, f: rand.Float64()}
					}),
				)
			})
		})
	}
}

func TestNativeHistogramFlag(t *testing.T) {
	dir := t.TempDir()
	db, err := Open(dir, nil, nil, nil, nil)
	require.NoError(t, err)
	t.Cleanup(func() {
		require.NoError(t, db.Close())
	})
	h := &histogram.Histogram{
		Count:         9,
		ZeroCount:     4,
		ZeroThreshold: 0.001,
		Sum:           35.5,
		Schema:        1,
		PositiveSpans: []histogram.Span{
			{Offset: 0, Length: 2},
			{Offset: 2, Length: 2},
		},
		PositiveBuckets: []int64{1, 1, -1, 0},
	}

	l := labels.FromStrings("foo", "bar")

	app := db.Appender(context.Background())

	// Disabled by default.
	_, err = app.AppendHistogram(0, l, 100, h, nil)
	require.Equal(t, storage.ErrNativeHistogramsDisabled, err)
	_, err = app.AppendHistogram(0, l, 105, nil, h.ToFloat(nil))
	require.Equal(t, storage.ErrNativeHistogramsDisabled, err)

	// Enable and append.
	db.EnableNativeHistograms()
	_, err = app.AppendHistogram(0, l, 200, h, nil)
	require.NoError(t, err)
	_, err = app.AppendHistogram(0, l, 205, nil, h.ToFloat(nil))
	require.NoError(t, err)

	db.DisableNativeHistograms()
	_, err = app.AppendHistogram(0, l, 300, h, nil)
	require.Equal(t, storage.ErrNativeHistogramsDisabled, err)
	_, err = app.AppendHistogram(0, l, 305, nil, h.ToFloat(nil))
	require.Equal(t, storage.ErrNativeHistogramsDisabled, err)

	require.NoError(t, app.Commit())

	q, err := db.Querier(math.MinInt, math.MaxInt64)
	require.NoError(t, err)
	act := query(t, q, labels.MustNewMatcher(labels.MatchEqual, "foo", "bar"))
	require.Equal(t, map[string][]chunks.Sample{
		l.String(): {sample{t: 200, h: h}, sample{t: 205, fh: h.ToFloat(nil)}},
	}, act)
}

// compareSeries essentially replaces `require.Equal(t, expected, actual) in
// situations where the actual series might contain more counter reset hints
// "unknown" than the expected series. This can easily happen for long series
// that trigger new chunks. This function therefore tolerates counter reset
// hints "CounterReset" and "NotCounterReset" in an expected series where the
// actual series contains a counter reset hint "UnknownCounterReset".
// "GaugeType" hints are still strictly checked, and any "UnknownCounterReset"
// in an expected series has to be matched precisely by the actual series.
func compareSeries(t require.TestingT, expected, actual map[string][]chunks.Sample) {
	if len(expected) != len(actual) {
		// The reason for the difference is not the counter reset hints
		// (alone), so let's use the pretty diffing by the require
		// package.
		require.Equal(t, expected, actual, "number of series differs")
	}
	for key, eSamples := range expected {
		aSamples, ok := actual[key]
		if !ok {
			require.Equal(t, expected, actual, "expected series %q not found", key)
		}
		if len(eSamples) != len(aSamples) {
			require.Equal(t, eSamples, aSamples, "number of samples for series %q differs", key)
		}
		for i, eS := range eSamples {
			aS := aSamples[i]
			aH, eH := aS.H(), eS.H()
			aFH, eFH := aS.FH(), eS.FH()
			switch {
			case aH != nil && eH != nil && aH.CounterResetHint == histogram.UnknownCounterReset && eH.CounterResetHint != histogram.GaugeType:
				eH = eH.Copy()
				eH.CounterResetHint = histogram.UnknownCounterReset
				eS = sample{t: eS.T(), h: eH}
			case aFH != nil && eFH != nil && aFH.CounterResetHint == histogram.UnknownCounterReset && eFH.CounterResetHint != histogram.GaugeType:
				eFH = eFH.Copy()
				eFH.CounterResetHint = histogram.UnknownCounterReset
				eS = sample{t: eS.T(), fh: eFH}
			}
			require.Equal(t, eS, aS, "sample %d in series %q differs", i, key)
		}
	}
}

// TestChunkQuerierReadWriteRace looks for any possible race between appending
// samples and reading chunks because the head chunk that is being appended to
// can be read in parallel and we should be able to make a copy of the chunk without
// worrying about the parallel write.
func TestChunkQuerierReadWriteRace(t *testing.T) {
	db := openTestDB(t, nil, nil)
	defer func() {
		require.NoError(t, db.Close())
	}()

	lbls := labels.FromStrings("foo", "bar")

	writer := func() error {
		<-time.After(5 * time.Millisecond) // Initial pause while readers start.
		ts := 0
		for i := 0; i < 500; i++ {
			app := db.Appender(context.Background())
			for j := 0; j < 10; j++ {
				ts++
				_, err := app.Append(0, lbls, int64(ts), float64(ts*100))
				if err != nil {
					return err
				}
			}
			err := app.Commit()
			if err != nil {
				return err
			}
			<-time.After(time.Millisecond)
		}
		return nil
	}

	reader := func() {
		querier, err := db.ChunkQuerier(math.MinInt64, math.MaxInt64)
		require.NoError(t, err)
		defer func(q storage.ChunkQuerier) {
			require.NoError(t, q.Close())
		}(querier)
		ss := querier.Select(context.Background(), false, nil, labels.MustNewMatcher(labels.MatchEqual, "foo", "bar"))
		for ss.Next() {
			cs := ss.At()
			it := cs.Iterator(nil)
			for it.Next() {
				m := it.At()
				b := m.Chunk.Bytes()
				bb := make([]byte, len(b))
				copy(bb, b) // This copying of chunk bytes detects any race.
			}
		}
		require.NoError(t, ss.Err())
	}

	ch := make(chan struct{})
	var writerErr error
	go func() {
		defer close(ch)
		writerErr = writer()
	}()

Outer:
	for {
		reader()
		select {
		case <-ch:
			break Outer
		default:
		}
	}

	require.NoError(t, writerErr)
}

func requireEqualOOOSamples(t *testing.T, expectedSamples int, db *DB) {
	require.Equal(t, float64(expectedSamples),
		prom_testutil.ToFloat64(db.head.metrics.outOfOrderSamplesAppended.WithLabelValues(sampleMetricTypeFloat)),
		"number of ooo appended samples mismatch")
}

type mockCompactorFn struct {
	planFn    func() ([]string, error)
	compactFn func() ([]ulid.ULID, error)
	writeFn   func() ([]ulid.ULID, error)
}

func (c *mockCompactorFn) Plan(_ string) ([]string, error) {
	return c.planFn()
}

func (c *mockCompactorFn) Compact(_ string, _ []string, _ []*Block) ([]ulid.ULID, error) {
	return c.compactFn()
}

func (c *mockCompactorFn) CompactOOO(_ string, _ *OOOCompactionHead) (result []ulid.ULID, err error) {
	panic("implement me")
}

func (c *mockCompactorFn) Write(_ string, _ BlockReader, _, _ int64, _ *BlockMeta) ([]ulid.ULID, error) {
	return c.writeFn()
}

// Regression test for https://github.com/prometheus/prometheus/pull/13754
func TestAbortBlockCompactions(t *testing.T) {
	// Create a test DB
	db := openTestDB(t, nil, nil)
	defer func() {
		require.NoError(t, db.Close())
	}()
	// It should NOT be compactible at the beginning of the test
	require.False(t, db.head.compactable(), "head should NOT be compactable")

	// Track the number of compactions run inside db.compactBlocks()
	var compactions int

	// Use a mock compactor with custom Plan() implementation
	db.compactor = &mockCompactorFn{
		planFn: func() ([]string, error) {
			// On every Plan() run increment compactions. After 4 compactions
			// update HEAD to make it compactible to force an exit from db.compactBlocks() loop.
			compactions++
			if compactions > 3 {
				chunkRange := db.head.chunkRange.Load()
				db.head.minTime.Store(0)
				db.head.maxTime.Store(chunkRange * 2)
				require.True(t, db.head.compactable(), "head should be compactable")
			}
			// Our custom Plan() will always return something to compact.
			return []string{"1", "2", "3"}, nil
		},
		compactFn: func() ([]ulid.ULID, error) {
			return []ulid.ULID{}, nil
		},
		writeFn: func() ([]ulid.ULID, error) {
			return []ulid.ULID{}, nil
		},
	}

	err := db.Compact(context.Background())
	require.NoError(t, err)
	require.True(t, db.head.compactable(), "head should be compactable")
	require.Equal(t, 4, compactions, "expected 4 compactions to be completed")
}

func TestNewCompactorFunc(t *testing.T) {
	opts := DefaultOptions()
	block1 := ulid.MustNew(1, nil)
	block2 := ulid.MustNew(2, nil)
	opts.NewCompactorFunc = func(ctx context.Context, r prometheus.Registerer, l log.Logger, ranges []int64, pool chunkenc.Pool, opts *Options) (Compactor, error) {
		return &mockCompactorFn{
			planFn: func() ([]string, error) {
				return []string{block1.String(), block2.String()}, nil
			},
			compactFn: func() ([]ulid.ULID, error) {
				return []ulid.ULID{block1}, nil
			},
			writeFn: func() ([]ulid.ULID, error) {
				return []ulid.ULID{block2}, nil
			},
		}, nil
	}
	db := openTestDB(t, opts, nil)
	defer func() {
		require.NoError(t, db.Close())
	}()
	plans, err := db.compactor.Plan("")
	require.NoError(t, err)
	require.Equal(t, []string{block1.String(), block2.String()}, plans)
	ulids, err := db.compactor.Compact("", nil, nil)
	require.NoError(t, err)
	require.Len(t, ulids, 1)
	require.Equal(t, block1, ulids[0])
	ulids, err = db.compactor.Write("", nil, 0, 1, nil)
	require.NoError(t, err)
	require.Len(t, ulids, 1)
	require.Equal(t, block2, ulids[0])
}

<<<<<<< HEAD
func TestCompactHeadWithoutTruncation(t *testing.T) {
	setupDB := func() *DB {
		db := openTestDB(t, nil, nil)
		t.Cleanup(func() {
			require.NoError(t, db.Close())
		})
		db.DisableCompactions()

		// Add samples to the head.
		lbls := labels.FromStrings("foo", "bar")
		app := db.Appender(context.Background())
		_, err := app.Append(0, lbls, 0, 0)
		require.NoError(t, err)
		_, err = app.Append(0, lbls, DefaultBlockDuration/2, float64(DefaultBlockDuration/2))
		require.NoError(t, err)
		_, err = app.Append(0, lbls, DefaultBlockDuration-1, float64(DefaultBlockDuration-1))
		require.NoError(t, err)
		_, err = app.Append(0, lbls, 2*DefaultBlockDuration, float64(2*DefaultBlockDuration))
		require.NoError(t, err)
		require.NoError(t, app.Commit())

		return db
	}

	testQuery := func(db *DB, expSamples []chunks.Sample) {
		rh := NewRangeHead(db.Head(), math.MinInt64, math.MaxInt64)
		q, err := NewBlockQuerier(rh, math.MinInt64, math.MaxInt64)
		require.NoError(t, err)
		ss := query(t, q, labels.MustNewMatcher(labels.MatchEqual, "foo", "bar"))
		require.Equal(t, map[string][]chunks.Sample{`{foo="bar"}`: expSamples}, ss)
	}

	{ // Compact the head with truncation.
		db := setupDB()
		rh := NewRangeHead(db.Head(), 0, DefaultBlockDuration-1)
		require.NoError(t, db.CompactHead(rh))
		// Samples got truncated from the head.
		testQuery(db, []chunks.Sample{
			sample{t: 2 * DefaultBlockDuration, f: float64(2 * DefaultBlockDuration)},
		})
	}

	{ // Compact the head without truncation.
		db := setupDB()
		rh := NewRangeHead(db.Head(), 0, DefaultBlockDuration-1)
		require.NoError(t, db.CompactHeadWithoutTruncation(rh))
		// All samples still exist in the head.
		testQuery(db, []chunks.Sample{
			sample{t: 0, f: 0},
			sample{t: DefaultBlockDuration / 2, f: float64(DefaultBlockDuration / 2)},
			sample{t: DefaultBlockDuration - 1, f: float64(DefaultBlockDuration - 1)},
			sample{t: 2 * DefaultBlockDuration, f: float64(2 * DefaultBlockDuration)},
		})
	}
=======
func TestBlockQuerierAndBlockChunkQuerier(t *testing.T) {
	opts := DefaultOptions()
	opts.BlockQuerierFunc = func(b BlockReader, mint, maxt int64) (storage.Querier, error) {
		// Only block with hints can be queried.
		if len(b.Meta().Compaction.Hints) > 0 {
			return NewBlockQuerier(b, mint, maxt)
		}
		return storage.NoopQuerier(), nil
	}
	opts.BlockChunkQuerierFunc = func(b BlockReader, mint, maxt int64) (storage.ChunkQuerier, error) {
		// Only level 4 compaction block can be queried.
		if b.Meta().Compaction.Level == 4 {
			return NewBlockChunkQuerier(b, mint, maxt)
		}
		return storage.NoopChunkedQuerier(), nil
	}

	db := openTestDB(t, opts, nil)
	defer func() {
		require.NoError(t, db.Close())
	}()

	metas := []BlockMeta{
		{Compaction: BlockMetaCompaction{Hints: []string{"test-hint"}}},
		{Compaction: BlockMetaCompaction{Level: 4}},
	}
	for i := range metas {
		// Include blockID into series to identify which block got touched.
		serieses := []storage.Series{storage.NewListSeries(labels.FromMap(map[string]string{"block": fmt.Sprintf("block-%d", i), labels.MetricName: "test_metric"}), []chunks.Sample{sample{t: 0, f: 1}})}
		blockDir := createBlock(t, db.Dir(), serieses)
		b, err := OpenBlock(db.logger, blockDir, db.chunkPool)
		require.NoError(t, err)

		// Overwrite meta.json with compaction section for testing purpose.
		b.meta.Compaction = metas[i].Compaction
		_, err = writeMetaFile(db.logger, blockDir, &b.meta)
		require.NoError(t, err)
		require.NoError(t, b.Close())
	}
	require.NoError(t, db.reloadBlocks())
	require.Len(t, db.Blocks(), 2)

	querier, err := db.Querier(0, 500)
	require.NoError(t, err)
	defer querier.Close()
	matcher := labels.MustNewMatcher(labels.MatchEqual, labels.MetricName, "test_metric")
	seriesSet := querier.Select(context.Background(), false, nil, matcher)
	count := 0
	var lbls labels.Labels
	for seriesSet.Next() {
		count++
		lbls = seriesSet.At().Labels()
	}
	require.NoError(t, seriesSet.Err())
	require.Equal(t, 1, count)
	// Make sure only block-0 is queried.
	require.Equal(t, "block-0", lbls.Get("block"))

	chunkQuerier, err := db.ChunkQuerier(0, 500)
	require.NoError(t, err)
	defer chunkQuerier.Close()
	css := chunkQuerier.Select(context.Background(), false, nil, matcher)
	count = 0
	// Reset lbls variable.
	lbls = labels.EmptyLabels()
	for css.Next() {
		count++
		lbls = css.At().Labels()
	}
	require.NoError(t, css.Err())
	require.Equal(t, 1, count)
	// Make sure only block-1 is queried.
	require.Equal(t, "block-1", lbls.Get("block"))
>>>>>>> c5040c5e
}<|MERGE_RESOLUTION|>--- conflicted
+++ resolved
@@ -7171,7 +7171,6 @@
 	require.Equal(t, block2, ulids[0])
 }
 
-<<<<<<< HEAD
 func TestCompactHeadWithoutTruncation(t *testing.T) {
 	setupDB := func() *DB {
 		db := openTestDB(t, nil, nil)
@@ -7226,7 +7225,8 @@
 			sample{t: 2 * DefaultBlockDuration, f: float64(2 * DefaultBlockDuration)},
 		})
 	}
-=======
+}
+
 func TestBlockQuerierAndBlockChunkQuerier(t *testing.T) {
 	opts := DefaultOptions()
 	opts.BlockQuerierFunc = func(b BlockReader, mint, maxt int64) (storage.Querier, error) {
@@ -7300,5 +7300,4 @@
 	require.Equal(t, 1, count)
 	// Make sure only block-1 is queried.
 	require.Equal(t, "block-1", lbls.Get("block"))
->>>>>>> c5040c5e
 }
--- conflicted
+++ resolved
@@ -254,7 +254,6 @@
 
 				b.ResetTimer()
 				for i := 0; i < b.N; i++ {
-<<<<<<< HEAD
 					var hints *storage.SelectHints
 					if sharding {
 						hints = &storage.SelectHints{
@@ -266,11 +265,7 @@
 					}
 
 					ss := q.Select(sorted, hints, matcher)
-					for ss.Next() {
-=======
-					ss := q.Select(sorted, nil, matcher)
 					for ss.Next() { // nolint:revive
->>>>>>> d4bf4776
 					}
 					require.NoError(b, ss.Err())
 				}

--- conflicted
+++ resolved
@@ -1442,13 +1442,8 @@
 
 // compactHead compacts the given RangeHead.
 // The compaction mutex should be held before calling this method.
-<<<<<<< HEAD
 func (db *DB) compactHead(head *RangeHead, truncateMemory bool) error {
-	uid, err := db.compactor.Write(db.dir, head, head.MinTime(), head.BlockMaxTime(), nil)
-=======
-func (db *DB) compactHead(head *RangeHead) error {
 	uids, err := db.compactor.Write(db.dir, head, head.MinTime(), head.BlockMaxTime(), nil)
->>>>>>> 5efc8dd2
 	if err != nil {
 		return fmt.Errorf("persist head block: %w", err)
 	}
@@ -1631,14 +1626,6 @@
 	oldBlocks := db.blocks
 	db.blocks = toLoad
 
-<<<<<<< HEAD
-	blockMetas := make([]BlockMeta, 0, len(toLoad))
-	for _, b := range toLoad {
-		blockMetas = append(blockMetas, b.Meta())
-	}
-	if overlaps := OverlappingBlocks(blockMetas); len(overlaps) > 0 {
-		level.Debug(db.logger).Log("msg", "Overlapping blocks found during reloadBlocks", "detail", overlaps.String())
-=======
 	// Only check overlapping blocks when overlapping compaction is enabled.
 	if db.opts.EnableOverlappingCompaction {
 		blockMetas := make([]BlockMeta, 0, len(toLoad))
@@ -1648,7 +1635,6 @@
 		if overlaps := OverlappingBlocks(blockMetas); len(overlaps) > 0 {
 			level.Warn(db.logger).Log("msg", "Overlapping blocks found during reloadBlocks", "detail", overlaps.String())
 		}
->>>>>>> 5efc8dd2
 	}
 
 	// Append blocks to old, deletable blocks, so we can close them.

--- conflicted
+++ resolved
@@ -210,7 +210,9 @@
 	// EnableSharding enables query sharding support in TSDB.
 	EnableSharding bool
 
-<<<<<<< HEAD
+	// NewCompactorFunc is a function that returns a TSDB compactor.
+	NewCompactorFunc NewCompactorFunc
+
 	// Timely compaction allows head compaction to happen when min block range can no longer be appended,
 	// without requiring 1.5x the chunk range worth of data in the head.
 	TimelyCompaction bool
@@ -249,10 +251,6 @@
 	// SecondaryHashFunction is an optional function that is applied to each series in the Head.
 	// Values returned from this function are preserved and available by calling ForEachSecondaryHash function on the Head.
 	SecondaryHashFunction func(labels.Labels) uint32
-=======
-	// NewCompactorFunc is a function that returns a TSDB compactor.
-	NewCompactorFunc NewCompactorFunc
->>>>>>> edd55888
 }
 
 type NewCompactorFunc func(ctx context.Context, r prometheus.Registerer, l log.Logger, ranges []int64, pool chunkenc.Pool, opts *Options) (Compactor, error)

--- conflicted
+++ resolved
@@ -295,11 +295,7 @@
 		labelSets[i] = labels.FromStrings("seriesId", strconv.Itoa(i))
 	}
 
-<<<<<<< HEAD
-	head.initTime(0)
-=======
 	head.Init(0)
->>>>>>> 0f4a1e6e
 
 	g, ctx := errgroup.WithContext(context.Background())
 	whileNotCanceled := func(f func() (bool, error)) error {
@@ -328,15 +324,9 @@
 	workerReadyWg.Add(writeConcurrency + readConcurrency)
 
 	// Start the write workers.
-<<<<<<< HEAD
-	for workerID := 0; workerID < writeConcurrency; workerID++ {
-		// Create copy of workerID to be used by worker routine.
-		workerID := workerID
-=======
 	for wid := 0; wid < writeConcurrency; wid++ {
 		// Create copy of workerID to be used by worker routine.
 		workerID := wid
->>>>>>> 0f4a1e6e
 
 		g.Go(func() error {
 			// The label sets which this worker will write.
@@ -378,15 +368,9 @@
 	readerTsCh := make(chan uint64)
 
 	// Start the read workers.
-<<<<<<< HEAD
-	for workerID := 0; workerID < readConcurrency; workerID++ {
-		// Create copy of threadID to be used by worker routine.
-		workerID := workerID
-=======
 	for wid := 0; wid < readConcurrency; wid++ {
 		// Create copy of threadID to be used by worker routine.
 		workerID := wid
->>>>>>> 0f4a1e6e
 
 		g.Go(func() error {
 			querySeriesRef := (seriesCnt / readConcurrency) * workerID
@@ -408,11 +392,7 @@
 				}
 
 				if len(samples) != 1 {
-<<<<<<< HEAD
-					return false, fmt.Errorf("expected 1 sample, got %d", len(samples))
-=======
 					return false, fmt.Errorf("expected 1 series, got %d", len(samples))
->>>>>>> 0f4a1e6e
 				}
 
 				series := lbls.String()

--- conflicted
+++ resolved
@@ -502,12 +502,7 @@
 				// If any iterator is reporting an error, abort.
 				return chunkenc.ValNone
 			}
-<<<<<<< HEAD
-		} else {
-			heap.Push(&c.h, iter)
-=======
 			continue
->>>>>>> 6518d6fd
 		}
 		heap.Push(&c.h, iter)
 	}
@@ -604,13 +599,9 @@
 			if c.curr.Err() != nil {
 				// Abort if we've hit an error.
 				return chunkenc.ValNone
-<<<<<<< HEAD
-			} else if len(c.h) == 0 {
-=======
 			}
 
 			if len(c.h) == 0 {
->>>>>>> 6518d6fd
 				// No iterator left to iterate.
 				c.curr = nil
 				return chunkenc.ValNone

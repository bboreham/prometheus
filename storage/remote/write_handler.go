--- conflicted
+++ resolved
@@ -502,14 +502,9 @@
 	otlpCfg := h.configFunc().OTLPConfig
 
 	converter := otlptranslator.NewPrometheusConverter()
-<<<<<<< HEAD
 	if err := converter.FromMetrics(r.Context(), req.Metrics(), otlptranslator.Settings{
-		AddMetricSuffixes: true,
-=======
-	if err := converter.FromMetrics(req.Metrics(), otlptranslator.Settings{
 		AddMetricSuffixes:         true,
 		PromoteResourceAttributes: otlpCfg.PromoteResourceAttributes,
->>>>>>> b03b895a
 	}); err != nil {
 		level.Warn(h.logger).Log("msg", "Error translating OTLP metrics to Prometheus write request", "err", err)
 	}

--- conflicted
+++ resolved
@@ -34,17 +34,12 @@
 
 // addExponentialHistogramDataPoints adds OTel exponential histogram data points to the corresponding time series
 // as native histogram samples.
-<<<<<<< HEAD
 func (c *PrometheusConverter) addExponentialHistogramDataPoints(ctx context.Context, dataPoints pmetric.ExponentialHistogramDataPointSlice,
-	resource pcommon.Resource, settings Settings, promName string) error {
-=======
-func (c *PrometheusConverter) addExponentialHistogramDataPoints(dataPoints pmetric.ExponentialHistogramDataPointSlice,
 	resource pcommon.Resource, settings Settings, promName string) (annotations.Annotations, error) {
 	var annots annotations.Annotations
->>>>>>> ee2b7fdf
 	for x := 0; x < dataPoints.Len(); x++ {
 		if err := c.everyN.checkContext(ctx); err != nil {
-			return err
+			return annots, err
 		}
 
 		pt := dataPoints.At(x)
@@ -69,7 +64,7 @@
 
 		exemplars, err := getPromExemplars[pmetric.ExponentialHistogramDataPoint](ctx, &c.everyN, pt)
 		if err != nil {
-			return err
+			return annots, err
 		}
 		ts.Exemplars = append(ts.Exemplars, exemplars...)
 	}
@@ -77,16 +72,10 @@
 	return annots, nil
 }
 
-<<<<<<< HEAD
-// exponentialToNativeHistogram translates an OTel Exponential Histogram data point
-// to a Prometheus Native Histogram.
-func exponentialToNativeHistogram(p pmetric.ExponentialHistogramDataPoint) (prompb.Histogram, error) {
-=======
 // exponentialToNativeHistogram translates OTel Exponential Histogram data point
 // to Prometheus Native Histogram.
 func exponentialToNativeHistogram(p pmetric.ExponentialHistogramDataPoint) (prompb.Histogram, annotations.Annotations, error) {
 	var annots annotations.Annotations
->>>>>>> ee2b7fdf
 	scale := p.Scale()
 	if scale < -4 {
 		return prompb.Histogram{}, annots,

---
name: Push README to Docker Hub
on:
  push:
    paths:
      - "README.md"
      - ".github/workflows/container_description.yml"
    branches: [ main, master ]

permissions:
  contents: read

jobs:
  PushDockerHubReadme:
    runs-on: ubuntu-latest
    name: Push README to Docker Hub
    if: github.repository_owner == 'prometheus' || github.repository_owner == 'prometheus-community' # Don't run this workflow on forks.
    steps:
      - name: git checkout
<<<<<<< HEAD
        uses: actions/checkout@v4
=======
        uses: actions/checkout@0ad4b8fadaa221de15dcec353f45205ec38ea70b # v4.1.4
>>>>>>> 85e3c438
      - name: Set docker hub repo name
        run: echo "DOCKER_REPO_NAME=$(make docker-repo-name)" >> $GITHUB_ENV
      - name: Push README to Dockerhub
        uses: christian-korneck/update-container-description-action@d36005551adeaba9698d8d67a296bd16fa91f8e8 # v1
        env:
          DOCKER_USER: ${{ secrets.DOCKER_HUB_LOGIN }}
          DOCKER_PASS: ${{ secrets.DOCKER_HUB_PASSWORD }}
        with:
          destination_container_repo: ${{ env.DOCKER_REPO_NAME }}
          provider: dockerhub
          short_description: ${{ env.DOCKER_REPO_NAME }}
          readme_file: 'README.md'

  PushQuayIoReadme:
    runs-on: ubuntu-latest
    name: Push README to quay.io
    if: github.repository_owner == 'prometheus' || github.repository_owner == 'prometheus-community' # Don't run this workflow on forks.
    steps:
      - name: git checkout
<<<<<<< HEAD
        uses: actions/checkout@v4
=======
        uses: actions/checkout@0ad4b8fadaa221de15dcec353f45205ec38ea70b # v4.1.4
>>>>>>> 85e3c438
      - name: Set quay.io org name
        run: echo "DOCKER_REPO=$(echo quay.io/${GITHUB_REPOSITORY_OWNER} | tr -d '-')" >> $GITHUB_ENV
      - name: Set quay.io repo name
        run: echo "DOCKER_REPO_NAME=$(make docker-repo-name)" >> $GITHUB_ENV
      - name: Push README to quay.io
        uses: christian-korneck/update-container-description-action@d36005551adeaba9698d8d67a296bd16fa91f8e8 # v1
        env:
          DOCKER_APIKEY: ${{ secrets.QUAY_IO_API_TOKEN }}
        with:
          destination_container_repo: ${{ env.DOCKER_REPO_NAME }}
          provider: quay
          readme_file: 'README.md'<|MERGE_RESOLUTION|>--- conflicted
+++ resolved
@@ -17,11 +17,7 @@
     if: github.repository_owner == 'prometheus' || github.repository_owner == 'prometheus-community' # Don't run this workflow on forks.
     steps:
       - name: git checkout
-<<<<<<< HEAD
-        uses: actions/checkout@v4
-=======
         uses: actions/checkout@0ad4b8fadaa221de15dcec353f45205ec38ea70b # v4.1.4
->>>>>>> 85e3c438
       - name: Set docker hub repo name
         run: echo "DOCKER_REPO_NAME=$(make docker-repo-name)" >> $GITHUB_ENV
       - name: Push README to Dockerhub
@@ -41,11 +37,7 @@
     if: github.repository_owner == 'prometheus' || github.repository_owner == 'prometheus-community' # Don't run this workflow on forks.
     steps:
       - name: git checkout
-<<<<<<< HEAD
-        uses: actions/checkout@v4
-=======
         uses: actions/checkout@0ad4b8fadaa221de15dcec353f45205ec38ea70b # v4.1.4
->>>>>>> 85e3c438
       - name: Set quay.io org name
         run: echo "DOCKER_REPO=$(echo quay.io/${GITHUB_REPOSITORY_OWNER} | tr -d '-')" >> $GITHUB_ENV
       - name: Set quay.io repo name

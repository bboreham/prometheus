--- conflicted
+++ resolved
@@ -27,14 +27,10 @@
     directory: "/"
     schedule:
       interval: "monthly"
-<<<<<<< HEAD
-    open-pull-requests-limit: 0
-=======
   - package-ecosystem: "github-actions"
     directory: "/scripts"
     schedule:
       interval: "monthly"
->>>>>>> 69edd870
   - package-ecosystem: "docker"
     directory: "/"
     schedule:
